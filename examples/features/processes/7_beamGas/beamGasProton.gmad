include optionsProton.gmad !Include the file "options.gmad"

beam,  particle="proton",
       energy= 6.5*TeV,
       distrType="reference",
       X0=0.0*mm,
       Y0=0.0*mm,
       Xp0=0.0,
       Yp0=0.0;


! density of nitrogen in UHV 
p=1e-7; ! UHV pressure
!p=1e5; !Atmospheric pressure
mu=1.6605e-27;
mass=14.0;
T=300;
k=1.38e-23;
rho = p*mass*mu/(k*T)*1e3/1e6;
print, rho;

bpgas : matdef, Z=7, A=14.00674, T=300, density=rho, state="gas"; 
option, vacuumMaterial="bpgas"; !Sets the beam pipe vacuum material to bpgas

dd=20.0*m;

<<<<<<< HEAD
myPipe1 : drift, l=dd, biasVacuum="protonPrimaryVacuum";
myPipe2 : drift, l=dd, biasVacuum="protonPrimaryVacuum";
myPipe3 : drift, l=dd, biasVacuum="protonPrimaryVacuum";
myPipe4 : drift, l=dd, biasVacuum="protonPrimaryVacuum";
myPipe5 : drift, l=dd, biasVacuum="protonPrimaryVacuum";
=======
myPipe1 : drift, l=dd, biasVacuum="protonPrimaryVacuum"; 
myPipe2 : drift, l=dd, biasVacuum="protonPrimaryVacuum"; 
myPipe3 : drift, l=dd, biasVacuum="protonPrimaryVacuum"; 
myPipe4 : drift, l=dd, biasVacuum="protonPrimaryVacuum"; 
myPipe5 : drift, l=dd, biasVacuum="protonPrimaryVacuum"; 
>>>>>>> cca6f3c8

sampler1: marker;
sampler2: marker;
sampler3: marker;
sampler4: marker;
sampler5: marker;

beamLine: line = (myPipe1, sampler1, myPipe2, sampler2, myPipe3, sampler3, myPipe4, sampler4, myPipe5, sampler5); !defines the beam line
use, period=beamLine; !Chooses the beam line to use

sample, range = sampler1;
sample, range = sampler2; 
sample, range = sampler3; 
sample, range = sampler4; 
sample, range = sampler5; 

option, ngenerate=1e3; <|MERGE_RESOLUTION|>--- conflicted
+++ resolved
@@ -24,19 +24,11 @@
 
 dd=20.0*m;
 
-<<<<<<< HEAD
-myPipe1 : drift, l=dd, biasVacuum="protonPrimaryVacuum";
-myPipe2 : drift, l=dd, biasVacuum="protonPrimaryVacuum";
-myPipe3 : drift, l=dd, biasVacuum="protonPrimaryVacuum";
-myPipe4 : drift, l=dd, biasVacuum="protonPrimaryVacuum";
-myPipe5 : drift, l=dd, biasVacuum="protonPrimaryVacuum";
-=======
 myPipe1 : drift, l=dd, biasVacuum="protonPrimaryVacuum"; 
 myPipe2 : drift, l=dd, biasVacuum="protonPrimaryVacuum"; 
 myPipe3 : drift, l=dd, biasVacuum="protonPrimaryVacuum"; 
 myPipe4 : drift, l=dd, biasVacuum="protonPrimaryVacuum"; 
 myPipe5 : drift, l=dd, biasVacuum="protonPrimaryVacuum"; 
->>>>>>> cca6f3c8
 
 sampler1: marker;
 sampler2: marker;
