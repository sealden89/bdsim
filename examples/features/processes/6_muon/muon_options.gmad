option, prodCutPhotons   = 10*m,
	prodCutElectrons = 10*m,
	prodCutPositrons = 10*m,
	ngenerate=10,
        physicsList="em em_extra decay hadronic_elastic QGSP_BERT muon";

<<<<<<< HEAD
option, minimumKineticEnergy=10*GeV:

=======
>>>>>>> 13c62e74
muannibias: xsecBias, particle="e+", process="AnnihiToMuPair", xsecfact={1e8}, flag={2};
mueebias: xsecBias, particle="e+", process="ee2hadr", xsecfact={1e8}, flag={2};

option, defaultBiasMaterial="muannibias mueebias";<|MERGE_RESOLUTION|>--- conflicted
+++ resolved
@@ -4,11 +4,8 @@
 	ngenerate=10,
         physicsList="em em_extra decay hadronic_elastic QGSP_BERT muon";
 
-<<<<<<< HEAD
 option, minimumKineticEnergy=10*GeV:
 
-=======
->>>>>>> 13c62e74
 muannibias: xsecBias, particle="e+", process="AnnihiToMuPair", xsecfact={1e8}, flag={2};
 mueebias: xsecBias, particle="e+", process="ee2hadr", xsecfact={1e8}, flag={2};
 
