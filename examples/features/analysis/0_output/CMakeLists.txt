--- conflicted
+++ resolved
@@ -2,12 +2,8 @@
 
 simple_root_test("root-library-load" loadLibraries.C "Error")
 
-<<<<<<< HEAD
-simple_root_test("root-model" createModel.C "Error")
-=======
 # create and destroy an instance of the analysis classes in the libs we provide
 simple_root_test("root-options" optionsTest.C "Error")
 simple_root_test("root-model"   modelTest.C   "Error")
 simple_root_test("root-run"     runTest.C     "Error")
 simple_root_test("root-event"   eventTest.C   "Error")
->>>>>>> 2b301d62
