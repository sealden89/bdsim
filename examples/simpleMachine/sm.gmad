--- conflicted
+++ resolved
@@ -3,24 +3,15 @@
 q1: quadrupole, l=10*m, k1=0.000000000000001;
 c1: rcol, l=20*m, ysize=5*mm, xsize=5*mm, material="Copper";
 m1: marker;
-<<<<<<< HEAD
 l1: line = (
-c1,m1,
+!c1,m1,
 d2);
-=======
-l1: line = (c1,m1,d2);
->>>>>>> 92cb425c
 use,period=l1;
 !sample, range=d1;
 !sample, range=m1;
 sample, range=d2;
-<<<<<<< HEAD
-option, ngenerate=100,
-	physicsList="QGSP_BERT",
-=======
-	
-option, physicsList="em_standard",
->>>>>>> 92cb425c
+option, ngenerate=1,
+!	physicsList="QGSP_BERT",
 	beampipeRadius=5.0*cm,
 	beampipeThickness=5*cm,
 	boxSize=2.0*m,
