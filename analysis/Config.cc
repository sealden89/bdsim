--- conflicted
+++ resolved
@@ -61,13 +61,8 @@
 }
 
 Config::Config(const std::string& fileNameIn,
-<<<<<<< HEAD
 	           const std::string& inputFilePathIn,
 	           const std::string& outputFileNameIn):
-=======
-	       const std::string& inputFilePathIn,
-	       const std::string& outputFileNameIn):
->>>>>>> 6572f24d
   allBranchesActivated(false)
 {
   InitialiseOptions(fileNameIn);
@@ -134,13 +129,8 @@
 }
 
 Config* Config::Instance(const std::string& fileName,
-<<<<<<< HEAD
 			             const std::string& inputFilePath,
 			             const std::string& outputFileName)
-=======
-			 const std::string& inputFilePath,
-			 const std::string& outputFileName)
->>>>>>> 6572f24d
 {
   if(!instance && !fileName.empty())
     {instance = new Config(fileName, inputFilePath, outputFileName);}
@@ -255,111 +245,26 @@
     {
       std::string errString = "\nInvalid histogram type on line #" + std::to_string(lineCounter)
 	+ ": \n\"" + line + "\"\n";
-<<<<<<< HEAD
       throw RBDSException(errString);
-    }
-}
-
-void Config::ParseSpectraLine(const std::string& line)
-{
-=======
-      throw std::invalid_argument(errString);
     }
 }
 
 void Config::ParseHistogram(const std::string& line, const int nDim)
 {  
->>>>>>> 6572f24d
   // split line on white space
-  std::vector<std::string> results = SplitOnWhiteSpace(line);
-  
-  if (results.size() < 6)
-    {// ensure enough columns
-      std::string errString = "Invalid line #" + std::to_string(lineCounter)
-	+ " - invalid number of columns (too few)";
-      throw RBDSException(errString);
-    }
-  if (results.size() > 6)
-    {// ensure not too many columns
-      std::string errString = "Invalid line #" + std::to_string(lineCounter)
-      + " - too many columns - check no extra whitespace";
-      throw RBDSException(errString);
-    }
-
-  bool log  = false;
-  bool logy = false; // duff values to fulfill function
-  bool logz = false;
-  ParseLog(results[0], log, logy, logz);
-
-  bool perEntry = true;
-  ParsePerEntry(results[0], perEntry);
-
-  std::string variable = ".kineticEnergy"; // kinetic energy by default
-  if (ContainsWordCI(results[0], "TE"))
-    {variable = ".energy";}
-  else if (ContainsWordCI(results[0], "Rigidity"))
-    {variable = ".rigidity";}
-
-  std::string samplerName = results[1];
-  // because we can have multiple spectra on a branch and there are no user-specified names for this
-  int nSpectraThisBranch = 0;
-  auto search = spectraNames.find(samplerName);
-  if (search != spectraNames.end())
-    {// branch name already exists
-      nSpectraThisBranch = search->second;
-      search->second++;
-    }
-  else
-    {spectraNames[samplerName] = 1;}
-  std::string histogramName = samplerName + "_" + std::to_string(nSpectraThisBranch);
-  std::string selection = results[5];
-  
-  Config::Binning b = ParseBinsAndBinning(results[2], results[3], 1);
-
-  std::set<ParticleSpec> particles;
-  try
-    {particles = ParseParticles(results[4]);}
-  catch (const std::exception& e)
-    {
-      std::string err = e.what();
-      err += "\nError in spectra particle definition on line " + std::to_string(lineCounter) + "\n";
-      throw RBDSException(err);
-    }
-
-  // simple spectra using 'top' or 'ions' or 'particles' won't dynamically build up the pdg ids
-  // per event so we should warn the user about this as it'll create no histograms
-  if (particles.empty() && !perEntry)
-    {throw RBDSException("Simple spectra used but no specific particles named - only works for specific particles");}
-
-  HistogramDef1D* def = new HistogramDef1D("Event.", histogramName,
-					   b.nBinsX, b.xLow, b.xHigh,
-					   samplerName + variable,
-					   selection, perEntry, log);
-
-  HistogramDefSet* result = new HistogramDefSet(samplerName,
-						def,
-						particles,
-						results[4]);
-  delete def; // no longer needed
-  
-  if (perEntry)
-    {eventHistoDefSetsPerEntry.push_back(result);}
-  else
-    {eventHistoDefSetsSimple.push_back(result);}
-
-  SetBranchToBeActivated("Event.", samplerName);
-}
-
-void Config::ParseParticleSetLine(const std::string& line)
-{
-  std::vector<std::string> results = SplitOnWhiteSpace(line);
-  if (results.size() < 2)
-    {;}
-}
-
-void Config::ParseHistogram(const std::string& line, const int nDim)
-{
-  std::vector<std::string> results = SplitOnWhiteSpace(line);
+  // doesn't inspect words themselves
+  // checks number of words, ie number of columns is correct
+  std::vector<std::string> results;
+  std::regex wspace("\\s+"); // any whitepsace
+  // -1 here makes it point to the suffix, ie the word rather than the wspace
+  std::sregex_token_iterator iter(line.begin(), line.end(), wspace, -1);
+  std::sregex_token_iterator end;
+  for (; iter != end; ++iter)
+    {
+      std::string res = (*iter).str();
+      results.push_back(res);
+    }
+  
   if (results.size() < 7)
     {// ensure enough columns
       std::string errString = "Invalid line #" + std::to_string(lineCounter)
@@ -397,12 +302,6 @@
   std::string binning   = results[4];
   std::string variable  = results[5];
   std::string selection = results[6];
-<<<<<<< HEAD
-  
-  Config::Binning b;
-  ParseBinsAndBinning(bins, binning, nDim);
-  
-=======
 
   BinSpecification xBinning;
   BinSpecification yBinning;
@@ -410,7 +309,6 @@
   ParseBins(bins, nDim,xBinning, yBinning, zBinning);
   ParseBinning(binning, nDim, xBinning, yBinning, zBinning, xLog, yLog, zLog);
 
->>>>>>> 6572f24d
   // make a check that the number of variables supplied in ttree with y:x syntax doesn't
   // exceed the number of declared dimensions - this would result in a segfault from ROOT
   // a single (not 2) colon with at least one character on either side
@@ -435,45 +333,22 @@
     case 1:
       {
 	result = new HistogramDef1D(treeName, histName,
-<<<<<<< HEAD
-				    b.nBinsX, b.xLow, b.xHigh,
-				    variable, selection,
-				    perEntry, xLog);
-=======
 				    xBinning,
 				    variable, selection, perEntry);
->>>>>>> 6572f24d
 	break;
       }
     case 2:
       {
 	result = new HistogramDef2D(treeName, histName,
-<<<<<<< HEAD
-				    b.nBinsX, b.nBinsY,
-				    b.xLow,   b.xHigh,
-				    b.yLow,   b.yHigh,
-				    variable, selection,
-				    perEntry, xLog, yLog);
-=======
 				    xBinning, yBinning,
 				    variable, selection, perEntry);
->>>>>>> 6572f24d
 	break;
       }
     case 3:
       {
 	result = new HistogramDef3D(treeName, histName,
-<<<<<<< HEAD
-				    b.nBinsX, b.nBinsY, b.nBinsZ,
-				    b.xLow, b.xHigh,
-				    b.yLow, b.yHigh,
-				    b.zLow, b.zHigh,
-				    variable, selection, perEntry,
-				    xLog, yLog, zLog);
-=======
 				    xBinning, yBinning, zBinning,
 				    variable, selection, perEntry);
->>>>>>> 6572f24d
 	break;
       }
     default:
@@ -489,6 +364,95 @@
 	    {histoDefsSimple[treeName].push_back(result);}
       UpdateRequiredBranches(result);
     }
+}
+
+void Config::ParseSpectraLine(const std::string& line)
+{
+    // split line on white space
+    std::vector<std::string> results = SplitOnWhiteSpace(line);
+    
+    if (results.size() < 6)
+    {// ensure enough columns
+        std::string errString = "Invalid line #" + std::to_string(lineCounter)
+        + " - invalid number of columns (too few)";
+        throw RBDSException(errString);
+    }
+    if (results.size() > 6)
+    {// ensure not too many columns
+        std::string errString = "Invalid line #" + std::to_string(lineCounter)
+        + " - too many columns - check no extra whitespace";
+        throw RBDSException(errString);
+    }
+    
+    bool log  = false;
+    bool logy = false; // duff values to fulfill function
+    bool logz = false;
+    ParseLog(results[0], log, logy, logz);
+    
+    bool perEntry = true;
+    ParsePerEntry(results[0], perEntry);
+    
+    std::string variable = ".kineticEnergy"; // kinetic energy by default
+    if (ContainsWordCI(results[0], "TE"))
+    {variable = ".energy";}
+    else if (ContainsWordCI(results[0], "Rigidity"))
+    {variable = ".rigidity";}
+    
+    std::string samplerName = results[1];
+    // because we can have multiple spectra on a branch and there are no user-specified names for this
+    int nSpectraThisBranch = 0;
+    auto search = spectraNames.find(samplerName);
+    if (search != spectraNames.end())
+    {// branch name already exists
+        nSpectraThisBranch = search->second;
+        search->second++;
+    }
+    else
+    {spectraNames[samplerName] = 1;}
+    std::string histogramName = samplerName + "_" + std::to_string(nSpectraThisBranch);
+    std::string selection = results[5];
+    
+    Config::Binning b = ParseBinsAndBinning(results[2], results[3], 1);
+    
+    std::set<ParticleSpec> particles;
+    try
+    {particles = ParseParticles(results[4]);}
+    catch (const std::exception& e)
+    {
+        std::string err = e.what();
+        err += "\nError in spectra particle definition on line " + std::to_string(lineCounter) + "\n";
+        throw RBDSException(err);
+    }
+    
+    // simple spectra using 'top' or 'ions' or 'particles' won't dynamically build up the pdg ids
+    // per event so we should warn the user about this as it'll create no histograms
+    if (particles.empty() && !perEntry)
+    {throw RBDSException("Simple spectra used but no specific particles named - only works for specific particles");}
+    
+    HistogramDef1D* def = new HistogramDef1D("Event.", histogramName,
+                                             b.nBinsX, b.xLow, b.xHigh,
+                                             samplerName + variable,
+                                             selection, perEntry, log);
+    
+    HistogramDefSet* result = new HistogramDefSet(samplerName,
+                                                  def,
+                                                  particles,
+                                                  results[4]);
+    delete def; // no longer needed
+    
+    if (perEntry)
+    {eventHistoDefSetsPerEntry.push_back(result);}
+    else
+    {eventHistoDefSetsSimple.push_back(result);}
+    
+    SetBranchToBeActivated("Event.", samplerName);
+}
+
+void Config::ParseParticleSetLine(const std::string& line)
+{
+    std::vector<std::string> results = SplitOnWhiteSpace(line);
+    if (results.size() < 2)
+    {;}
 }
 
 void Config::ParsePerEntry(const std::string& name, bool& perEntry) const
@@ -534,11 +498,7 @@
 }
 
 void Config::UpdateRequiredBranches(const std::string& treeName,
-<<<<<<< HEAD
 				                    const std::string& var)
-=======
-				    const std::string& var)
->>>>>>> 6572f24d
 {
   // This won't work properly for the options Tree that has "::" in the class
   // as well as double splitting. C++ regex does not support lookahead / behind
@@ -557,11 +517,7 @@
 }
 
 void Config::SetBranchToBeActivated(const std::string& treeName,
-<<<<<<< HEAD
 				                    const std::string& branchName)
-=======
-				    const std::string& branchName)
->>>>>>> 6572f24d
 {
   auto& v = branches.at(treeName);
   if (std::find(v.begin(), v.end(), branchName) == v.end())
@@ -590,17 +546,10 @@
 }
 
 void Config::ParseBins(const std::string& bins,
-<<<<<<< HEAD
-		       int  nDim,
-		       int& xBins,
-		       int& yBins,
-		       int& zBins) const
-=======
 		       int nDim,
 		       BinSpecification& xBinning,
 		       BinSpecification& yBinning,
 		       BinSpecification& zBinning) const
->>>>>>> 6572f24d
 {
   // match a number including +ve exponentials (should be +ve int)
   std::regex number("([0-9e\\+]+)+", std::regex_constants::icase);
@@ -611,26 +560,9 @@
   for (std::sregex_iterator i = words_begin; i != words_end; ++i, ++counter)
     {(*binValues[counter]) = std::stoi((*i).str());}
   if (counter < nDim-1)
-    {throw RBDSException("Invalid bin specification on line #" + std::to_string(lineCounter));}
-}
-
-<<<<<<< HEAD
-Config::Binning Config::ParseBinsAndBinning(const std::string& bins,
-					    const std::string& binning,
-					    int                nDim) const
-{
-  Binning b;
-  ParseBinning(binning, nDim, b.xLow, b.xHigh, b.yLow, b.yHigh, b.zLow, b.zHigh);
-  ParseBins(bins, nDim, b.nBinsX, b.nBinsY, b.nBinsZ);
-  return b;
-}
-
-void Config::ParseBinning(const std::string& binning,
-			  int nDim,
-			  double& xLow, double& xHigh,
-			  double& yLow, double& yHigh,
-			  double& zLow, double& zHigh) const
-=======
+    {throw std::string("Invalid bin specification on line #" + std::to_string(lineCounter));}
+}
+
 void Config::ParseBinning(const std::string& binning,
 			  int nDim,
 			  BinSpecification& xBinning,
@@ -639,7 +571,6 @@
 			  bool xLog,
 			  bool yLog,
 			  bool zLog) const
->>>>>>> 6572f24d
 {
   // erase braces
   std::string binningL = binning;
@@ -665,10 +596,6 @@
 	  (*values[counter]).low   = binEdges->at(0);
 	  (*values[counter]).high  = binEdges->back();
 	}
-<<<<<<< HEAD
-      catch (std::invalid_argument&) // if stod can't convert number to double
-	{throw RBDSException("Invalid binning number: \"" + match[0].str() + "\" on line #" + std::to_string(lineCounter));}
-=======
       else
 	{// try to match ranges
 	  auto rangeBegin = std::sregex_iterator(matchS.begin(), matchS.end(), oneDim);
@@ -693,7 +620,6 @@
 		}
 	    }
 	}    
->>>>>>> 6572f24d
     }
   
   if (counter == 0)
