/* 
Beam Delivery Simulation (BDSIM) Copyright (C) Royal Holloway, 
University of London 2001 - 2018.

This file is part of BDSIM.

BDSIM is free software: you can redistribute it and/or modify 
it under the terms of the GNU General Public License as published 
by the Free Software Foundation version 3 of the License.

BDSIM is distributed in the hope that it will be useful, but 
WITHOUT ANY WARRANTY; without even the implied warranty of
MERCHANTABILITY or FITNESS FOR A PARTICULAR PURPOSE.  See the
GNU General Public License for more details.

You should have received a copy of the GNU General Public License
along with BDSIM.  If not, see <http://www.gnu.org/licenses/>.
*/
#include <iostream>

#include "AnalysisUser.hh"

#include "TROOT.h"
#include "TFile.h"
#include "TTree.h"

#include "BDSOutputROOTEventModel.hh"
#include "BDSOutputROOTEventTrajectory.hh"

void StringToCharArray(std::string const component_name, char * vertexmodel){
  std::vector< char > tempvec(component_name.begin(),component_name.end());

  //for(int i = 0; i < tempvec.size(); ++i){
  //  std::cout << tempvec.at(i);
  //}
  for(int i = tempvec.size(); i < 10; ++i){
    tempvec.push_back(' ');
  }
  //std::cout << "tempvecsize = " << tempvec.size() << std::endl;
  tempvec.push_back('\0');
  strcpy(vertexmodel,&tempvec[0]);
}

ClassImp(AnalysisUser)

AnalysisUser::AnalysisUser(){}

AnalysisUser::AnalysisUser(std::string const filename)
{
  gROOT->Reset();
  f = new TFile(filename.data());
  optionsTree = (TTree*)f->Get("Options");
  modelTree = (TTree*)f->Get("Model");
  runTree = (TTree*)f->Get("Run");
  eventTree = (TTree*)f->Get("Event");

  options  = new Options();
  model    = new Model();
  run      = new Run();
  event    = new Event(false,true);

  this->SetBranchAddresses(optionsTree,modelTree,runTree,eventTree);
  number_samplers = GetNumSamplers();

  std::string const outputfilename = "AnalysisUserOutput_" + filename ;
  TFile* tmpoutputfile = new TFile(outputfilename.data(),"CREATE","Output ROOT file from BDSIM AnalysisUser"); 
  foutput = tmpoutputfile;
  
  for(size_t s = 0; s < number_samplers; ++s)                       // Loop over samplers
  {
    std::stringstream ss;
    ss << "Sampler" << s;
    TTree* TreeTemp( new TTree(("AnalysisUser_"+ss.str()).c_str(),("AnalysisUser TTree containing vertex information of the particles recorded in "+ss.str()).c_str()) ) ;
    outputTree_Samplers.push_back( TreeTemp );
    MakeBranches(outputTree_Samplers.at(s));
  }
}

AnalysisUser::AnalysisUser(std::vector<std::string> filenames){}

//AnalysisUser::~AnalysisUser(){}

//void AnalysisUser::SetBranchAddresses(TTree* optionsTree, TTree* modelTree, TTree* runTree, TTree* eventTree)

AnalysisUser::~AnalysisUser()
{
  delete f;
  delete optionsTree;
  delete modelTree;
  delete runTree;
  delete eventTree;

  delete options;
  delete model;
  delete run;
  delete event;
}

void AnalysisUser::SetBranchAddresses(TTree* optionsTreeIn,
				      TTree* modelTreeIn,
				      TTree* runTreeIn,
				      TTree* eventTreeIn)
{
  options->SetBranchAddress(optionsTreeIn);
  model->SetBranchAddress(modelTreeIn);
  run->SetBranchAddress(runTreeIn);

  optionsTree->GetEntry(0);
  modelTree->GetEntry(0);
  runTree->GetEntry(0);
  eventTree->GetEntry(0);

  event->SetBranchAddress(eventTree,&(model->model->samplerNamesUnique));
}

void AnalysisUser::MakeBranches(TTree* outputTree)
{
  //outputTree->Branch("S",&s,"S/F");
  outputTree->Branch("VertexModel",(void*)&vertexmodel[0],"VertexModel[11]/C");
  outputTree->Branch("VertexX",&vertexx,"VertexX/F");
  outputTree->Branch("VertexY",&vertexy,"VertexY/F");
  outputTree->Branch("VertexZ",&vertexz,"VertexZ/F");
  outputTree->Branch("VertexProcess",&vertexprocess,"VertexProcess/I");
  outputTree->Branch("VertexSubProcess",&vertexsubprocess,"VertexSubProcess/I");
  outputTree->Branch("TrackID",&trackID,"TrackID/I");
  outputTree->Branch("PDGID",&PDG,"PDGID/I");
  outputTree->Branch("ParentID",&parentID,"ParentID/I");
}

unsigned int AnalysisUser::GetNumSamplers()
{
  eventTree->GetEntry(0);
  return this->event->samplers.size();
}

void AnalysisUser::GetEntry(int iEntry)
{
  eventTree->GetEntry(iEntry);
}

void AnalysisUser::Analysis()
{
  std::cout << "Saving vertex information to ROOT output file." << std::endl; 
  for(long long int i = 0; i < eventTree->GetEntries(); ++i) {      // Loop over file entries
    this->GetEntry(i);                                              // Get entry
<<<<<<< HEAD
    for(size_t s = 0; s < number_samplers; ++s)                      // Loop over samplers
    {
      for(int j = 0; j < this->event->samplers[s]->n; ++j)            // Loop over sampler hits in sampler 0
      {
        int trackid = this->event->samplers[s]->trackID[j];         // track ID for sampler info
        if(trackid != 1) {                                          // does not work for the primary
          BDSOutputROOTEventTrajectoryPoint point =
            event->trajectory->primaryProcessPoint(trackid);        // get initial process point
          //std::cout << "Point model is " << point.model << std::endl;
          //std::cout << "This is a vector componmentname of size " << model->model->componentName.size() << std::endl;
          //std::cout << "The vector contains: " << std::endl;
          //  for(int n = 0; n < model->model->componentName.size(); ++n){
          //    std::cout << n << ": " << model->model->componentName.at(n) << std::endl;
          //  }
          try{
            StringToCharArray(model->model->componentName.at(point.model),vertexmodel);
          } catch(...){
            //std::cerr << "Warning, trying to access elements of vectors that don't exist" << std::endl;
            continue;
          }
          //s = point.position.S();
          vertexx = point.position.X();
          vertexy = point.position.Y();
          vertexz = point.position.Z();
          vertexprocess = point.processType;
          vertexsubprocess = point.processSubType;
        }else
        {
          StringToCharArray("Primary",vertexmodel);
          vertexx = 0;
          vertexy = 0;
          vertexz = 0;
          vertexprocess = -1;
          vertexsubprocess = -1;
        }
        trackID = trackid;
        PDG = event->samplers[s]->partID[j]; 
        parentID = event->samplers[s]->parentID[j]; 
        outputTree_Samplers.at(s)->Fill();
      }      
    }//End of samplers loop
=======

    std::cout << "New event " << std::endl;
    std::cout << "--------- " << std::endl;

    for(int j = 0; j<this->event->Samplers[0]->n; ++j)              // Loop over sampler hits in sampler 0
    {
      int trackID = this->event->Samplers[0]->trackID[j];           // track ID for sampler particle
      if(trackID != 1) {                                            // does not work for the primary
        BDSOutputROOTEventTrajectoryPoint point =
                event->Trajectory->primaryProcessPoint(trackID);    // get initial process point
        std::cout << i << " " << j << " "
                  << trackID << " "
                  << point.processType << " "
                  << point.processSubType << " "
                  << point.position.Z() << " "
                  << point.model << " "
                  << model->model->componentName[point.model]
                  << std::endl;

      }
    }
    //
>>>>>>> a2416f57
  }
  foutput->Write();
  foutput->Close();
}<|MERGE_RESOLUTION|>--- conflicted
+++ resolved
@@ -143,7 +143,6 @@
   std::cout << "Saving vertex information to ROOT output file." << std::endl; 
   for(long long int i = 0; i < eventTree->GetEntries(); ++i) {      // Loop over file entries
     this->GetEntry(i);                                              // Get entry
-<<<<<<< HEAD
     for(size_t s = 0; s < number_samplers; ++s)                      // Loop over samplers
     {
       for(int j = 0; j < this->event->samplers[s]->n; ++j)            // Loop over sampler hits in sampler 0
@@ -185,30 +184,6 @@
         outputTree_Samplers.at(s)->Fill();
       }      
     }//End of samplers loop
-=======
-
-    std::cout << "New event " << std::endl;
-    std::cout << "--------- " << std::endl;
-
-    for(int j = 0; j<this->event->Samplers[0]->n; ++j)              // Loop over sampler hits in sampler 0
-    {
-      int trackID = this->event->Samplers[0]->trackID[j];           // track ID for sampler particle
-      if(trackID != 1) {                                            // does not work for the primary
-        BDSOutputROOTEventTrajectoryPoint point =
-                event->Trajectory->primaryProcessPoint(trackID);    // get initial process point
-        std::cout << i << " " << j << " "
-                  << trackID << " "
-                  << point.processType << " "
-                  << point.processSubType << " "
-                  << point.position.Z() << " "
-                  << point.model << " "
-                  << model->model->componentName[point.model]
-                  << std::endl;
-
-      }
-    }
-    //
->>>>>>> a2416f57
   }
   foutput->Write();
   foutput->Close();
