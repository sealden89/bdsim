--- conflicted
+++ resolved
@@ -691,7 +691,6 @@
   //      BuildCameraScoringPlane();
     PlaceFrame();
     PlaceScreen();
-
   //      PlaceCamera();
   //      }
   RegisterSensitiveVolume(containerLogicalVolume);
@@ -737,20 +736,11 @@
     G4TwoVector windowSize(_mlScreen->GetSize().x(), _mlScreen->GetSize().y());
     G4double relativeWindowOffsetX = -0.5*(frameSize.x()-windowSize.x())+_windowOffsetX*std::tan(_screenAngle);
     G4TwoVector windowPos(relativeWindowOffsetX,0);
-    _frame = new BDSScreenFrameRectangular((G4String)"asframe",frameSize, windowSize, windowPos, BDSMaterials::Instance()->GetMaterial("G4_STAINLESS-STEEL"));
+    _frame = new BDSRectScreenFrame((G4String)"asframe",frameSize, windowSize, windowPos, BDSMaterials::Instance()->GetMaterial("G4_STAINLESS-STEEL"));
 }
 
 void BDSAwakeSpectrometer::PlaceFrame(){
     G4ThreeVector framePos(_frameCentreX,0,_frameCentreZ);
-    //new G4PVPlacement(_screenRotationMatrix,
-//                      framePos,
-//                      _frame->LogVol(),
-//                      "screenFrame",
-//                      containerLogicalVolume,
-//                      false,
-//                      0,
-//                      true
-//    );
     _frame->Place(_screenRotationMatrix, framePos, containerLogicalVolume);
 }
 
@@ -780,10 +770,6 @@
 }
 
 void BDSAwakeSpectrometer::PlaceScreen(){
- // _mlScreen->Place(_screenRotationMatrix,
-//		   G4ThreeVector(_screenCentreX,0,_screenCentreZ),
-//		   containerLogicalVolume
-//		   );
     G4double lenSaf = BDSGlobalConstants::Instance()->LengthSafety();
     G4RotationMatrix* zeroRot = new G4RotationMatrix(0,0,0);
     //Place inside the frame
@@ -829,18 +815,12 @@
   _screenEndZ += _poleStartZ;
 
   // backing off x and z by 10nm here to avoid overlaps
-<<<<<<< HEAD
-  //G4double someSafety = 10*CLHEP::nm;
-  _screenCentreZ = _screenEndZ -_screen_z_dim/2.0 - _windowOffsetX*std::tan(_screenAngle)+_screenThickness*std::cos(_screenAngle);
-  _screenCentreX = _screen_x_dim/2.0 + _vacInnerWidth/2.0 + _vacThickness + _windowOffsetX;
-=======
   G4double lenSaf = BDSGlobalConstants::Instance()->LengthSafety();
     G4double lenSaf2 = 1*CLHEP::um;
   _screenCentreZ = _screenEndZ -_screen_z_dim/2.0 - _windowOffsetX*std::tan(_screenAngle)+
           (_screenThickness)*std::cos(_screenAngle) + lenSaf2*std::sin(_screenAngle);
   _screenCentreX = _screen_x_dim/2.0 + _vacInnerWidth/2.0 + _vacThickness + _windowOffsetX +
           lenSaf2*std::cos(_screenAngle);
->>>>>>> 4f93d580
 
     //Frame position
     _frameCentreZ = _screenEndZ -_frame_z_dim/2.0 + _frameThicknessZ*std::cos(_screenAngle)+
