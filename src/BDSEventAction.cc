--- conflicted
+++ resolved
@@ -124,13 +124,8 @@
 #ifdef BDSDEBUG
       G4cout << __METHOD_NAME__ << " - no sampler hits collection found. Not writing hits." << G4endl;
 #endif
-<<<<<<< HEAD
-    }
-  SampHC=NULL;
-=======
-  }
+  	}
   SampHC=nullptr;
->>>>>>> 8c4d04b4
   
   // are there any cylindrical samplers? if so, record the hits
 #ifdef BDSDEBUG
