/*
Beam Delivery Simulation (BDSIM) Copyright (C) Royal Holloway,
University of London 2001 - 2019.

This file is part of BDSIM.

BDSIM is free software: you can redistribute it and/or modify
it under the terms of the GNU General Public License as published
by the Free Software Foundation version 3 of the License.

BDSIM is distributed in the hope that it will be useful, but
WITHOUT ANY WARRANTY; without even the implied warranty of
MERCHANTABILITY or FITNESS FOR A PARTICULAR PURPOSE.  See the
GNU General Public License for more details.

You should have received a copy of the GNU General Public License
along with BDSIM.  If not, see <http://www.gnu.org/licenses/>.
*/
#include "BDSLaserIonExcitation.hh"
#include "BDSLogicalVolumeLaser.hh"
#include "BDSLaser.hh"
#include "BDSIonExcitationEngine.hh"
#include "BDSStep.hh"
#include "BDSGlobalConstants.hh"

#include "globals.hh"
#include "G4AffineTransform.hh"
#include "G4Electron.hh"
#include "G4DecayProducts.hh"
#include "G4Hydrogen.hh"
#include "G4LogicalVolume.hh"
#include "G4ParticleTable.hh"
#include "G4ProcessType.hh"
#include "G4Proton.hh"
#include "G4step.hh"
#include "G4StepPoint.hh"
#include "G4ThreeVector.hh"
#include "G4Track.hh"
#include "G4VTouchable.hh"
#include "Randomize.hh"
#include "G4TransportationManager.hh"
#include "G4VPhysicalVolume.hh"

#include "CLHEP/Units/PhysicalConstants.h"
#include "CLHEP/Units/SystemOfUnits.h"

#include <cmath>

BDSLaserIonExcitation::BDSLaserIonExcitation(const G4String& processName):
  G4VDiscreteProcess(processName, G4ProcessType::fUserDefined),
  auxNavigator(new BDSAuxiliaryNavigator())
{;}

BDSLaserIonExcitation::~BDSLaserIonExcitation()
{
  delete auxNavigator;
}

G4double BDSLaserIonExcitation::GetMeanFreePath(const G4Track& track,
						G4double /*previousStepSize*/,
						G4ForceCondition* /*forceCondition*/)
{
  G4LogicalVolume* lv = track.GetVolume()->GetLogicalVolume();
  if (!lv->IsExtended())
    {// not extended so can't be a laser logical volume
      return DBL_MAX;
    }
  BDSLogicalVolumeLaser* lvv = dynamic_cast<BDSLogicalVolumeLaser*>(lv);
  if (!lvv)
    {// it's an extended volume but not ours (could be a crystal)
      return DBL_MAX;
    }

  // check if it has decay products -> has interacted already so won't again
  const G4DynamicParticle* ion = track.GetDynamicParticle();
  if (ion->GetPreAssignedDecayProducts())
    {return DBL_MAX;}
  
  // else proceed
  const BDSLaser* laser = lvv->Laser();

  G4ThreeVector particlePosition = track.GetPosition();
  G4ThreeVector particleDirectionMomentum = track.GetMomentumDirection();

  const G4RotationMatrix* rot = track.GetTouchable()->GetRotation();
  const G4AffineTransform transform = track.GetTouchable()->GetHistory()->GetTopTransform();
  G4ThreeVector localPosition = transform.TransformPoint(particlePosition);
  G4ThreeVector photonUnit(0,0,1);
  photonUnit.transform(*rot);
  G4double photonE = (CLHEP::h_Planck*CLHEP::c_light)/laser->Wavelength();
  G4ThreeVector photonVector = photonUnit*photonE;
  G4LorentzVector photonLorentz = G4LorentzVector(photonVector,photonE);

  G4double ionEnergy = ion->GetTotalEnergy();
  G4ThreeVector ionMomentum = ion->GetMomentum();
  G4ThreeVector ionBeta = ionMomentum/ionEnergy;
  ionBeta.set(ionBeta.getX(),ionBeta.getY(),ionBeta.getZ());

  photonLorentz.boost(ionBeta.getX(),ionBeta.getY(),ionBeta.getZ());
  G4double photonEnergy = photonLorentz.e();

  G4double safety = BDSGlobalConstants::Instance()->LengthSafety();

  BDSIonExcitationEngine* photoDetachmentEngine = new BDSIonExcitationEngine();
  G4double crossSection = photoDetachmentEngine->CrossSection(photonEnergy);


  auto transportMgr = G4TransportationManager::GetTransportationManager();
  auto fLinearNavigator = transportMgr->GetNavigatorForTracking();
  //G4VPhysicalVolume* selectedVol = fLinearNavigator->LocateGlobalPointAndSetup(particlePosition,&particleDirectionMomentum,true,true);
  G4double linearStepLength = fLinearNavigator->ComputeStep(particlePosition,
                                                            particleDirectionMomentum,
                                                            9.0e99,
                                                            safety);
  G4double stepSize = 100.0e-6;// hard coded for now will later be based on max intensity and width
  G4double count = 0;
  G4double totalPhotonDensity = 0;
  G4double maxPhotonDensity = 0;
  for (G4double i = 0; i <= linearStepLength; i = i+stepSize)
    {
      G4ThreeVector temporaryPosition = localPosition+i*particleDirectionMomentum;
      const G4ThreeVector laserStepLocal = transform.TransformPoint(temporaryPosition);
      G4double radius = std::sqrt(temporaryPosition.z()*temporaryPosition.z()+temporaryPosition.y()*temporaryPosition.y());
      G4double photonDensityStep = laser->Intensity(radius,
						    temporaryPosition.x())/(photonEnergy);
      totalPhotonDensity = totalPhotonDensity + photonDensityStep;
      
      if(photonDensityStep >= maxPhotonDensity)
	{maxPhotonDensity = photonDensityStep;}
      count =count+1.0;
    }
<<<<<<< HEAD
  G4double averagePhotonDensity = (totalPhotonDensity/count)/CLHEP::m3;
  G4double mfp = 1.0/(crossSection*averagePhotonDensity)*CLHEP::m;

  return mfp;
=======
  G4double averagePhotonDensity = (totalPhotonDensity/count);
  G4double mfp = 1.0/(crossSection*averagePhotonDensity);
  
  if (ion->GetCharge()==79)
    {
        G4double val=0;

        return mfp;}
  else
    {
        G4double val1=0;

        mfp = 1.0e10*CLHEP::m;
      return mfp;
    }
>>>>>>> 5f778186
}
G4VParticleChange* BDSLaserIonExcitation::PostStepDoIt(const G4Track& track,
                                                         const G4Step&  step)
{
  // get coordinates for photon desity calculations
  aParticleChange.Initialize(track);

  G4DynamicParticle* ion = const_cast<G4DynamicParticle*>(track.GetDynamicParticle());

  //copied from mfp to access laser instance is clearly incorrect!

  G4LogicalVolume* lv = track.GetVolume()->GetLogicalVolume();
  if (!lv->IsExtended())
    {// not extended so can't be a laser logical volume
      return pParticleChange;
    }
  BDSLogicalVolumeLaser* lvv = dynamic_cast<BDSLogicalVolumeLaser*>(lv);
  if (!lvv)
    {// it's an extended volume but not ours (could be a crystal)
      return pParticleChange;
    }
  // else proceed
  // const BDSLaser* laser = lvv->Laser();
  
  ion->GetElectronOccupancy();

  G4DecayProducts* decayProducts = new G4DecayProducts(*ion);
  G4double electronKineticEnergy = 10*CLHEP::keV;
  G4ThreeVector direction = G4ThreeVector(0,0.3,0.3);
  direction = direction.unit();
  G4DynamicParticle* decayElectron = new G4DynamicParticle(G4Electron::Definition(),
							   direction,
							   electronKineticEnergy);
  decayProducts->PushProducts(decayElectron);
  ion->SetPreAssignedDecayProducts(decayProducts);
  ion->SetPreAssignedDecayProperTime(74e-12 * CLHEP::second);

    return G4VDiscreteProcess::PostStepDoIt(track,step);
}
<|MERGE_RESOLUTION|>--- conflicted
+++ resolved
@@ -129,28 +129,10 @@
 	{maxPhotonDensity = photonDensityStep;}
       count =count+1.0;
     }
-<<<<<<< HEAD
-  G4double averagePhotonDensity = (totalPhotonDensity/count)/CLHEP::m3;
-  G4double mfp = 1.0/(crossSection*averagePhotonDensity)*CLHEP::m;
+  G4double averagePhotonDensity = (totalPhotonDensity/count);
+  G4double mfp = 1.0/(crossSection*averagePhotonDensity);
 
   return mfp;
-=======
-  G4double averagePhotonDensity = (totalPhotonDensity/count);
-  G4double mfp = 1.0/(crossSection*averagePhotonDensity);
-  
-  if (ion->GetCharge()==79)
-    {
-        G4double val=0;
-
-        return mfp;}
-  else
-    {
-        G4double val1=0;
-
-        mfp = 1.0e10*CLHEP::m;
-      return mfp;
-    }
->>>>>>> 5f778186
 }
 G4VParticleChange* BDSLaserIonExcitation::PostStepDoIt(const G4Track& track,
                                                          const G4Step&  step)
@@ -188,5 +170,5 @@
   ion->SetPreAssignedDecayProducts(decayProducts);
   ion->SetPreAssignedDecayProperTime(74e-12 * CLHEP::second);
 
-    return G4VDiscreteProcess::PostStepDoIt(track,step);
+  return G4VDiscreteProcess::PostStepDoIt(track,step);
 }
