--- conflicted
+++ resolved
@@ -25,74 +25,10 @@
 		   BDSFieldInfo*       vacuumFieldInfo,
 		   BDSFieldInfo*       outerFieldInfo):
   BDSMagnet(BDSMagnetType::rectangularbend, name, length,
-<<<<<<< HEAD
-	    beamPipeInfo, magnetOuterInfo, vacuumFieldInfo,
-	    outerFieldInfo),
-  bpFirstBit(nullptr),
-  bpLastBit(nullptr)
+	    beamPipeInfo, magnetOuterInfo, vacuumFieldInfo, outerfieldInfo)
 {
   angle       = angleIn;
   outerRadius = magnetOuterInfo->outerDiameter*0.5; 
-  CalculateLengths(length);
-
-  G4double arclength;
-  if (BDS::IsFinite(angle))
-    {
-      arclength = fabs(angle) * ((magFieldLength*0.5) / sin(0.5*fabs(angle)));
-#ifdef BDSDEBUG
-      G4cout << __METHOD_NAME__ << "calculated arclength in dipole field: " << arclength << G4endl;
-#endif
-      (*vacuumFieldInfo->MagnetStrength())["length"] = arclength;
-    }
-  else
-    {arclength = magFieldLength;}
-}
-
-void BDSRBend::CalculateLengths(G4double aLength)
-{
-  //full length along chord - just its length in case of rbend
-  chordLength = aLength;
-
-  // orientation of shifts - depends on angle - calculations use absolute value of angle for safety
-  G4int orientation = BDS::CalculateOrientation(angle);
-
-  // straightSectionChord is the distance along the chord required to be used by a drift pipe so that
-  // the outer logical volume (magnet cylinder - defined by outRadius) doesn't protrude
-  // into the previous volume / outside the marker volume.  for zero angle, this is 0
-
-  straightSectionChord        = outerRadius / (tan(0.5*fabs(angle)) + tan((0.5*CLHEP::pi) - (0.5*fabs(angle))) );
-  magFieldLength              = chordLength - (2.0*straightSectionChord);
-  magnetXShift                = orientation*straightSectionChord*tan(0.5*fabs(angle));
-  magnetOuterOffset           = G4ThreeVector(magnetXShift, 0, 0);
-  G4double      dz            = (magFieldLength*0.5)+(straightSectionChord*0.5);
-  G4ThreeVector driftposstart = G4ThreeVector(0.5*magnetXShift, 0, -1*dz);
-  G4ThreeVector driftposend   = G4ThreeVector(0.5*magnetXShift, 0, dz);
-  straightSectionLength       = straightSectionChord / (cos(0.5*fabs(angle)));
-  // increase container radius to account for magnet outer geometry offset
-  // container axis is chord axis between entry and exit points
-  containerRadius             += fabs(magnetXShift)*1.001; // 1% margin due to calculations
-
-  G4double in_z = cos(0.5*fabs(angle)); // calculate components of normal vectors (in the end mag(normal) = 1)
-  G4double in_x = sin(0.5*fabs(angle));
-  inputface  = G4ThreeVector(-orientation*in_x, 0.0, -1.0*in_z); //-1 as pointing down in z for normal
-  outputface = G4ThreeVector(-orientation*in_x, 0.0, in_z);
-  
-#ifdef BDSDEBUG
-  G4cout << __METHOD_NAME__ << "Angle                   = " << angle                    << G4endl;
-  G4cout << __METHOD_NAME__ << "Straight section chord  = " << straightSectionChord  << G4endl;
-  G4cout << __METHOD_NAME__ << "Magnetic field length   = " << magFieldLength        << G4endl;
-  G4cout << __METHOD_NAME__ << "Straight section length = " << straightSectionLength << G4endl;
-  G4cout << __METHOD_NAME__ << "Straight section chord  = " << straightSectionChord  << G4endl;
-  G4cout << __METHOD_NAME__ << "Magnet shift in X       = " << magnetXShift             << G4endl;
-#endif
-=======
-	    beamPipeInfo, magnetOuterInfo),
-  bField(bFieldIn),
-  bGrad(bGradIn)
-{
-  angle       = angleIn;
-  outerRadius = magnetOuterInfo->outerDiameter*0.5; 
->>>>>>> 63b1a8c0
 }
 
 void BDSRBend::Build()
@@ -123,3 +59,26 @@
       BuildOuterFieldManager(2, BFldIron,CLHEP::pi/2);
       }*/
 }
+
+void BDSRBend::BuildBPFieldAndStepper()
+{
+  // set up the magnetic field and stepper
+  G4ThreeVector Bfield(0.,bField,0.);
+  G4double arclength;
+  if (BDS::IsFinite(angle))
+    {
+      arclength = fabs(angle) * ((magFieldLength*0.5) / sin(0.5*fabs(angle)));
+#ifdef BDSDEBUG
+      G4cout << __METHOD_NAME__ << "calculated arclength in dipole field: " << arclength << G4endl;
+#endif
+      itsMagField = new BDSSbendMagField(Bfield,arclength,angle);
+      itsEqRhs    = new G4Mag_UsualEqRhs(itsMagField);  
+  
+      BDSDipoleStepper* dipoleStepper = new BDSDipoleStepper(itsEqRhs);
+      dipoleStepper->SetBField(bField);
+      dipoleStepper->SetBGrad(bGrad);
+      itsStepper = dipoleStepper;
+    }
+  else
+    {arclength = magFieldLength;}
+}
