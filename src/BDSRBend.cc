#include "BDSGlobalConstants.hh"
#include "BDSDebug.hh"

#include "BDSRBend.hh"

#include "BDSBeamPipe.hh"
#include "BDSBeamPipeFactory.hh"
#include "BDSBeamPipeInfo.hh"
#include "BDSDipoleStepper.hh"
#include "BDSMagnetOuterFactory.hh"
#include "BDSMagnetOuterInfo.hh"
#include "BDSMagnetType.hh"
#include "BDSSbendMagField.hh"
#include "BDSUtilities.hh"

#include "G4CutTubs.hh"
#include "G4FieldManager.hh"
#include "G4LogicalVolume.hh"
#include "G4Mag_EqRhs.hh"
#include "G4PVPlacement.hh"
#include "G4VPhysicalVolume.hh"

BDSRBend::BDSRBend(G4String            name,
		   G4double            length,
		   G4double            bFieldIn,
		   G4double            bGradIn,
		   G4double            angleIn,
		   BDSBeamPipeInfo*    beamPipeInfo,
		   BDSMagnetOuterInfo* magnetOuterInfo):
  BDSMagnet(BDSMagnetType::rectangularbend, name, length,
	    beamPipeInfo, magnetOuterInfo),
  bField(bFieldIn),
  bGrad(bGradIn),
  bpFirstBit(nullptr),
  bpLastBit(nullptr)
{
  angle       = angleIn;
  outerRadius = magnetOuterInfo->outerDiameter*0.5; 
  CalculateLengths(length);
}

BDSRBend::~BDSRBend()
{
  if (bpFirstBit) // may not have been constructed
    {delete bpFirstBit;}
  if (bpLastBit) // may not have been constructed
    {delete bpLastBit;}
}

void BDSRBend::CalculateLengths(G4double aLength)
{
  //full length along chord - just its length in case of rbend
  chordLength = aLength;

  orientation = BDS::CalculateOrientation(angle);

  // straightSectionChord is the distance along the chord required to be used by a drift pipe so that
  // the outer logical volume (magnet cylinder - defined by outRadius) doesn't protrude
  // into the previous volume / outside the marker volume.  for zero angle, this is 0

  straightSectionChord        = outerRadius / (tan(0.5*fabs(angle)) + tan((0.5*CLHEP::pi) - (0.5*fabs(angle))) );
  magFieldLength              = chordLength - (2.0*straightSectionChord);
  magnetXShift                = orientation*straightSectionChord*tan(0.5*fabs(angle));
  magnetOuterOffset           = G4ThreeVector(magnetXShift, 0, 0);
  G4double      dz            = (magFieldLength*0.5)+(straightSectionChord*0.5);
  G4ThreeVector driftposstart = G4ThreeVector(0.5*magnetXShift, 0, -1*dz);
  G4ThreeVector driftposend   = G4ThreeVector(0.5*magnetXShift, 0, dz);
  straightSectionLength       = straightSectionChord / (cos(0.5*fabs(angle)));
  // increase container radius to account for magnet outer geometry offset
  // container axis is chord axis between entry and exit points
  containerRadius             += fabs(magnetXShift)*1.001; // 1% margin due to calculations

  G4double in_z = cos(0.5*fabs(angle)); // calculate components of normal vectors (in the end mag(normal) = 1)
  G4double in_x = sin(0.5*fabs(angle));
  inputface  = G4ThreeVector(-orientation*in_x, 0.0, -1.0*in_z); //-1 as pointing down in z for normal
  outputface = G4ThreeVector(-orientation*in_x, 0.0, in_z);
  
#ifdef BDSDEBUG
  G4cout << __METHOD_NAME__ << "Angle                   = " << angle                    << G4endl;
  G4cout << __METHOD_NAME__ << "Straight section chord  = " << straightSectionChord  << G4endl;
  G4cout << __METHOD_NAME__ << "Magnetic field length   = " << magFieldLength        << G4endl;
  G4cout << __METHOD_NAME__ << "Straight section length = " << straightSectionLength << G4endl;
  G4cout << __METHOD_NAME__ << "Straight section chord  = " << straightSectionChord  << G4endl;
  G4cout << __METHOD_NAME__ << "Magnet shift in X       = " << magnetXShift             << G4endl;
#endif
}

void BDSRBend::Build()
{
  BDSMagnet::Build();
  if(BDSGlobalConstants::Instance()->GetIncludeIronMagFields())
    {
      G4double polePos[4];
      G4double Bfield[3];
      
      //coordinate in GetFieldValue
      polePos[0]=0.;
      polePos[1]=BDSGlobalConstants::Instance()->GetMagnetPoleRadius();
      polePos[2]=0.;
      polePos[3]=-999.;//flag to use polePos rather than local track
      
      itsMagField->GetFieldValue(polePos,Bfield);
      G4double BFldIron=
	sqrt(Bfield[0]*Bfield[0]+Bfield[1]*Bfield[1])*
	BDSGlobalConstants::Instance()->GetMagnetPoleSize()/
	(BDSGlobalConstants::Instance()->GetComponentBoxSize()/2-
	 BDSGlobalConstants::Instance()->GetMagnetPoleRadius());
      
      // Magnetic flux from a pole is divided in two directions
      BFldIron/=2.;
      
      BuildOuterFieldManager(2, BFldIron,CLHEP::pi/2);
    }
}

void BDSRBend::BuildBPFieldAndStepper()
{
  // set up the magnetic field and stepper
  G4ThreeVector Bfield(0.,bField,0.);
  G4double arclength;
  if (BDS::IsFinite(angle))
    {arclength = fabs(angle) * ((magFieldLength*0.5) / sin(0.5*fabs(angle)));}
  else
    {arclength = magFieldLength;}
#ifdef BDSDEBUG
  G4cout << __METHOD_NAME__ << "calculated arclength in dipole field: " << arclength << G4endl;
#endif
  itsMagField = new BDSSbendMagField(Bfield,arclength,angle);
  itsEqRhs    = new G4Mag_UsualEqRhs(itsMagField);  
  
  BDSDipoleStepper* dipoleStepper = new BDSDipoleStepper(itsEqRhs);
  dipoleStepper->SetBField(bField);
  dipoleStepper->SetBGrad(bGrad);
  itsStepper = dipoleStepper;
}

void BDSRBend::BuildOuter()
{
#ifdef BDSDEBUG
  G4cout << __METHOD_NAME__ << G4endl;
#endif
  G4Material* outerMaterial          = magnetOuterInfo->outerMaterial;
  BDSMagnetGeometryType geometryType = magnetOuterInfo->geometryType; 
  BDSMagnetOuterFactory* theFactory  = BDSMagnetOuterFactory::Instance();
  G4double containerDiameter = 2*containerRadius;
  
  outer = theFactory->CreateRectangularBend(geometryType, name, magFieldLength, beampipe,
					    outerDiameter, containerDiameter, chordLength,
					    angle, outerMaterial);

  if (outer)
    {
      BDSGeometryComponent* container = outer->GetMagnetContainer();
      containerSolid    = container->GetContainerSolid()->Clone();
      G4ThreeVector contOffset = container->GetPlacementOffset();
      // set the main offset of the whole magnet which is placed w.r.t. the
      // zero coordinate of the container solid
      SetPlacementOffset(contOffset);

      InheritExtents(container); // update extents
      outer->ClearMagnetContainer(); // delete the magnet container as done with
    }
}

void BDSRBend::BuildBeampipe()
{
  // check for finite length (can be negative if angle is zero or very small)
  G4double safeStraightSectionLength = straightSectionLength - lengthSafetyLarge;
  if (safeStraightSectionLength > 0)
    {
      bpFirstBit = BDSBeamPipeFactory::Instance()->CreateBeamPipeAngledOut(beamPipeInfo->beamPipeType,
									   name,
									   safeStraightSectionLength,
									   -angle*0.5,
									   beamPipeInfo->aper1,
									   beamPipeInfo->aper2,
									   beamPipeInfo->aper3,
									   beamPipeInfo->aper4,
									   beamPipeInfo->vacuumMaterial,
									   beamPipeInfo->beamPipeThickness,
									   beamPipeInfo->beamPipeMaterial);
      
      bpLastBit = BDSBeamPipeFactory::Instance()->CreateBeamPipeAngledIn(beamPipeInfo->beamPipeType,
									 name,
									 safeStraightSectionLength,
									 angle*0.5,
									 beamPipeInfo->aper1,
									 beamPipeInfo->aper2,
									 beamPipeInfo->aper3,
									 beamPipeInfo->aper4,
									 beamPipeInfo->vacuumMaterial,
									 beamPipeInfo->beamPipeThickness,
									 beamPipeInfo->beamPipeMaterial);
    }
  
  beampipe = BDSBeamPipeFactory::Instance()->CreateBeamPipe(beamPipeInfo->beamPipeType,
							    name,
							    magFieldLength - lengthSafety,
							    beamPipeInfo->aper1,
							    beamPipeInfo->aper2,
							    beamPipeInfo->aper3,
							    beamPipeInfo->aper4,
							    beamPipeInfo->vacuumMaterial,
							    beamPipeInfo->beamPipeThickness,
							    beamPipeInfo->beamPipeMaterial);

<<<<<<< HEAD
  G4double extentX = (beampipe->GetExtentX().second / cos(angle)) + fabs(magnetOuterOffset.x());
=======
  RegisterDaughter(bpFirstBit);
  RegisterDaughter(beampipe);
  RegisterDaughter(bpLastBit);

  SetAcceleratorVacuumLogicalVolume(beampipe->GetVacuumLogicalVolume());

  G4double extentX = beampipe->GetExtentX().second + fabs(magnetOuterOffset.x());
>>>>>>> addf8719
  SetExtentX(-extentX, extentX);
  SetExtentY(beampipe->GetExtentY());
  SetExtentZ(-chordLength*0.5,chordLength*0.5);
}

void BDSRBend::BuildContainerLogicalVolume()
{
  if (!outer)
    {
      // update container solid to hold all the beampipe segments as there's no outer
      // and the default way won't suffice for rbend's unique geometry
      // +ve extent - updated by build beam pipe
      G4double smallContainerRadius = extentX.second;
      
      containerSolid = new G4CutTubs(name + "_container_solid", // name
				     0,                         // inner radius
				     smallContainerRadius,           // outer radius
				     chordLength*0.5,           // half length
				     0,                         // start angle
				     CLHEP::twopi,              // sweep angle
				     inputface,                 // input normal vector
				     outputface);               // output normal vector

    }

  containerLogicalVolume = new G4LogicalVolume(containerSolid,
					       emptyMaterial,
					       name + "_container_lv");
  
  // supposed to protect against fields being overridden
  containerLogicalVolume->SetFieldManager(BDSGlobalConstants::Instance()->GetZeroFieldManager(),false);
}

void BDSRBend::PlaceComponents()
{
#ifdef BDSDEBUG
  G4cout << __METHOD_NAME__ << G4endl;
#endif
  // place logical volumes inside marker (container) volume
  // calculate offsets and rotations
  G4double straightSectionCentralZ = (magFieldLength*0.5) + (straightSectionChord*0.5);
  G4RotationMatrix* straightStartRM = new G4RotationMatrix();
  straightStartRM->rotateY(-angle*0.5);
  G4RotationMatrix* straightEndRM = new G4RotationMatrix();
  straightEndRM->rotateY(-angle*0.5);
  straightEndRM->rotateZ(CLHEP::pi);
  G4ThreeVector straightStartPos = G4ThreeVector(magnetXShift*0.5,0,-straightSectionCentralZ);
  straightStartPos += -1*GetPlacementOffset();
  G4ThreeVector straightEndPos   = G4ThreeVector(magnetXShift*0.5,0,straightSectionCentralZ);
  straightEndPos += -1*GetPlacementOffset();

  G4Transform3D straightStartTF(*straightStartRM, straightStartPos);
  G4Transform3D straightEndTF  (*straightEndRM,   straightEndPos);

  RegisterRotationMatrix(straightStartRM);
  RegisterRotationMatrix(straightEndRM);

  if (bpFirstBit)
    {
      G4PVPlacement* pipeStartPV = new G4PVPlacement(straightStartTF,
						     bpFirstBit->GetContainerLogicalVolume(), // logical volume
						     name+"_beampipe_start_pv",               // name
						     containerLogicalVolume,                  // mother volume
						     false,		                      // no booleanm operation
						     0,                                       // copy number
						     checkOverlaps);
      RegisterPhysicalVolume(pipeStartPV);
    }

  // no if(placeBeamPipe) here as custom procedure and rbend has different construction
  if (beampipe)
    {
      // offset in container is offset suggested by beam pipe component (if asymmetrical) +
      // magnet offset due to rbend geometry
      G4ThreeVector beamPipeOffset = beampipe->GetPlacementOffset() + magnetOuterOffset;
      G4PVPlacement* pipePV = new G4PVPlacement(0,
						beamPipeOffset,
						beampipe->GetContainerLogicalVolume(),   // logical volume
						name+"_beampipe_pv",                     // name
						containerLogicalVolume,                  // mother volume
						false,	                                 // no boolean operation
						0,                                       // copy number
						checkOverlaps);
      RegisterPhysicalVolume(pipePV);
    }

  if (bpLastBit)
    {
      G4PVPlacement* pipeEndRM   = new G4PVPlacement(straightEndTF,
						     bpLastBit->GetContainerLogicalVolume(),  // logical volume
						     name+"_beampipe_end_pv",	              // name
						     containerLogicalVolume,                  // mother volume
						     false,	                              // no boolean operation
						     0,                                       // copy number
						     checkOverlaps);
      RegisterPhysicalVolume(pipeEndRM);
    }

  if (outer)
    {
      G4ThreeVector placementOffset = magnetOuterOffset + outer->GetPlacementOffset();
      
      // place outer volume
      G4PVPlacement* magnetOuterPV = new G4PVPlacement(0,                           // rotation
						       placementOffset,             // at normally (0,0,0)
						       outer->GetContainerLogicalVolume(), // its logical volume
						       name+"_outer_pv",            // its name
						       containerLogicalVolume,      // its mother  volume
						       false,                       // no boolean operation
						       0,                           // copy number
						       BDSGlobalConstants::Instance()->GetCheckOverlaps());

      RegisterPhysicalVolume(magnetOuterPV);
    }
}


std::vector<G4LogicalVolume*> BDSRBend::GetAllSensitiveVolumes() const
{
  std::vector<G4LogicalVolume*> result;
  for (auto it : allSensitiveVolumes)
    {result.push_back(it);}

  if (beampipe)
    {
      for (auto it : beampipe->GetAllSensitiveVolumes())
	{result.push_back(it);}
    }

  if (bpFirstBit)
    {
      for (auto it : bpFirstBit->GetAllSensitiveVolumes())
	{result.push_back(it);}
    }

  if (bpLastBit)
    {
      for (auto it : bpLastBit->GetAllSensitiveVolumes())
	{result.push_back(it);}
    }
  return result;
}<|MERGE_RESOLUTION|>--- conflicted
+++ resolved
@@ -204,17 +204,13 @@
 							    beamPipeInfo->beamPipeThickness,
 							    beamPipeInfo->beamPipeMaterial);
 
-<<<<<<< HEAD
-  G4double extentX = (beampipe->GetExtentX().second / cos(angle)) + fabs(magnetOuterOffset.x());
-=======
   RegisterDaughter(bpFirstBit);
   RegisterDaughter(beampipe);
   RegisterDaughter(bpLastBit);
 
   SetAcceleratorVacuumLogicalVolume(beampipe->GetVacuumLogicalVolume());
 
-  G4double extentX = beampipe->GetExtentX().second + fabs(magnetOuterOffset.x());
->>>>>>> addf8719
+  G4double extentX = (beampipe->GetExtentX().second / cos(angle)) + fabs(magnetOuterOffset.x());
   SetExtentX(-extentX, extentX);
   SetExtentY(beampipe->GetExtentY());
   SetExtentZ(-chordLength*0.5,chordLength*0.5);
