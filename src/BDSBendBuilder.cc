/* 
Beam Delivery Simulation (BDSIM) Copyright (C) Royal Holloway, 
University of London 2001 - 2018.

This file is part of BDSIM.

BDSIM is free software: you can redistribute it and/or modify 
it under the terms of the GNU General Public License as published 
by the Free Software Foundation version 3 of the License.

BDSIM is distributed in the hope that it will be useful, but 
WITHOUT ANY WARRANTY; without even the implied warranty of
MERCHANTABILITY or FITNESS FOR A PARTICULAR PURPOSE.  See the
GNU General Public License for more details.

You should have received a copy of the GNU General Public License
along with BDSIM.  If not, see <http://www.gnu.org/licenses/>.
*/
#include "globals.hh" // geant4 globals / types

#include "BDSAcceleratorComponent.hh"
#include "BDSBeamPipeInfo.hh"
#include "BDSBendBuilder.hh"
#include "BDSComponentFactory.hh"
#include "BDSDebug.hh"
#include "BDSFieldType.hh"
#include "BDSGlobalConstants.hh"
#include "BDSIntegratorSet.hh"
#include "BDSIntegratorType.hh"
#include "BDSIntegratorSetType.hh"
#include "BDSMagnetStrength.hh"
#include "BDSLine.hh"
#include "BDSMagnet.hh"
#include "BDSMagnetOuterInfo.hh"
#include "BDSUtilities.hh"

#include "parser/element.h"
#include "parser/elementtype.h"

#include "G4Transform3D.hh"

using namespace GMAD;

BDSAcceleratorComponent* BDS::BuildSBendLine(const G4String&         elementName,
					     const Element*          element,
					     BDSMagnetStrength*      st,
					     const G4double          brho,
					     const BDSIntegratorSet* integratorSet,
					     const G4double&         incomingFaceAngle,
					     const G4double&         outgoingFaceAngle,
					     const G4bool&           buildFringeFields,
					     const GMAD::Element*    prevElement,
					     const GMAD::Element*    nextElement)
{
  const G4String             baseName = elementName;
  const G4double thinElementArcLength = BDSGlobalConstants::Instance()->ThinElementLength();
  const G4bool             yokeOnLeft = BDSComponentFactory::YokeOnLeft(element,st); 
  const G4double            arcLength = element->l  * CLHEP::m;
  const G4double                angle = (*st)["angle"];
  G4double              bendingRadius = DBL_MAX; // default for zero angle
  G4double                       fint = element->fint;
  G4double                      fintx = element->fintx;
  G4double                       hgap = element->hgap * CLHEP::m;
  // Avoid bad calculations for zero angle. Here we need bending radius to be in
  // correct global cartesian convention, hence -ve.
  if (BDS::IsFinite(angle))
    {bendingRadius = - brho / (*st)["field"];}
  
  G4Transform3D fieldTiltOffset = BDSComponentFactory::CreateFieldTransform(element);

  G4bool buildFringeIncoming = buildFringeFields;
  G4bool buildFringeOutgoing = buildFringeFields;

  if (buildFringeFields)
    {
      // perform series of checks on fringe field parameters
      // nominally, don't build the fringe element if there's no face angle
      if (!BDS::IsFinite(element->e1))
	{buildFringeIncoming = false;} // by default false
      if (!BDS::IsFinite(element->e2))
	{buildFringeOutgoing = false;}

      // fintx = -1 is how madx writes out that fintx should default to fint
      // it's also our default. If by default fint=0 and fintx=0, no fringes
      // would be built. If finite fint and -1 for fintx both will be built.
      // if fint=0 and fintx != -1, only the outgoin will be built
      if (fintx == -1)
	{fintx = fint;}
      
      // however if finite hgap and fint or fintx specified, there is an effect
      if (BDS::IsFinite(fint) && BDS::IsFinite(hgap))
	{buildFringeIncoming = true;}
      if (BDS::IsFinite(fintx) && BDS::IsFinite(hgap))
	{buildFringeOutgoing = true;}      
      
      // overriding checks - don't build fringe field if we're butt against another
      // sbend.
      if (prevElement)
	{
	  if (prevElement->type == ElementType::_SBEND)
	    {
	      buildFringeIncoming = false;
	      if (BDS::IsFinite(prevElement->e2 - element->e1))
		{
		  G4cerr << __METHOD_NAME__ << prevElement->name << " e2 clashes with "
			 << elementName << " e1" << G4endl;
		  exit(1);
		}
	    }
	}
      if (nextElement)
	{
	  if (nextElement->type == ElementType::_SBEND)
	    {buildFringeOutgoing = false;}
	  // check above on clashing sbends with e1 e2 will be used for next bend.
	}
      
      if (!BDS::IsFinite(angle))
	{// no fringe fields if magnet of zero angle, ie strength
	  buildFringeIncoming = false;
	  buildFringeOutgoing = false;
	}
    }// end of checks
  
  // Calculate number of sbends to split parent into
  G4int nSBends = BDS::CalculateNSBendSegments(arcLength, angle, incomingFaceAngle,
					       outgoingFaceAngle);
  
  // If no angle, means no strength, so even if there are pole face rotations, we don't
  // need the fringe elements. If there's only 1 segment we may still have a finite
  // angle and therefore finite strength and the pole face rotations will require fringe
  // elements
  if (!BDS::IsFinite(angle))
    {      
      BDSIntegratorType intType = BDS::GetDipoleIntegratorType(integratorSet, element);
      BDSFieldInfo* vacuumField = new BDSFieldInfo(BDSFieldType::dipole,
						   brho,
						   intType,
						   st,
						   true,
						   fieldTiltOffset);
      // prepare one sbend segment
      auto bpInfo = BDSComponentFactory::PrepareBeamPipeInfo(element, -incomingFaceAngle,
							     -outgoingFaceAngle);
      auto mgInfo = BDSComponentFactory::PrepareMagnetOuterInfo(baseName, element,
								-incomingFaceAngle,
								-outgoingFaceAngle,
								bpInfo,
								yokeOnLeft);
      BDSMagnet* oneBend = new BDSMagnet(BDSMagnetType::sectorbend,
					 baseName,
					 arcLength,
					 bpInfo,
					 mgInfo,
					 vacuumField,
					 -angle); // angle 0, but should be minus for 3d cart.
      return oneBend;
    }

  // We're definitely building a line now.
  BDSLine* sbendline  = new BDSLine(baseName); // line for resultant sbend
  
  // length of bends minus the fringe segments
  G4double centralArcLength = arcLength;
  G4double centralAngle     = angle;
  G4double oneFringeAngle   = 0;
  if (BDS::IsFinite(angle))
    {oneFringeAngle = (thinElementArcLength / arcLength) * angle;}
  
  if (buildFringeIncoming)
    {
      centralArcLength -= thinElementArcLength;
      centralAngle     -= oneFringeAngle;
    }
  if (buildFringeOutgoing)
    {
      centralArcLength -= thinElementArcLength;
      centralAngle     -= oneFringeAngle;
    }
  
  // calculate their angles and length
  G4double semiAngle     = centralAngle / (G4double) nSBends;
  G4double semiArcLength = centralArcLength / (G4double) nSBends;

  BDSMagnetStrength* semiStrength = new BDSMagnetStrength(*st); // the copy is crucial to copy the field strength
  (*semiStrength)["angle"]  = semiAngle;
  (*semiStrength)["length"] = semiArcLength;
  
  G4double zExtentIn  = 0;
  G4double zExtentOut = 0;
  G4bool fadeIn = true;
  G4bool fadeOut = true;

  // unlike an rbend, the sbend will mostly likely be split up into segments.
  // we must check that the faces of each segment (varying from e1 to e2) will
  // not overlap given the outer diamter.
  // calculate extent along z due poleface rotation at half the outer diameter.
  G4double outerDiameter = BDSComponentFactory::PrepareOuterDiameter(element);
  if (incomingFaceAngle > 0)
    {zExtentIn = 0.5*outerDiameter*std::tan(incomingFaceAngle - 0.5*std::abs(semiAngle));}
  else if (incomingFaceAngle < 0)
    {zExtentIn = 0.5*outerDiameter*std::tan(0.5*std::abs(semiAngle) + incomingFaceAngle);}
  if (outgoingFaceAngle > 0)
    {zExtentOut = 0.5*outerDiameter*std::tan(outgoingFaceAngle - 0.5*std::abs(semiAngle));}
  else if (outgoingFaceAngle < 0)
    {zExtentOut = 0.5*outerDiameter*std::tan(0.5*std::abs(semiAngle) + outgoingFaceAngle);}
  
  //decide if segment angles fade or not depending on the extents
  if (std::abs(zExtentIn) < semiArcLength/4.0)
    {fadeIn = false;}
  if (std::abs(zExtentOut) < semiArcLength/4.0)
    {fadeOut = false;}

  // field recipe for one segment of the sbend
  G4String centralName = baseName + "_even_ang";
  BDSIntegratorType intType = BDS::GetDipoleIntegratorType(integratorSet, element);
  BDSFieldInfo* semiVacuumField = new BDSFieldInfo(BDSFieldType::dipole,
						   brho,
						   intType,
						   semiStrength,
						   true,
						   fieldTiltOffset);
  
  auto bpInfo = BDSComponentFactory::PrepareBeamPipeInfo(element, 0.5*semiAngle, 0.5*semiAngle);
  auto mgInfo = BDSComponentFactory::PrepareMagnetOuterInfo(centralName, element,
							    0.5*semiAngle, 0.5*semiAngle, bpInfo,
							    yokeOnLeft);
  mgInfo->name = centralName;
  BDSMagnet* centralWedge = new BDSMagnet(BDSMagnetType::sectorbend,
					  centralName,
					  semiArcLength,
					  bpInfo,
					  mgInfo,
					  semiVacuumField,
					  -semiAngle); // minus for 3d cartesian conversion
  
  // check magnet outer info
  BDSMagnetOuterInfo* magnetOuterInfoCheck = BDSComponentFactory::PrepareMagnetOuterInfo("checking", element,
											 -incomingFaceAngle,
                                                                                         -outgoingFaceAngle,
											 bpInfo,
											 yokeOnLeft);
  // minus for conversion to 3d cartesian
  BDSComponentFactory::CheckBendLengthAngleWidthCombo(semiArcLength, -semiAngle,
						      magnetOuterInfoCheck->outerDiameter,
						      centralName);
  // clean up
  delete magnetOuterInfoCheck;
  
  // build incoming fringe field if required
  if (buildFringeIncoming)
    {
      BDSMagnetStrength* fringeStIn  = new BDSMagnetStrength(*st); // the copy is crucial to copy the field strength
      (*fringeStIn)["length"]        = thinElementArcLength;
      (*fringeStIn)["angle"]         = oneFringeAngle;
      (*fringeStIn)["polefaceangle"] = element->e1;
      (*fringeStIn)["fringecorr"]    = CalculateFringeFieldCorrection(element->e1, fint, hgap);
      G4String segmentName           = baseName + "_e1_fringe";
      G4double fringeAngleIn         = 0.5*oneFringeAngle - incomingFaceAngle;
      G4double fringeAngleOut        = 0.5*oneFringeAngle + incomingFaceAngle;
      BDSMagnet* startfringe = BDS::BuildDipoleFringe(element, fringeAngleIn, fringeAngleOut,
						      segmentName, fringeStIn, brho,
						      integratorSet);
      sbendline->AddComponent(startfringe);
    }
  
  // logic for elements in the sbend line:
  // reuse central segment for all segment of in/out half if no poleface angle(s)
  // if small poleface, new first/last segment, reuse central wedge for remainder of in/out half
  // otherwise fade in/out faces for all segments in app. halves.
  // 'central' one is definitely used for the central part, but also it's just a segment
  // with even incoming and outgoing face angles w.r.t. the chord.
  G4double segmentAngleIn  = 0;
  G4double segmentAngleOut = 0;
  G4int    numberOfUniqueComponents = 1; // used for naming purposes
  BDSMagnet* oneBend = nullptr;
  const G4int numSegmentsEitherSide = (nSBends - 1) / 2;
  for (G4int i = 0; i < nSBends; ++i)
    {
      G4String name = baseName;
      if (i < numSegmentsEitherSide)
        {// first half of magnet
          if (!BDS::IsFinite(incomingFaceAngle)) // no pole face rotation so just repeat central segment
            {oneBend = centralWedge;}
          else if (fadeIn) // build incremented angled segment
            {
	      name += "_"+std::to_string(numberOfUniqueComponents);
	      numberOfUniqueComponents++;
	      BDS::UpdateSegmentAngles(i,nSBends,semiAngle,incomingFaceAngle,outgoingFaceAngle,segmentAngleIn,segmentAngleOut);
	      oneBend = BDS::BuildSingleSBend(element, name, semiArcLength, semiAngle,
					      segmentAngleIn, segmentAngleOut, semiStrength,
					      brho, integratorSet, yokeOnLeft);
	    }
          else
            {// finite pole face, but not strong so build one angled, then repeat the rest to save memory
              if (i == 0) // the first one is unique
                {
		  name += "_"+std::to_string(numberOfUniqueComponents);
		  numberOfUniqueComponents++;
		  segmentAngleIn  = 0.5*semiAngle - incomingFaceAngle; // whole pole face angle
		  segmentAngleOut = 0.5*semiAngle;      // even matching angle
		  oneBend = BDS::BuildSingleSBend(element, name, semiArcLength, semiAngle,
						  segmentAngleIn, segmentAngleOut, semiStrength,
						  brho, integratorSet, yokeOnLeft);
		}
              else // others afterwards are a repeat of the even angled one
                {oneBend = centralWedge;}
            }
        }
      else if (i > numSegmentsEitherSide) // i is zero counting
        {// second half of magnet
          if (!BDS::IsFinite(outgoingFaceAngle)) // no pole face rotation so just repeat central segment
            {oneBend = centralWedge;}
          else if (fadeOut) // build incremented angled segment
	    {
	      name += "_"+std::to_string(numberOfUniqueComponents);
	      numberOfUniqueComponents++;
	      BDS::UpdateSegmentAngles(i,nSBends,semiAngle,incomingFaceAngle,outgoingFaceAngle,segmentAngleIn,segmentAngleOut);
	      oneBend = BDS::BuildSingleSBend(element, name, semiArcLength, semiAngle,
					      segmentAngleIn, segmentAngleOut, semiStrength,
					      brho, integratorSet, yokeOnLeft);
	    }
          else
            {// finite pole face, but not strong so build only one unique angled on output face
              if (i == (nSBends-1)) // last one
                {
		  name += "_"+std::to_string(numberOfUniqueComponents);
		  numberOfUniqueComponents++;
		  segmentAngleIn  = 0.5*semiAngle;
		  segmentAngleOut = 0.5*semiAngle - outgoingFaceAngle;
		  oneBend = BDS::BuildSingleSBend(element, name, semiArcLength, semiAngle,
						  segmentAngleIn, segmentAngleOut, semiStrength,
						  brho, integratorSet, yokeOnLeft);
		}
              else // after central, but before unique end piece - even angled.
                {oneBend = centralWedge;}
            }
        }
      else // the middle piece
        {oneBend = centralWedge;}

      // append to the line
      sbendline->AddComponent(oneBend);
    }
  
  //Last element should be fringe if poleface specified
  if (buildFringeOutgoing)
    {
      BDSMagnetStrength* fringeStOut  = new BDSMagnetStrength(*st); // the copy is crucial to copy the field strength
      (*fringeStOut)["angle"]         = oneFringeAngle;
      (*fringeStOut)["polefaceangle"] = element->e2;
      (*fringeStOut)["fringecorr"]    = CalculateFringeFieldCorrection(element->e2, fintx, hgap);
      (*fringeStOut)["length"]        = thinElementArcLength;
      G4double fringeAngleIn          = 0.5*oneFringeAngle + outgoingFaceAngle;
      G4double fringeAngleOut         = 0.5*oneFringeAngle - outgoingFaceAngle;
      G4String segmentName            = baseName + "_e2_fringe";
      
      BDSMagnet* endfringe = BDS::BuildDipoleFringe(element, fringeAngleIn, fringeAngleOut,
						    segmentName, fringeStOut, brho,
						    integratorSet);
      sbendline->AddComponent(endfringe);
    }
  return sbendline;
}

void BDS::UpdateSegmentAngles(const G4int index,
			      const G4int nSBends,
			      const G4double semiAngle,
			      const G4double incomingFaceAngle,
			      const G4double outgoingFaceAngle,
			      G4double& segmentAngleIn,
			      G4double& segmentAngleOut)
{
  // nSBends is always odd.
  // index assumed 0 counting.
  G4bool central = index == (nSBends - 1) / 2;
  if (central)
    {// shouldn't happen, but just in case
      segmentAngleIn = 0.5*semiAngle;
      segmentAngleOut = 0.5*semiAngle;
      return;
    }
  
  G4bool       firstHalf = index + 1 < (nSBends + 1) / 2;
  G4int numberToFadeOver = (nSBends - 1) / 2;
  if (firstHalf)
    {// fade from incomingFaceAngle to 0
      G4double delta = incomingFaceAngle / (G4double) numberToFadeOver;
      G4double inputFaceAngle  = incomingFaceAngle - ((G4double)index * delta);
      G4double outputFaceAngle = incomingFaceAngle - ((G4double)(index+1) * delta);
      // if incomingFaceAngle was 0, each would have 1/2 of semiAngle
      segmentAngleIn  = 0.5*semiAngle - inputFaceAngle;
      segmentAngleOut = 0.5*semiAngle + outputFaceAngle;
    }
  else
    {// second half - fade from 0 to outgoingFaceAngle
      G4double delta = outgoingFaceAngle / (G4double) numberToFadeOver;
      G4int secondHalfIndex = index - ((nSBends + 1) / 2);
      // here we fade from 0 contribution to maximum (opposite of above if statement)
      G4double inputFaceAngle  = outgoingFaceAngle - ( (G4double)(numberToFadeOver - secondHalfIndex) * delta);
      G4double outputFaceAngle = outgoingFaceAngle - ( (G4double)(numberToFadeOver - (secondHalfIndex + 1)) * delta);
      // if incomingFaceAngle was 0, each would have 1/2 of semiAngle
      segmentAngleIn  = 0.5*semiAngle + inputFaceAngle;
      segmentAngleOut = 0.5*semiAngle - outputFaceAngle;
    }

  return;
}

BDSMagnet* BDS::BuildSingleSBend(const GMAD::Element*     element,
				 const G4String           name,
				 const G4double           arcLength,
				 const G4double           angle,
				 const G4double           angleIn,
				 const G4double           angleOut,
				 const BDSMagnetStrength* strength,
				 const G4double           brho,
				 const BDSIntegratorSet*  integratorSet,
				 const G4bool             yokeOnLeft)
{
  auto bpInfo = BDSComponentFactory::PrepareBeamPipeInfo(element, angleIn, angleOut);
  
  BDSMagnetStrength* strengthCopy = new BDSMagnetStrength(*strength); // the copy is crucial to copy the field strength
  auto  magnetOuterInfo = BDSComponentFactory::PrepareMagnetOuterInfo(name, element, angleIn, angleOut, bpInfo, yokeOnLeft);
  // set the name to the desired one rather than the one from the element
  magnetOuterInfo->name = name;
  
  G4Transform3D fieldTiltOffset = BDSComponentFactory::CreateFieldTransform(element);

  BDSIntegratorType intType = BDS::GetDipoleIntegratorType(integratorSet, element);
  BDSFieldInfo* vacuumField = new BDSFieldInfo(BDSFieldType::dipole,
					       brho,
					       intType,
					       strengthCopy,
					       true,
					       fieldTiltOffset);
  
  BDSMagnet* magnet = new BDSMagnet(BDSMagnetType::sectorbend,
				    name,
				    arcLength,
				    bpInfo,
				    magnetOuterInfo,
				    vacuumField,
				    -angle);
  
  return magnet;
}

BDSLine* BDS::BuildRBendLine(const G4String&         elementName,
			     const Element*          element,
			     const Element*          prevElement,
			     const Element*          nextElement,
			     const G4double          brho,
			     BDSMagnetStrength*      st,
			     const BDSIntegratorSet* integratorSet,
			     const BDSIntegratorSetType integratorSetType,
			     const G4double&         incomingFaceAngle,
			     const G4double&         outgoingFaceAngle,
			     const G4bool&           buildFringeFields)
{
  const G4String name = elementName;
  BDSLine* rbendline  = new BDSLine(name); // line for resultant rbend
  
  const G4double thinElementArcLength = BDSGlobalConstants::Instance()->ThinElementLength();
  const G4bool             yokeOnLeft = BDSComponentFactory::YokeOnLeft(element, st);
  G4bool          buildFringeIncoming = buildFringeFields;
  G4bool          buildFringeOutgoing = buildFringeFields;
  G4double                       fint = element->fint;
  G4double                      fintx = element->fintx;
  G4double                       hgap = element->hgap * CLHEP::m;
  
  // Angle here is in the 'strength' convention of +ve angle -> -ve x deflection
  const G4double       angle = (*st)["angle"];
  const G4double   arcLength = (*st)["length"];
  G4double     bendingRadius = DBL_MAX; // default for zero angle
  // Avoid bad calculations for zero angle. Here we need bending radius to be in
  // correct global cartesian convention, hence -ve.
  if (BDS::IsFinite(angle))
    {bendingRadius = - brho / (*st)["field"];}
  
  G4Transform3D fieldTiltOffset = BDSComponentFactory::CreateFieldTransform(element);

  // Here, 'no face angle' really means that the rbend becomes an sbend.
  // Calculate how far away we are from an sbend.
  G4double incomingFaceAngleWRTSBend = incomingFaceAngle + angle*0.5;
  G4double outgoingFaceangleWRTSBend = outgoingFaceAngle + angle*0.5;
  if (!BDS::IsFinite(incomingFaceAngleWRTSBend) && (integratorSetType != BDSIntegratorSetType::bdsimmatrix))
    {buildFringeIncoming = false;}
  if (!BDS::IsFinite(outgoingFaceangleWRTSBend) && (integratorSetType != BDSIntegratorSetType::bdsimmatrix))
    {buildFringeOutgoing = false;}

  // fintx = -1 is how madx writes out that fintx should default to fint
  // it's also our default. If by default fint=0 and fintx=0, no fringes
  // would be built. If finite fint and -1 for fintx both will be built.
  // if fint=0 and fintx != -1, only the outgoin will be built
  if (fintx == -1)
    {fintx = fint;}
  
  // however if finite hgap and fint or fintx specified, there is an effect
  if (BDS::IsFinite(fint) && BDS::IsFinite(hgap))
    {buildFringeIncoming = true;}
  if (BDS::IsFinite(fintx) && BDS::IsFinite(hgap))
    {buildFringeOutgoing = true;} 
  
  // the poleface angles to be used in tracking only.
  G4double trackingPolefaceAngleIn = element->e1;
  G4double trackingPolefaceAngleOut = element->e2;
  if (integratorSetType == BDSIntegratorSetType::bdsimmatrix)
    {// for this integrator set we track the rbend as an sbend with extra pole face rotation
      trackingPolefaceAngleIn += angle*0.5;
      trackingPolefaceAngleOut += angle*0.5;
    }

  G4double e1 = -incomingFaceAngle;
  G4double e2 = -outgoingFaceAngle;

  if (prevElement)
    {
      if (BDS::IsFinite(prevElement->e2) && BDS::IsFinite(element->e1))
	{
	  G4cerr << __METHOD_NAME__ << prevElement->name << " has finite e2!" << G4endl;
	  G4cerr << "Clashes with " << elementName << " with finite e1" << G4endl;
	  exit(1);
	}
      if (prevElement->type == ElementType::_RBEND)
	{
	  buildFringeIncoming = false;
	  e1 = angle*0.5;
	}
    }
  if (nextElement)
    {
      if (BDS::IsFinite(nextElement->e1) && BDS::IsFinite(element->e2))
	{
	  G4cerr << __METHOD_NAME__ << nextElement->name << " has finite e1!" << G4endl;
	  G4cerr << "Clashes with " << elementName << " with finite e2" << G4endl;
	  exit(1);
	}
      if (nextElement->type == ElementType::_RBEND)
	{
	  buildFringeOutgoing = false;
	  e2 = angle*0.5;
	}
    }

  // used for debugging purposes to forefully try out one and not the other fringe
  //buildFringeIncoming = false;
  //buildFringeOutgoing = false;
  
  // if we're building the fringe elements, we reduce the length of the central section
  // and proportion the bending by their length w.r.t. the full length of the total rbend.
  // angles of the faces are in order:
  // angleIn / fringeInOutputAngle / centralInputFaceAngle / centralOutputFaceAngle
  // fringeOutInputAngle / angleOut
  // default face angles for an rbend are 0 - ie parallel faces, plus any pole face rotation
  // angle in and out of total rbend are nominally the face angles.
  G4double angleIn  = incomingFaceAngle;
  G4double angleOut = outgoingFaceAngle;
  G4double fringeInOutputAngle    = 0;
  G4double centralInputFaceAngle  = angleIn;
  G4double centralOutputFaceAngle = angleOut;
  G4double fringeOutInputAngle    = 0;
  G4double centralArcLength       = arcLength; // full length to start with
  G4double centralAngle           = angle;
  G4double oneFringeAngle         = 0;
  if (BDS::IsFinite(angle))
    {oneFringeAngle = (thinElementArcLength / arcLength) * angle;}
  
  if (buildFringeIncoming && buildFringeOutgoing)
    {// both
      centralArcLength      -= 2*thinElementArcLength;
      centralAngle          -= 2*oneFringeAngle;
      angleIn                = e1 + (0.5*oneFringeAngle - 0.5*angle);
      fringeInOutputAngle    = -angleIn;
      centralInputFaceAngle  = e1;
      centralOutputFaceAngle = e2;
      fringeOutInputAngle    = - (e2 + (0.5*oneFringeAngle - 0.5*angle));
      angleOut               = -fringeOutInputAngle;
    }
  else if (buildFringeIncoming)
    {// incoming only
      centralArcLength      -= thinElementArcLength;
      centralAngle          -= oneFringeAngle;
      angleIn                = e1 + (0.5*oneFringeAngle - 0.5*angle);
      fringeInOutputAngle    = -angleIn; // fringe built the same
      centralInputFaceAngle  = e1 + 0.5*oneFringeAngle;
      centralOutputFaceAngle = e2 - 0.5*oneFringeAngle;
    }
  else if (buildFringeOutgoing)
    {// outgoing only
      centralArcLength      -= thinElementArcLength;
      centralAngle          -= oneFringeAngle;
      centralInputFaceAngle  = e1 - 0.5*oneFringeAngle;
      centralOutputFaceAngle = e2 + 0.5*oneFringeAngle;
      fringeOutInputAngle    = - (e2 + (0.5*oneFringeAngle - 0.5*angle));;
      angleOut               = e2 + (0.5*oneFringeAngle - 0.5*angle);;
    }
  else
    {// neither
      // centralArcLength the same
      // centralAngle the same
      centralInputFaceAngle  = e1;
      centralOutputFaceAngle = e2;
    }
  
  if (buildFringeIncoming)
    {
      BDSMagnetStrength* fringeStIn  = new BDSMagnetStrength(*st); // the copy is crucial to copy the field strength
      (*fringeStIn)["polefaceangle"] = trackingPolefaceAngleIn;
      (*fringeStIn)["length"]        = thinElementArcLength;
      (*fringeStIn)["angle"]         = oneFringeAngle;
      (*fringeStIn)["fringecorr"]    = CalculateFringeFieldCorrection(trackingPolefaceAngleIn , fint, hgap);
      G4String fringeName            = name + "_e1_fringe";

      // element used for beam pipe materials etc - not strength, angle or length.
      BDSMagnet* startfringe = BDS::BuildDipoleFringe(element, angleIn, fringeInOutputAngle,
						      fringeName,
						      fringeStIn, brho,
						      integratorSet);
      rbendline->AddComponent(startfringe);
    }
  
  // override copied length and angle
  (*st)["length"] = centralArcLength;
  (*st)["angle"]  = centralAngle;

  BDSIntegratorType intType = BDS::GetDipoleIntegratorType(integratorSet, element);
  BDSFieldInfo* vacuumField = new BDSFieldInfo(BDSFieldType::dipole,
					       brho,
					       intType,
					       st,
					       true,
					       fieldTiltOffset);

  auto bpInfo = BDSComponentFactory::PrepareBeamPipeInfo(element, centralInputFaceAngle, centralOutputFaceAngle);
  auto mgInfo = BDSComponentFactory::PrepareMagnetOuterInfo(elementName, element, centralInputFaceAngle, centralOutputFaceAngle, bpInfo, yokeOnLeft);
  mgInfo->name = elementName;

  // Here we change from the strength angle convention of +ve angle corresponds to
  // deflection in negative x, to correct 3d +ve angle corresponds to deflection in
  // positive x. Hence angle sign flip for construction.
  BDSMagnet* oneBend = new BDSMagnet(BDSMagnetType::rectangularbend,
				     elementName,
				     centralArcLength,
				     bpInfo,
				     mgInfo,
				     vacuumField,
				     -centralAngle,
				     nullptr);
  
  rbendline->AddComponent(oneBend);
  
  //Last element should be fringe if poleface specified
  if (buildFringeOutgoing)
    { 
      BDSMagnetStrength* fringeStOut  = new BDSMagnetStrength(); // the copy is crucial to copy the field strength
      (*fringeStOut)["field"]         = (*st)["field"];
      (*fringeStOut)["polefaceangle"] = trackingPolefaceAngleOut;
      (*fringeStOut)["length"]        = thinElementArcLength;
      (*fringeStOut)["angle"]         = oneFringeAngle;
      (*fringeStOut)["fringecorr"]    = CalculateFringeFieldCorrection(trackingPolefaceAngleOut, fintx, hgap);
      G4String fringeName             = name + "_e2_fringe";
      
      BDSMagnet* endfringe = BDS::BuildDipoleFringe(element, fringeOutInputAngle, angleOut,
						    fringeName,
						    fringeStOut, brho,
						    integratorSet);
      rbendline->AddComponent(endfringe);
    }
  
  return rbendline;
}

BDSMagnet* BDS::BuildDipoleFringe(const GMAD::Element*     element,
				  G4double                 angleIn,
				  G4double                 angleOut,
				  G4String                 name,
				  const BDSMagnetStrength* st,
				  G4double                 brho,
				  const BDSIntegratorSet*  integratorSet)
{
  BDSBeamPipeInfo* beamPipeInfo = BDSComponentFactory::PrepareBeamPipeInfo(element, angleIn, angleOut);
  beamPipeInfo->beamPipeType = BDSBeamPipeType::circularvacuum;
  auto magnetOuterInfo = BDSComponentFactory::PrepareMagnetOuterInfo(name, element,
								     angleIn, angleOut, beamPipeInfo);
  magnetOuterInfo->geometryType   = BDSMagnetGeometryType::none;
  magnetOuterInfo->name           = name;
  magnetOuterInfo->buildEndPieces = false;
  
  G4Transform3D fieldTiltOffset = BDSComponentFactory::CreateFieldTransform(element);

  BDSIntegratorType intType = integratorSet->dipoleFringe;
  BDSFieldInfo* vacuumField = new BDSFieldInfo(BDSFieldType::dipole,
					       brho,
					       intType,
					       st,
					       true,
					       fieldTiltOffset);

  return new BDSMagnet(BDSMagnetType::dipolefringe,
		       name,
		       (*st)["length"],
		       beamPipeInfo,
		       magnetOuterInfo,
		       vacuumField,
		       -(*st)["angle"],
		       nullptr);
}

G4int BDS::CalculateNSBendSegments(const G4double& length,
				   const G4double& angle,
				   const G4double incomingFaceAngle,
				   const G4double outgoingFaceAngle,
				   const G4double aperturePrecision)
{
  // Split a bend into equal segments such that the maximum distance between the
  // chord and arc is 1mm.
  
  // from formula: L/2 / N tan (angle/N) < precision. (L=physical length)
  // add poleface rotations onto angle as absolute number (just to be safe)
  G4double totalAngle = std::abs(angle) + std::abs(incomingFaceAngle) + std::abs(outgoingFaceAngle);
  G4int nSBends = (G4int) ceil(std::sqrt(length*totalAngle/2/aperturePrecision));
  if (nSBends==0)
    {nSBends = 1;} // can happen in case angle = 0
  if (BDSGlobalConstants::Instance()->DontSplitSBends())
    {nSBends = 1;}  // use for debugging
  if (nSBends % 2 == 0)
    {nSBends += 1;} // always have odd number of poles for poleface rotations
#ifdef BDSDEBUG
  G4cout << __METHOD_NAME__ << " splitting sbend into " << nSBends << " sbends" << G4endl;
#endif
  return nSBends;
}

G4double BDS::CalculateFringeFieldCorrection(G4double polefaceAngle,
					     G4double fint,
					     G4double hgap)
{
<<<<<<< HEAD
  G4double vertGap = 2 * hgap;
  G4double corrValue = fint * vertGap * (1.0 + std::pow(sin(polefaceAngle),2)) / cos(polefaceAngle);
=======
  G4double gOverRho = 2 * hgap / rho;
  G4double corrValue = fint * gOverRho * (1.0 + std::pow(std::sin(polefaceAngle),2)) / std::cos(polefaceAngle);
>>>>>>> fefbd2cd
  return corrValue;
}

BDSIntegratorType BDS::GetDipoleIntegratorType(const BDSIntegratorSet* integratorSet,
                                               const Element*          element)
{
  // default is dipole integrator
  BDSIntegratorType intType = integratorSet->Integrator(BDSFieldType::dipole);

  // check for finite k1 and change integrator type if needed
  if (BDS::IsFinite(element->k1))
    {intType = integratorSet->Integrator(BDSFieldType::dipolequadrupole);}

  return intType;
}<|MERGE_RESOLUTION|>--- conflicted
+++ resolved
@@ -736,13 +736,8 @@
 					     G4double fint,
 					     G4double hgap)
 {
-<<<<<<< HEAD
   G4double vertGap = 2 * hgap;
   G4double corrValue = fint * vertGap * (1.0 + std::pow(sin(polefaceAngle),2)) / cos(polefaceAngle);
-=======
-  G4double gOverRho = 2 * hgap / rho;
-  G4double corrValue = fint * gOverRho * (1.0 + std::pow(std::sin(polefaceAngle),2)) / std::cos(polefaceAngle);
->>>>>>> fefbd2cd
   return corrValue;
 }
 
