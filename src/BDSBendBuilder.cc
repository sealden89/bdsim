#include "globals.hh" // geant4 globals / types

#include "BDSAcceleratorComponent.hh"
#include "BDSBeamPipeInfo.hh"
#include "BDSBendBuilder.hh"
#include "BDSComponentFactory.hh"
#include "BDSDebug.hh"
#include "BDSFieldType.hh"
#include "BDSGlobalConstants.hh"
#include "BDSIntegratorSet.hh"
#include "BDSIntegratorType.hh"
#include "BDSLine.hh"
#include "BDSMagnet.hh"
#include "BDSMagnetOuterInfo.hh"
#include "BDSUtilities.hh"

#include "parser/element.h"
#include "parser/elementtype.h"

using namespace GMAD;

BDSAcceleratorComponent* BDS::BuildSBendLine(const Element*          element,
					     BDSMagnetStrength*      st,
					     const G4double          brho,
					     const BDSIntegratorSet* integratorSet,
					     const G4double          charge)
{
  const G4String             baseName = element->name;
  const G4bool          includeFringe = BDSGlobalConstants::Instance()->IncludeFringeFields();
  const G4double thinElementArcLength = BDSGlobalConstants::Instance()->ThinElementLength();
  const G4bool             yokeOnLeft = BDSComponentFactory::YokeOnLeft(element,st);
  G4bool          buildFringeIncoming = includeFringe;
  G4bool          buildFringeOutgoing = includeFringe;  
  const G4double            arcLength = element->l  * CLHEP::m;
  const G4double                angle = (*st)["angle"];
  G4double              bendingRadius = DBL_MAX; // default for zero angle
  // Avoid bad calculations for zero angle. Here we need bending radius to be in
  // correct global cartesian convention, hence -ve.
  if (BDS::IsFinite(angle))
    {bendingRadius = - brho / (*st)["field"] / charge;}

  // face rotations
  // convention: +ve e1 / e2 reduces outside of bend
  G4double   factor = angle < 0 ? -1 : 1; 
  const G4double e1 = factor * element->e1 * CLHEP::rad;
  const G4double e2 = factor * element->e2 * CLHEP::rad;
  
  // don't build the fringe element if there's no face angle - no physical effect
  if (!BDS::IsFinite(e1))
    {buildFringeIncoming = false;}
  if (!BDS::IsFinite(e2))
    {buildFringeOutgoing = false;}
  
  // Calculate number of sbends to split parent into
  G4int nSBends = BDS::CalculateNSBendSegments(arcLength, angle, e1, e2);

  const G4double  angleIn = 0.5 * angle + e1;
  const G4double angleOut = 0.5 * angle + e2;
  
  // If no angle, means no strength, so even if there are pole face rotations, we don't
  // need the fringe elements. If there's only 1 segment we may still have a finite
  // angle and therefore finite strength and the pole face rotations will require fringe
  // elements
  if (!BDS::IsFinite(angle))
    {      
      BDSIntegratorType intType = integratorSet->Integrator(BDSFieldType::dipole);
      BDSFieldInfo* vacuumField = new BDSFieldInfo(BDSFieldType::dipole,
						   brho,
						   intType,
						   st);
      // prepare one sbend segment
      auto bpInfo = BDSComponentFactory::PrepareBeamPipeInfo(element, -angleIn, -angleOut);
      auto mgInfo = BDSComponentFactory::PrepareMagnetOuterInfo(element, -angleIn,
								-angleOut, yokeOnLeft);
      BDSMagnet* oneBend = new BDSMagnet(BDSMagnetType::sectorbend,
					 baseName,
					 arcLength,
					 bpInfo,
					 mgInfo,
					 vacuumField,
					 -angle); // angle 0, but should be minus for 3d cart.
      return oneBend;
    }

  // We're definitely building a line now.
  BDSLine* sbendline  = new BDSLine(baseName); // line for resultant sbend
  
  // length of bends minus the fringe segments
  G4double centralArcLength = arcLength;
  G4double centralAngle     = angle;
  G4double oneFringeAngle   = 0;
  if (BDS::IsFinite(angle))
    {oneFringeAngle = (thinElementArcLength / arcLength) * angle;}
  
  if (buildFringeIncoming)
    {
      centralArcLength -= thinElementArcLength;
      centralAngle     -= oneFringeAngle;
    }
  if (buildFringeOutgoing)
    {
      centralArcLength -= thinElementArcLength;
      centralAngle     -= oneFringeAngle;
    }
  
  // calculate their angles and length
  G4double semiAngle     = centralAngle / (G4double) nSBends;
  G4double semiArcLength = centralArcLength / (G4double) nSBends;

  BDSMagnetStrength* semiStrength = new BDSMagnetStrength(*st);
  (*semiStrength)["angle"]  = semiAngle;
  (*semiStrength)["length"] = semiArcLength;
  
  G4double zExtentIn  = 0;
  G4double zExtentOut = 0;
  G4bool fadeIn = true;
  G4bool fadeOut = true;

  // unlike an rbend, the sbend will mostly likely be split up into segments.
  // we must check that the faces of each segment (varying from e1 to e2) will
  // not overlap given the outer diamter.
  // calculate extent along z due poleface rotation at half the outer diameter.
  G4double outerDiameter = BDSComponentFactory::PrepareOuterDiameter(element);
  if (angleIn > 0)
    {zExtentIn = 0.5*outerDiameter*tan(angleIn - 0.5*std::abs(semiAngle));}
  else if (angleIn < 0)
    {zExtentIn = 0.5*outerDiameter*tan(0.5*std::abs(semiAngle) + angleIn);}
  if (angleOut > 0)
    {zExtentOut = 0.5*outerDiameter*tan(angleOut - 0.5*std::abs(semiAngle));}
  else if (angleOut < 0)
    {zExtentOut = 0.5*outerDiameter*tan(0.5*std::abs(semiAngle) + angleOut);}
  
  //decide if segment angles fade or not depending on the extents
  if (std::abs(zExtentIn) < semiArcLength/4.0)
    {fadeIn = false;}
  if (std::abs(zExtentOut) < semiArcLength/4.0)
    {fadeOut = false;}

  // field recipe for one segment of the sbend
  G4String centralName = baseName + "_even_ang";
  BDSIntegratorType intType = integratorSet->Integrator(BDSFieldType::dipole);
  BDSFieldInfo* semiVacuumField = new BDSFieldInfo(BDSFieldType::dipole,
						   brho,
						   intType,
						   semiStrength);

  // minus signs for semi angle to convert from MADX convention to 3d cartesian
  auto bpInfo = BDSComponentFactory::PrepareBeamPipeInfo(element, 0.5*semiAngle, 0.5*semiAngle);
  auto mgInfo = BDSComponentFactory::PrepareMagnetOuterInfo(element, 0.5*semiAngle, 0.5*semiAngle, yokeOnLeft);
  mgInfo->name = centralName;
  BDSMagnet* centralWedge = new BDSMagnet(BDSMagnetType::sectorbend,
					  centralName,
					  semiArcLength,
					  bpInfo,
					  mgInfo,
					  semiVacuumField,
					  -semiAngle); // minus for 3d cartesian conversion
  
  // check magnet outer info
  BDSMagnetOuterInfo* magnetOuterInfoCheck = BDSComponentFactory::PrepareMagnetOuterInfo(element, -angleIn, -angleOut, yokeOnLeft);
  // minus for conversion to 3d cartesian
  BDSComponentFactory::CheckBendLengthAngleWidthCombo(semiArcLength, -semiAngle,
						      magnetOuterInfoCheck->outerDiameter,
						      centralName);
  // clean up
  delete magnetOuterInfoCheck;
  
  // build incoming fringe field if required
  if (buildFringeIncoming)
    {
      BDSMagnetStrength* fringeStIn  = new BDSMagnetStrength(*st);
      (*fringeStIn)["length"]        = thinElementArcLength;
      (*fringeStIn)["angle"]         = oneFringeAngle;
      (*fringeStIn)["polefaceangle"] = e1;
      (*fringeStIn)["fringecorr"]    = CalculateFringeFieldCorrection(bendingRadius, e1, element->fint);
      (*fringeStIn)["fringecorr"]   *= 2*element->hgap*CLHEP::m;
      G4String segmentName           = baseName + "_e1_fringe";
      G4double fringeAngleIn         = 0.5*oneFringeAngle - e1;
      G4double fringeAngleOut        = 0.5*oneFringeAngle + e1;
      BDSMagnet* startfringe = BDS::BuildDipoleFringe(element, fringeAngleIn, fringeAngleOut,
						      segmentName, fringeStIn, brho,
						      integratorSet);
      sbendline->AddComponent(startfringe);
    }
  
  // logic for elements in the sbend line:
  // reuse central segment for all segment of in/out half if no poleface angle(s)
  // if small poleface, new first/last segment, reuse central wedge for remainder of in/out half
  // otherwise fade in/out faces for all segments in app. halves.
  // 'central' one is definitely used for the central part, but also it's just a segment
  // with even incoming and outgoing face angles w.r.t. the chord.
  G4double segmentAngleIn  = 0;
  G4double segmentAngleOut = 0;
  G4int    numberOfUniqueComponents = 1; // used for naming purposes
  BDSMagnet* oneBend = nullptr;
  const G4int numSegmentsEitherSide = (nSBends - 1) / 2;
  for (G4int i = 0; i < nSBends; ++i)
    {
      G4String name = baseName;
      if (i < numSegmentsEitherSide)
        {// first half of magnet
          if (!BDS::IsFinite(e1)) // no pole face rotation so just repeat central segment
            {oneBend = centralWedge;}
          else if (fadeIn) // build incremented angled segment
            {
	      name += "_"+std::to_string(numberOfUniqueComponents);
	      numberOfUniqueComponents++;
	      BDS::UpdateSegmentAngles(i,nSBends,semiAngle,e1,e2,segmentAngleIn,segmentAngleOut);
	      oneBend = BDS::BuildSingleSBend(element, name, semiArcLength, semiAngle,
					      segmentAngleIn, segmentAngleOut, semiStrength,
					      brho, integratorSet, yokeOnLeft);
	    }
          else
            {// finite pole face, but not strong so build one angled, then repeat the rest to save memory
              if (i == 0) // the first one is unique
                {
		  name += "_"+std::to_string(numberOfUniqueComponents);
		  numberOfUniqueComponents++;
		  segmentAngleIn  = 0.5*semiAngle - e1; // whole pole face angle
		  segmentAngleOut = 0.5*semiAngle;      // even matching angle
		  oneBend = BDS::BuildSingleSBend(element, name, semiArcLength, semiAngle,
						  segmentAngleIn, segmentAngleOut, semiStrength,
						  brho, integratorSet, yokeOnLeft);
		}
              else // others afterwards are a repeat of the even angled one
                {oneBend = centralWedge;}
            }
        }
      else if (i > numSegmentsEitherSide) // i is zero counting
        {// second half of magnet
          if (!BDS::IsFinite(e2)) // no pole face rotation so just repeat central segment
            {oneBend = centralWedge;}
          else if (fadeOut) // build incremented angled segment
	    {
	      name += "_"+std::to_string(numberOfUniqueComponents);
	      numberOfUniqueComponents++;
	      BDS::UpdateSegmentAngles(i,nSBends,semiAngle,e1,e2,segmentAngleIn,segmentAngleOut);
	      oneBend = BDS::BuildSingleSBend(element, name, semiArcLength, semiAngle,
					      segmentAngleIn, segmentAngleOut, semiStrength,
					      brho, integratorSet, yokeOnLeft);
	    }
          else
            {// finite pole face, but not strong so build only one unique angled on output face
              if (i == (nSBends-1)) // last one
                {
		  name += "_"+std::to_string(numberOfUniqueComponents);
		  numberOfUniqueComponents++;
		  segmentAngleIn  = 0.5*semiAngle;
		  segmentAngleOut = 0.5*semiAngle - e2;
		  oneBend = BDS::BuildSingleSBend(element, name, semiArcLength, semiAngle,
						  segmentAngleIn, segmentAngleOut, semiStrength,
						  brho, integratorSet, yokeOnLeft);
		}
              else // after central, but before unique end piece - even angled.
                {oneBend = centralWedge;}
            }
        }
      else // the middle piece
        {oneBend = centralWedge;}

      // append to the line
      sbendline->AddComponent(oneBend);
<<<<<<< HEAD
      
#ifdef BDSDEBUG
      G4cout << "---->creating sbend line,"
	     << " element= " << thename
	     << " angleIn= " << angleIn
	     << " angleOut= " << angleOut
	     << G4endl;
#endif
=======
>>>>>>> bb710b14
    }
  
  //Last element should be fringe if poleface specified
  if (buildFringeOutgoing)
    {
      BDSMagnetStrength* fringeStOut  = new BDSMagnetStrength(*st);
      (*fringeStOut)["angle"]         = oneFringeAngle;
      (*fringeStOut)["polefaceangle"] = e2;
      (*fringeStOut)["fringecorr"]    = CalculateFringeFieldCorrection(bendingRadius, e2, element->fintx);
      (*fringeStOut)["fringecorr"]   *= 2*element->hgap*CLHEP::m;
      (*fringeStOut)["length"]        = thinElementArcLength;
      G4double fringeAngleIn          = 0.5*oneFringeAngle + e2;
      G4double fringeAngleOut         = 0.5*oneFringeAngle - e2;
      G4String segmentName            = baseName + "_e2_fringe";
      
      BDSMagnet* endfringe = BDS::BuildDipoleFringe(element, fringeAngleIn, fringeAngleOut,
						    segmentName, fringeStOut, brho,
						    integratorSet);
      sbendline->AddComponent(endfringe);
    }
  return sbendline;
}

void BDS::UpdateSegmentAngles(const G4int index,
			      const G4int nSBends,
			      const G4double semiAngle,
			      const G4double e1,
			      const G4double e2,
			      G4double& segmentAngleIn,
			      G4double& segmentAngleOut)
{
  // nSBends is always odd.
  // index assumed 0 counting.
  G4bool central = index == (nSBends - 1) / 2;
  if (central)
    {// shouldn't happen, but just in case
      segmentAngleIn = 0.5*semiAngle;
      segmentAngleOut = 0.5*semiAngle;
      return;
    }
  
  G4bool       firstHalf = index + 1 < (nSBends + 1) / 2;
  G4int numberToFadeOver = (nSBends - 1) / 2;
  if (firstHalf)
    {// fade from e1 to 0
      G4double delta = e1 / (G4double) numberToFadeOver;
      G4double inputFaceAngle  = e1 - ((G4double)index * delta);
      G4double outputFaceAngle = e1 - ((G4double)(index+1) * delta);
      // if e1 was 0, each would have 1/2 of semiAngle
      segmentAngleIn  = 0.5*semiAngle - inputFaceAngle;
      segmentAngleOut = 0.5*semiAngle + outputFaceAngle;
    }
  else
    {// second half - fade from 0 to e2
      G4double delta = e2 / (G4double) numberToFadeOver;
      G4int secondHalfIndex = index - ((nSBends + 1) / 2);
      // here we fade from 0 contribution to maximum (opposite of above if statement)
      G4double inputFaceAngle  = e2 - ( (G4double)(numberToFadeOver - secondHalfIndex) * delta);
      G4double outputFaceAngle = e2 - ( (G4double)(numberToFadeOver - (secondHalfIndex + 1)) * delta);
      // if e1 was 0, each would have 1/2 of semiAngle
      segmentAngleIn  = 0.5*semiAngle + inputFaceAngle;
      segmentAngleOut = 0.5*semiAngle - outputFaceAngle;
    }

  return;
}

BDSMagnet* BDS::BuildSingleSBend(const GMAD::Element*     element,
				 const G4String           name,
				 const G4double           arcLength,
				 const G4double           angle,
				 const G4double           angleIn,
				 const G4double           angleOut,
				 const BDSMagnetStrength* strength,
				 const G4double           brho,
				 const BDSIntegratorSet*  integratorSet,
				 const G4bool             yokeOnLeft)
{
  BDSMagnetStrength* strengthCopy = new BDSMagnetStrength(*strength);
  auto  magnetOuterInfo = BDSComponentFactory::PrepareMagnetOuterInfo(element, angleIn, angleOut, yokeOnLeft);
  // set the name to the desired one rather than the one from the element
  magnetOuterInfo->name = name;
  
  BDSIntegratorType intType = integratorSet->Integrator(BDSFieldType::dipole);
  BDSFieldInfo* vacuumField = new BDSFieldInfo(BDSFieldType::dipole,
					       brho,
					       intType,
					       strengthCopy);

  auto bpInfo = BDSComponentFactory::PrepareBeamPipeInfo(element, angleIn, angleOut);
  BDSMagnet* magnet = new BDSMagnet(BDSMagnetType::sectorbend,
				    name,
				    arcLength,
				    bpInfo,
				    magnetOuterInfo,
				    vacuumField,
				    -angle);
  
  return magnet;
}

BDSLine* BDS::BuildRBendLine(const Element*          element,
			     const Element*          prevElement,
			     const Element*          nextElement,
			     const G4double          brho,
			     BDSMagnetStrength*      st,
			     const BDSIntegratorSet* integratorSet,
			     const G4double          charge)
{
  const G4String name = element->name;
  BDSLine* rbendline  = new BDSLine(name); // line for resultant rbend
  
  const G4bool          includeFringe = BDSGlobalConstants::Instance()->IncludeFringeFields();
  const G4double thinElementArcLength = BDSGlobalConstants::Instance()->ThinElementLength();
  const G4bool             yokeOnLeft = BDSComponentFactory::YokeOnLeft(element, st);
  G4bool          buildFringeIncoming = includeFringe;
  G4bool          buildFringeOutgoing = includeFringe;
  
  // Angle here is in the 'strength' convention of +ve angle -> -ve x deflection
  const G4double       angle = (*st)["angle"];
  const G4double   arcLength = (*st)["length"];
  G4double     bendingRadius = DBL_MAX; // default for zero angle
  // Avoid bad calculations for zero angle. Here we need bending radius to be in
  // correct global cartesian convention, hence -ve.
  if (BDS::IsFinite(angle))
    {bendingRadius = - brho / (*st)["field"] / charge;}

  // face rotations
  // convention - +ve e1 / e2 reduces outside of bend
  // extra factor of -1 for 'strength' to cartesian
  G4double factor = angle < 0 ? -1 : 1; 
  const G4double e1 = -factor * element->e1 * CLHEP::rad;
  const G4double e2 = -factor * element->e2 * CLHEP::rad;

  // don't build the fringe element if there's no face angle - no physical effect
  if (!BDS::IsFinite(e1))
    {buildFringeIncoming = false;}
  if (!BDS::IsFinite(e2))
    {buildFringeIncoming = false;}

  // default face angles for an rbend are 0 - ie parallel faces, plus any pole face rotation
  // angle in and out of total rbend are nominally the face angles.
  G4double angleIn  = e1;
  G4double angleOut = e2;
  
  if (prevElement && prevElement->type == ElementType::_RBEND)
    {
      buildFringeIncoming = false;
      // gives it a face perpendicular to the reference trajectory like an sbend
      // this prevents overlaps if the next one is tilted
      angleIn = 0.5 * angle;
    }
  if (nextElement && nextElement->type == ElementType::_RBEND)
    {
      buildFringeOutgoing = false;
      // gives it a face perpendicular to the reference trajectory like an sbend
      // this prevents overlaps if the next one is tilted
      angleOut = 0.5 * angle;
    }
  
  // if we're building the fringe elements, we reduce the length of the central section
  // and proportion the bending by their length w.r.t. the full length of the total rbend.
  // angles of the faces are in order:
  // angleIn / fringeInOutputAngle / centralInputFaceAngle / centralOutputFaceAngle
  // fringeOutInputAngle / angleOut

  G4double fringeInOutputAngle    = 0;
  G4double centralInputFaceAngle  = angleIn;
  G4double centralOutputFaceAngle = angleOut;
  G4double fringeOutInputAngle    = 0;
  G4double centralArcLength       = arcLength; // full length to start with
  G4double centralAngle           = angle;
  G4double oneFringeAngle         = 0;
  if (BDS::IsFinite(angle))
    {oneFringeAngle = (thinElementArcLength / arcLength) * angle;}
  
  if (buildFringeIncoming)
    {
      centralArcLength      -= thinElementArcLength;
      centralAngle          -= oneFringeAngle;
      angleIn                = e1 + (0.5*oneFringeAngle - 0.5*angle);
      fringeInOutputAngle    = - (e1 + (0.5*oneFringeAngle - 0.5*angle));
      centralInputFaceAngle  = e1;
    }
  if (buildFringeOutgoing)
    {
      centralArcLength       -= thinElementArcLength;
      centralAngle           -= oneFringeAngle;
      centralOutputFaceAngle = e2;
      fringeOutInputAngle    = - (e2 + (0.5*oneFringeAngle - 0.5*angle));
      angleOut               = e2 + (0.5*oneFringeAngle - 0.5*angle);
    }
  
  if (buildFringeIncoming)
    {
      
      BDSMagnetStrength* fringeStIn  = new BDSMagnetStrength(*st);
      (*fringeStIn)["polefaceangle"] = e1;
      (*fringeStIn)["length"]        = thinElementArcLength;
      (*fringeStIn)["angle"]         = oneFringeAngle;
      (*fringeStIn)["fringecorr"]    = CalculateFringeFieldCorrection(bendingRadius, e1, element->fint);
      (*fringeStIn)["fringecorr"]   *= 2*element->hgap*CLHEP::m;
      G4String fringeName = name + "_e1_fringe";

      // element used for beam pipe materials etc - not strength, angle or length.
      BDSMagnet* startfringe = BDS::BuildDipoleFringe(element, angleIn, fringeInOutputAngle,
						      fringeName,
						      fringeStIn, brho,
						      integratorSet);
      rbendline->AddComponent(startfringe);
    }
  
  // override copied length and angle
  (*st)["length"] = centralArcLength;
  (*st)["angle"]  = centralAngle;

  BDSIntegratorType intType = integratorSet->Integrator(BDSFieldType::dipole);
  BDSFieldInfo* vacuumField = new BDSFieldInfo(BDSFieldType::dipole,
					       brho,
					       intType,
					       st);

  auto bpInfo = BDSComponentFactory::PrepareBeamPipeInfo(element, centralInputFaceAngle, centralOutputFaceAngle);
  auto mgInfo = BDSComponentFactory::PrepareMagnetOuterInfo(element, centralInputFaceAngle, centralOutputFaceAngle, yokeOnLeft);
  mgInfo->name = element->name;

  // Here we change from the strength angle convention of +ve angle corresponds to
  // deflection in negative x, to correct 3d +ve angle corresponds to deflection in
  // positive x. Hence angle sign flip for construction.
  BDSMagnet* oneBend = new BDSMagnet(BDSMagnetType::rectangularbend,
				     element->name,
				     centralArcLength,
				     bpInfo,
				     mgInfo,
				     vacuumField,
				     -centralAngle,
				     nullptr);
  
  rbendline->AddComponent(oneBend);
  
  //Last element should be fringe if poleface specified
  if (buildFringeOutgoing)
    { 
      BDSMagnetStrength* fringeStOut  = new BDSMagnetStrength();
      (*fringeStOut)["field"]         = (*st)["field"];
      (*fringeStOut)["polefaceangle"] = e2;
      (*fringeStOut)["length"]        = thinElementArcLength;
      (*fringeStOut)["angle"]         = oneFringeAngle;
      (*fringeStOut)["fringecorr"]    = CalculateFringeFieldCorrection(bendingRadius, e2, element->fintx);
      (*fringeStOut)["fringecorr"]   *= 2*element->hgap*CLHEP::m;
      G4String fringeName = name + "_e2_fringe";
      
      BDSMagnet* endfringe = BDS::BuildDipoleFringe(element, fringeOutInputAngle, angleOut,
						    fringeName,
						    fringeStOut, brho,
						    integratorSet);
      rbendline->AddComponent(endfringe);
    }
  
  return rbendline;
}

BDSMagnet* BDS::BuildDipoleFringe(const GMAD::Element*     element,
				  G4double                 angleIn,
				  G4double                 angleOut,
				  G4String                 name,
				  const BDSMagnetStrength* st,
				  G4double                 brho,
				  const BDSIntegratorSet*  integratorSet)
{
  BDSBeamPipeInfo* beamPipeInfo = BDSComponentFactory::PrepareBeamPipeInfo(element, angleIn, angleOut);
  beamPipeInfo->beamPipeType = BDSBeamPipeType::circularvacuum;
  auto magnetOuterInfo = BDSComponentFactory::PrepareMagnetOuterInfo(element, angleIn, angleOut);
  magnetOuterInfo->geometryType   = BDSMagnetGeometryType::none;
  magnetOuterInfo->name           = name;
  magnetOuterInfo->buildEndPieces = false;

  BDSIntegratorType intType = integratorSet->dipolefringe;
  BDSFieldInfo* vacuumField = new BDSFieldInfo(BDSFieldType::dipole,
					       brho,
					       intType,
					       st);

  return new BDSMagnet(BDSMagnetType::dipolefringe,
		       name,
		       (*st)["length"],
		       beamPipeInfo,
		       magnetOuterInfo,
		       vacuumField,
		       -(*st)["angle"],
		       nullptr);
}

G4int BDS::CalculateNSBendSegments(const G4double length,
				   const G4double angle,
				   const G4double e1,
				   const G4double e2,
				   const G4double aperturePrecision)
{
  // Split a bend into equal segments such that the maximum distance between the
  // chord and arc is 1mm.
  
  // from formula: L/2 / N tan (angle/N) < precision. (L=physical length)
  // add poleface rotations onto angle as absolute number (just to be safe)
  G4double totalAngle = std::abs(angle) + std::abs(e1) + std::abs(e2);
  G4int nSBends = (G4int) ceil(std::sqrt(length*totalAngle/2/aperturePrecision));
  if (nSBends==0)
    {nSBends = 1;} // can happen in case angle = 0
  if (BDSGlobalConstants::Instance()->DontSplitSBends())
    {nSBends = 1;}  // use for debugging
  if (nSBends % 2 == 0)
    {nSBends += 1;} // always have odd number of poles for poleface rotations
#ifdef BDSDEBUG
  G4cout << __METHOD_NAME__ << " splitting sbend into " << nSBends << " sbends" << G4endl;
#endif
  return nSBends;
}

G4double BDS::CalculateFringeFieldCorrection(G4double rho,
					     G4double polefaceAngle,
					     G4double fint)
{
  G4double term1 = fint/rho;
  G4double term2 = (1.0 + pow(sin(polefaceAngle),2)) / cos(polefaceAngle);
  G4double corrValue = term1*term2;
  return corrValue;
}<|MERGE_RESOLUTION|>--- conflicted
+++ resolved
@@ -260,17 +260,6 @@
 
       // append to the line
       sbendline->AddComponent(oneBend);
-<<<<<<< HEAD
-      
-#ifdef BDSDEBUG
-      G4cout << "---->creating sbend line,"
-	     << " element= " << thename
-	     << " angleIn= " << angleIn
-	     << " angleOut= " << angleOut
-	     << G4endl;
-#endif
-=======
->>>>>>> bb710b14
     }
   
   //Last element should be fringe if poleface specified
