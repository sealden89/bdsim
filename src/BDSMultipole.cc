--- conflicted
+++ resolved
@@ -95,21 +95,9 @@
 
   itsChordFinder=NULL;
   itsOuterMagField=NULL;
-<<<<<<< HEAD
 
   beampipe = NULL;
   outer    = NULL;
-}
-
-void BDSMultipole::SetBeampipeThickness(G4bool set, G4double val){
-  if(set){
-    itsBeampipeThickness=val;
-  } else {
-    itsBeampipeThickness=BDSGlobalConstants::Instance()->GetBeampipeThickness();
-  }
-=======
-  beampipe=NULL;
->>>>>>> 0aade6e4
 }
 
 void BDSMultipole::Build()
