--- conflicted
+++ resolved
@@ -229,8 +229,8 @@
     
     
   G4EllipticalTube* tmp_tube =new G4EllipticalTube(itsName+"_bmp_solid_tmp",
-						   this->GetAperX()+itsBeampipeThickness,
-						   this->GetAperY()+itsBeampipeThickness,
+						   this->GetAperX()+BDSGlobalConstants::Instance()->GetBeampipeThickness(),
+						   this->GetAperY()+BDSGlobalConstants::Instance()->GetBeampipeThickness(),
 						   itsLength/2);
   
   itsInnerBeampipeSolid=new G4EllipticalTube(itsName+"_inner_bmp_solid",
@@ -239,8 +239,8 @@
 					     itsLength/2);
 
   G4EllipticalTube* largerInnerBeampipeSolid_tmp=new G4EllipticalTube(itsName+"larger_inner_bmp_solid",
-								      this->GetAperX(),
-								      this->GetAperY(),
+								      this->GetAperX()+BDSGlobalConstants::Instance()->GetLengthSafety()/2.0,
+								      this->GetAperY()+BDSGlobalConstants::Instance()->GetLengthSafety()/2.0,
 								      itsLength);
   
   itsBeampipeSolid = new G4SubtractionSolid(itsName + "_bmp_solid",
@@ -270,12 +270,12 @@
   //
   G4VSolid *pipeTubsEnv = new G4SubtractionSolid("_pipe_outer_env",
                                                new G4EllipticalTube(itsName+"_pipe_outer_tmp_1",
-                                                                    this->GetAperX()+itsBeampipeThickness, 
-                                                                    this->GetAperY()+itsBeampipeThickness,          
+                                                                    this->GetAperX()+BDSGlobalConstants::Instance()->GetBeampipeThickness(), 
+                                                                    this->GetAperY()+BDSGlobalConstants::Instance()->GetBeampipeThickness(),          
                                                                     tubLen),
                                                new G4EllipticalTube(itsName+"_pipe_outer_tmp_2",
-                                                                    this->GetAperX(), 
-                                                                    this->GetAperY(),          
+                                                                    this->GetAperX()+BDSGlobalConstants::Instance()->GetLengthSafety()/2.0, 
+                                                                    this->GetAperY()+BDSGlobalConstants::Instance()->GetLengthSafety()/2.0,          
                                                                     tubLen*2)
                                                );
 
@@ -419,38 +419,27 @@
 #endif
   
   itsBeampipeSolid=new G4Cons(itsName+"_bmp_solid",
-			      startAper-itsBeampipeThickness,
+			      startAper-BDSGlobalConstants::Instance()->GetBeampipeThickness(),
 			      startAper,
-			      endAper-itsBeampipeThickness,
+			      endAper-BDSGlobalConstants::Instance()->GetBeampipeThickness(),
 			      endAper,
 			      itsLength/(2.),
 			      0,CLHEP::twopi*CLHEP::radian);
       
 #ifdef DEBUG 
   G4cout << __METHOD_NAME__ << "Inner pipe :"
-<<<<<<< HEAD
-	 << " r= " << (itsBpRadius-itsBeampipeThickness )/m << " m"
-	 << " l= " << itsLength/(2.)/m << " m"
-=======
 	 << " r= " << (itsBpRadius-BDSGlobalConstants::Instance()->GetBeampipeThickness() )/CLHEP::m << " m"
 	 << " l= " << itsLength/(2.)/CLHEP::m << " m"
->>>>>>> e20c40a8
 	 << G4endl;
 #endif
       
       itsInnerBeampipeSolid=new G4Cons(itsName+"_inner_bmp_solid",
 				       0.,
-				       startAper-itsBeampipeThickness,
+				       startAper-BDSGlobalConstants::Instance()->GetBeampipeThickness(),
 				       0.,
-<<<<<<< HEAD
-				       endAper-itsBeampipeThickness,
-				       itsLength/2,
-				       0,twopi*radian);
-=======
 				       endAper-BDSGlobalConstants::Instance()->GetBeampipeThickness(),
 				       itsLength/2-BDSGlobalConstants::Instance()->GetLengthSafety(),
 				       0,CLHEP::twopi*CLHEP::radian);
->>>>>>> e20c40a8
       
     itsBeampipeLogicalVolume=	
       new G4LogicalVolume(itsBeampipeSolid,
@@ -681,13 +670,8 @@
                                                  new G4Tubs(itsName+"_outer_solid_tmp_1",
                                                             itsInnerIronRadius,
                                                             outerRadius,
-<<<<<<< HEAD
-                                                            aLength/2,
-                                                            0,twopi*radian),
-=======
                                                             aLength/2-BDSGlobalConstants::Instance()->GetLengthSafety(),
                                                             0,CLHEP::twopi*CLHEP::radian),
->>>>>>> e20c40a8
                                                  new G4EllipticalTube(itsName+"_outer_solid_tmp_2",
                                                                       this->GetAperX()+itsBeampipeThickness,
                                                                       this->GetAperY()+itsBeampipeThickness,
@@ -736,15 +720,6 @@
   G4Tubs* tubs_tmp= new G4Tubs(itsName+"_tubs_tmp",
 			       0,
 			       outerRadius,
-<<<<<<< HEAD
-			       aLength/2,
-			       0,twopi*radian);
-
-  G4EllipticalTube* etube_tmp= new G4EllipticalTube(itsName+"_etube_tmp",
-                                                    this->GetAperX()+1*nm,
-                                                    this->GetAperY()+1*nm,
-                                                    aLength/2);
-=======
 			       aLength/2-BDSGlobalConstants::Instance()->GetLengthSafety(),
 			       0,CLHEP::twopi*CLHEP::radian);
 
@@ -752,7 +727,6 @@
                                                     this->GetAperX()+1*CLHEP::nm,
                                                     this->GetAperY()+1*CLHEP::nm,
                                                     aLength/2-BDSGlobalConstants::Instance()->GetLengthSafety());
->>>>>>> e20c40a8
   
  
 
