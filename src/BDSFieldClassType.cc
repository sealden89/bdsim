/* 
Beam Delivery Simulation (BDSIM) Copyright (C) Royal Holloway, 
University of London 2001 - 2022.

This file is part of BDSIM.

BDSIM is free software: you can redistribute it and/or modify 
it under the terms of the GNU General Public License as published 
by the Free Software Foundation version 3 of the License.

BDSIM is distributed in the hope that it will be useful, but 
WITHOUT ANY WARRANTY; without even the implied warranty of
MERCHANTABILITY or FITNESS FOR A PARTICULAR PURPOSE.  See the
GNU General Public License for more details.

You should have received a copy of the GNU General Public License
along with BDSIM.  If not, see <http://www.gnu.org/licenses/>.
*/
#include "BDSFieldClassType.hh"

#include <map>
#include <string>

// dictionary for BDSFieldClassType for reflexivity
template<>
std::map<BDSFieldClassType, std::string>* BDSFieldClassType::dictionary =
  new std::map<BDSFieldClassType, std::string> ({
      {BDSFieldClassType::magnetic,        "magnetic"},
      {BDSFieldClassType::electric,        "electric"},
      {BDSFieldClassType::electromagnetic, "electromagnetic"},
      {BDSFieldClassType::irregular,       "irregular"}
    });

BDSFieldClassType BDS::DetermineFieldClassType(BDSFieldType fType)
{
  switch (fType.underlying())
    {
    case BDSFieldType::bfieldzero:
    case BDSFieldType::bmap1d:
    case BDSFieldType::bmap2d:
    case BDSFieldType::bmap3d:
    case BDSFieldType::bmap4d:
    case BDSFieldType::mokka:
    case BDSFieldType::solenoid:
    case BDSFieldType::solenoidsheet:
    case BDSFieldType::dipole:
    case BDSFieldType::dipole3d:
    case BDSFieldType::quadrupole:
    case BDSFieldType::dipolequadrupole:
    case BDSFieldType::sextupole:
    case BDSFieldType::octupole:
    case BDSFieldType::decapole:
    case BDSFieldType::multipole:
    case BDSFieldType::muonspoiler:
    case BDSFieldType::skewquadrupole:
    case BDSFieldType::skewsextupole:
    case BDSFieldType::skewoctupole:
    case BDSFieldType::skewdecapole:
    case BDSFieldType::undulator:
    case BDSFieldType::multipoleouterdipole:
    case BDSFieldType::multipoleouterquadrupole:
    case BDSFieldType::multipoleoutersextupole:
    case BDSFieldType::multipoleouteroctupole:
    case BDSFieldType::multipoleouterdecapole:
    case BDSFieldType::skewmultipoleouterquadrupole:
    case BDSFieldType::skewmultipoleoutersextupole:
    case BDSFieldType::skewmultipoleouteroctupole:
    case BDSFieldType::skewmultipoleouterdecapole:
    case BDSFieldType::multipoleouterdipole3d:
    case BDSFieldType::multipoleouterdipolelhc:
    case BDSFieldType::multipoleouterquadrupolelhc:
    case BDSFieldType::multipoleoutersextupolelhc:
      {return BDSFieldClassType::magnetic;}
    case BDSFieldType::efieldzero:
    case BDSFieldType::emap1d:
    case BDSFieldType::emap2d:
    case BDSFieldType::emap3d:
    case BDSFieldType::emap4d:
    case BDSFieldType::rfconstantinx:
    case BDSFieldType::rfconstantiny:
<<<<<<< HEAD
=======
    case BDSFieldType::rfconstantinz:
>>>>>>> 035d0833
      {return BDSFieldClassType::electric;}
    case BDSFieldType::none:
    case BDSFieldType::ebfieldzero:
    case BDSFieldType::ebmap1d:
    case BDSFieldType::ebmap2d:
    case BDSFieldType::ebmap3d:
    case BDSFieldType::ebmap4d:
    case BDSFieldType::rfpillbox:
      {return BDSFieldClassType::electromagnetic;}
    case BDSFieldType::teleporter:
    case BDSFieldType::rmatrix:
    case BDSFieldType::cavityfringe:
    case BDSFieldType::paralleltransporter:
      {return BDSFieldClassType::irregular;}
    default:
      {return BDSFieldClassType::electromagnetic;}
    }
}<|MERGE_RESOLUTION|>--- conflicted
+++ resolved
@@ -78,10 +78,7 @@
     case BDSFieldType::emap4d:
     case BDSFieldType::rfconstantinx:
     case BDSFieldType::rfconstantiny:
-<<<<<<< HEAD
-=======
     case BDSFieldType::rfconstantinz:
->>>>>>> 035d0833
       {return BDSFieldClassType::electric;}
     case BDSFieldType::none:
     case BDSFieldType::ebfieldzero:
