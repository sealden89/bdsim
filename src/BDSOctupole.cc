/* BDSIM code.    Version 1.0
   Author: Grahame A. Blair, Royal Holloway, Univ. of London.
   Last modified 24.7.2002
   Copyright (c) 2002 by G.A.Blair.  ALL RIGHTS RESERVED. 
*/

#include "BDSBeamPipeInfo.hh"
#include "BDSGlobalConstants.hh" 
#include "BDSMagnet.hh"
#include "BDSMagnetOuterInfo.hh"
#include "BDSMagnetType.hh"
#include "BDSOctupole.hh"
#include "BDSOctMagField.hh"
#include "BDSOctStepper.hh"

#include "G4FieldManager.hh"
#include "G4LogicalVolume.hh"
#include "G4VPhysicalVolume.hh"

BDSOctupole::BDSOctupole(G4String           name,
			 G4double           length,
			 G4double           bTriplePrime,
<<<<<<< HEAD
			 BDSBeamPipeInfo    beamPipeInfo,
			 BDSMagnetOuterInfo magnetOuterInfo):
  BDSMultipole(BDSMagnetType::octupole,name,length,beamPipeInfo,magnetOuterInfo),
=======
			 BDSBeamPipeInfo*   beamPipeInfo,
			 BDSMagnetOuterInfo magnetOuterInfo):
  BDSMagnet(BDSMagnetType::octupole, name, length,
	    beamPipeInfo, magnetOuterInfo),
>>>>>>> bfd6661b
  itsBTriplePrime(bTriplePrime)
{;}

void BDSOctupole::Build() {
  BDSMagnet::Build();
  if(BDSGlobalConstants::Instance()->GetIncludeIronMagFields())
    {
      G4double polePos[4];
      G4double Bfield[3];
      
      //coordinate in GetFieldValue
      polePos[0]=-BDSGlobalConstants::Instance()->GetMagnetPoleRadius()*sin(CLHEP::pi/8);
      polePos[1]=BDSGlobalConstants::Instance()->GetMagnetPoleRadius()*cos(CLHEP::pi/8);
      polePos[2]=0.;
      polePos[3]=-999.;//flag to use polePos rather than local track
      
      itsMagField->GetFieldValue(polePos,Bfield);
      G4double BFldIron=
	sqrt(Bfield[0]*Bfield[0]+Bfield[1]*Bfield[1])*
	BDSGlobalConstants::Instance()->GetMagnetPoleSize()/
	(BDSGlobalConstants::Instance()->GetComponentBoxSize()/2-
	 BDSGlobalConstants::Instance()->GetMagnetPoleRadius());
      
      // Magnetic flux from a pole is divided in two directions
      BFldIron/=2.;
      
      BuildOuterFieldManager(8, BFldIron,CLHEP::pi/8);
    }
}

void BDSOctupole::BuildBPFieldAndStepper()
{
  // set up the magnetic field and stepper
  itsMagField=new BDSOctMagField(itsBTriplePrime);
  itsEqRhs=new G4Mag_UsualEqRhs(itsMagField);
  
  BDSOctStepper* octStepper=new BDSOctStepper(itsEqRhs);
  octStepper->SetBTrpPrime(itsBTriplePrime);
  itsStepper = octStepper;
}<|MERGE_RESOLUTION|>--- conflicted
+++ resolved
@@ -20,16 +20,10 @@
 BDSOctupole::BDSOctupole(G4String           name,
 			 G4double           length,
 			 G4double           bTriplePrime,
-<<<<<<< HEAD
-			 BDSBeamPipeInfo    beamPipeInfo,
-			 BDSMagnetOuterInfo magnetOuterInfo):
-  BDSMultipole(BDSMagnetType::octupole,name,length,beamPipeInfo,magnetOuterInfo),
-=======
 			 BDSBeamPipeInfo*   beamPipeInfo,
 			 BDSMagnetOuterInfo magnetOuterInfo):
   BDSMagnet(BDSMagnetType::octupole, name, length,
 	    beamPipeInfo, magnetOuterInfo),
->>>>>>> bfd6661b
   itsBTriplePrime(bTriplePrime)
 {;}
 
