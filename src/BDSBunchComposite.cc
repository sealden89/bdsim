--- conflicted
+++ resolved
@@ -21,35 +21,11 @@
 
   xBunch = BDSBunchFactory::createBunch(opt.xDistribType);
   yBunch = BDSBunchFactory::createBunch(opt.yDistribType);
+  zBunch = BDSBunchFactory::createBunch(opt.zDistribType);
 
-<<<<<<< HEAD
-  xBunch->SetOptions(opt);
-  yBunch->SetOptions(opt);
-=======
-  if (opt.zDistribType == "reference") 
-    zBunch = new BDSBunchInterface();
-  else if(opt.zDistribType == "gauss" || opt.zDistribType == "gaussmatrix") 
-    zBunch = new BDSBunchGaussian(); 
-  else if(opt.zDistribType == "square") 
-    zBunch = new BDSBunchSquare();
-  else if(opt.zDistribType == "circle") 
-    zBunch = new BDSBunchCircle();
-  else if(opt.zDistribType == "ring") 
-    zBunch = new BDSBunchRing();
-  else if(opt.zDistribType == "eshell") 
-    zBunch = new BDSBunchEShell();
-  else if(opt.zDistribType == "gausstwiss") 
-    zBunch = new BDSBunchTwiss();
-  else {
-    G4cerr << "zDistribType not found " << opt.zDistribType << G4endl;
-    exit(1);
-  }
-  
   xBunch->SetOptions(opt);
   yBunch->SetOptions(opt);
   zBunch->SetOptions(opt);
-  
->>>>>>> 12405e1b
 }
 
 void BDSBunchComposite::GetNextParticle(G4double& x0, G4double& y0, G4double& z0, 
