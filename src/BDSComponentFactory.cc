--- conflicted
+++ resolved
@@ -509,20 +509,6 @@
 					       true,
 					       fieldTrans);
 
-<<<<<<< HEAD
-    // limit step length in field - crucial to this component
-    // to get the motion correct this has to be less than one oscillation
-    // TODO check step limits for cavities and undulators
-    /*
-    auto defaultUL = BDSGlobalConstants::Instance()->DefaultUserLimits();
-    G4double limit = (*st)["length"] * 0.025;
-    auto ul = BDS::CreateUserLimits(defaultUL, limit, 1.0);
-    if (ul != defaultUL)
-      {vacuumField->SetUserLimits(ul);}
-    */
-
-    BDSCavityInfo* cavityInfo = PrepareCavityModelInfo(element, (*st)["frequency"]);
-=======
   // limit step length in field - crucial to this component
   // to get the motion correct this has to be less than one oscillation.
   // Don't set if frequency is zero as the field will have no oscillation.
@@ -536,7 +522,6 @@
     }
   
   BDSCavityInfo* cavityInfo = PrepareCavityModelInfo(element, (*st)["frequency"]);
->>>>>>> 4bac371f
 
   // update 0 point of field with geometry
   (*st)["equatorradius"] = cavityInfo->equatorRadius;
@@ -2203,7 +2188,6 @@
   G4double phase = el->phase * CLHEP::rad; // default is 0
   (*st)["phase"] = phaseOffset + phase;
 
-<<<<<<< HEAD
   G4double phase = el->phase * CLHEP::rad;
   if (BDS::IsFinite(el->phase)) // phase specified - use that
     {(*st)["phase"] = phase;}//phaseOffset + phase;}
@@ -2211,8 +2195,6 @@
     {(*st)["phase"] = 0;}//phaseOffset;}
   (*st)["equatorradius"] = 1*CLHEP::m; // to prevent 0 division - updated later on in createRF
   (*st)["length"] = chordLength;
-=======
->>>>>>> 4bac371f
   return st;
 }
 
