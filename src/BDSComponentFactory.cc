#include "BDSComponentFactory.hh"

// elements
#include "BDSAwakeScintillatorScreen.hh"
#include "BDSCavityRF.hh"
#include "BDSCollimatorElliptical.hh"
#include "BDSCollimatorRectangular.hh"
#include "BDSDegrader.hh"
#include "BDSDrift.hh"
#include "BDSElement.hh"
#include "BDSLaserWire.hh"
#include "BDSLine.hh"
#include "BDSMagnet.hh"
#include "BDSSamplerPlane.hh"
#include "BDSScintillatorScreen.hh"
#include "BDSTerminator.hh"
#include "BDSTeleporter.hh"
#include "BDSTiltOffset.hh"
#include "BDSTransform3D.hh"

// general
#include "BDSAcceleratorComponentRegistry.hh"
#include "BDSBeamline.hh"
#include "BDSBeamPipeType.hh"
#include "BDSBeamPipeInfo.hh"
#include "BDSCavityInfo.hh"
#include "BDSCavityType.hh"
#include "BDSDebug.hh"
#include "BDSExecOptions.hh"
#include "BDSFieldInfo.hh"
#include "BDSFieldType.hh"
#include "BDSIntegratorType.hh"
#include "BDSMagnetOuterInfo.hh"
#include "BDSMagnetGeometryType.hh"
#include "BDSMagnetStrength.hh"
#include "BDSMagnetType.hh"
#include "BDSParser.hh"
#include "BDSUtilities.hh"

#include "globals.hh" // geant4 types / globals
#include "G4GeometryTolerance.hh"
#include "G4Transform3D.hh"

#include "parser/elementtype.h"
#include "parser/cavitymodel.h"

#include <cmath>
#include <string>
using namespace GMAD;


BDSComponentFactory::BDSComponentFactory()
{
  lengthSafety = BDSGlobalConstants::Instance()->LengthSafety();
  
  // compute magnetic rigidity brho
  // formula: B(Tesla)*rho(m) = p(GeV)/(0.299792458 * |charge(e)|)
  // charge (in e units)
  charge = BDSGlobalConstants::Instance()->GetParticleDefinition()->GetPDGCharge();

  // momentum (in GeV/c)
  G4double momentum = BDSGlobalConstants::Instance()->BeamMomentum()/CLHEP::GeV;

  // rigidity (in T*m)
  brho = BDSGlobalConstants::Instance()->FFact()*( momentum / 0.299792458);
  
  // rigidity (in Geant4 units)
  brho *= (CLHEP::tesla*CLHEP::m);

  G4cout << "Rigidity (Brho) : "<< std::abs(brho)/(CLHEP::tesla*CLHEP::m) << " T*m"<<G4endl;

  // prepare rf cavity model info from parser
  PrepareCavityModels();
}

BDSComponentFactory::~BDSComponentFactory()
{
  for(auto info : cavityInfos)
    {delete info.second;}
}

BDSAcceleratorComponent* BDSComponentFactory::CreateComponent(Element* elementIn,
							      Element* prevElementIn,
							      Element* nextElementIn)
{
  element     = elementIn;
  prevElement = prevElementIn;
  nextElement = nextElementIn;
  G4double angleIn  = 0.0;
  G4double angleOut = 0.0;
  G4bool registered = false;
  // Used for multiple instances of the same element but different poleface rotations.
  G4bool willModify = false;
  G4bool notSplit = BDSGlobalConstants::Instance()->DontSplitSBends();

#ifdef BDSDEBUG
  G4cout << __METHOD_NAME__ << "named: \"" << element->name << "\"" << G4endl;  
#endif

  if (BDSAcceleratorComponentRegistry::Instance()->IsRegistered(element->name))
    {registered = true;}

  if (element->type == ElementType::_DRIFT)
    {
      // Match poleface from previous and next element
      angleIn  = (prevElement) ? ( prevElement->e2 * CLHEP::rad ) : 0.0;
      angleOut = (nextElement) ? ( nextElement->e1 * CLHEP::rad ) : 0.0;

      // Normal vector of rbend is from the magnet, angle of the rbend has to be
      // taken into account regardless of poleface rotation
      if (prevElement && (prevElement->type == ElementType::_RBEND))
	{angleIn += 0.5*(prevElement->angle);} // won't work if only field set TBC

      if (nextElement && (nextElement->type == ElementType::_RBEND))
	{angleOut += 0.5*nextElement->angle;}// won't work if only field set TBC

      // For sbends where DontSplitSBends is true, the sbends effectively becomes an rbend,
      // so the drifts must be modified accordingly.
      if (prevElement && (prevElement->type == ElementType::_SBEND) && notSplit)
	  {angleIn += -0.5*(prevElement->angle);}

      if (nextElement && (nextElement->type == ElementType::_SBEND) && notSplit)
	  {angleOut += 0.5*(nextElement->angle);}

      //if drift has been modified at all
      if (BDS::IsFinite(angleIn) || BDS::IsFinite(angleOut))
      {willModify = true;}
    }
  else if (element->type == ElementType::_RBEND)
    {
      // angleIn and angleOut have to be multiplied by minus one for rbends for
      // some reason. Cannot figure out why yet.
      angleIn  = -1.0 * element->e1;
      angleOut = -1.0 * element->e2;

      if (nextElement && (nextElement->type == ElementType::_RBEND))
        {
          willModify = true;
          angleOut += 0.5*element->angle;
        }
      if (prevElement && (prevElement->type == ElementType::_RBEND))
        {
          willModify = true;
          angleIn += 0.5*element->angle;
        }
    }
  else if (element->type == ElementType::_SBEND)
    {
      angleIn = element->e1;
      angleOut = element->e2;

      if (nextElement && (nextElement->type == ElementType::_SBEND))
        {
          willModify = true;
          angleOut -= 0.5*element->angle;
        }
      if (prevElement && (prevElement->type == ElementType::_SBEND))
        {
          willModify = true;
          angleIn -= 0.5*element->angle;
        }
    }

  // check if the component already exists and return that
  // don't use registry for output elements since reliant on unique name
  if (registered && !willModify)
    {
#ifdef BDSDEBUG
      G4cout << __METHOD_NAME__ << "using already manufactured component" << G4endl;
#endif
      return BDSAcceleratorComponentRegistry::Instance()->GetComponent(element->name);
    }

  BDSAcceleratorComponent* component = nullptr;
#ifdef BDSDEBUG
  G4cout << "BDSComponentFactory - creating " << element->type << G4endl;
#endif
  switch(element->type){
  case ElementType::_DRIFT:
    component = CreateDrift(angleIn, angleOut); break;
  case ElementType::_RF:
    component = CreateRF(); break;
  case ElementType::_SBEND:
    component = CreateSBend(angleIn,angleOut); break;
  case ElementType::_RBEND:
    component = CreateRBend(angleIn, angleOut); break;
  case ElementType::_HKICK:
    component = CreateKicker(false); break;
  case ElementType::_VKICK:
    component = CreateKicker(true); break;
  case ElementType::_QUAD:
    component = CreateQuad(); break;
  case ElementType::_SEXTUPOLE:
    component = CreateSextupole(); break;
  case ElementType::_OCTUPOLE:
    component = CreateOctupole(); break;
  case ElementType::_DECAPOLE:
    component = CreateDecapole(); break;
  case ElementType::_MULT:
    component = CreateMultipole(); break;
  case ElementType::_ELEMENT:    
    component = CreateElement(); break;
  case ElementType::_SOLENOID:
    component = CreateSolenoid(); break; 
  case ElementType::_ECOL:
    component = CreateEllipticalCollimator(); break; 
  case ElementType::_RCOL:
    component = CreateRectangularCollimator(); break; 
  case ElementType::_MUSPOILER:    
    component = CreateMuSpoiler(); break;
  case ElementType::_DEGRADER:
    component = CreateDegrader(); break;
  case ElementType::_LASER:
    component = CreateLaser(); break; 
  case ElementType::_SCREEN:
    component = CreateScreen(); break; 
  case ElementType::_AWAKESCREEN:
    component = CreateAwakeScreen(); break; 
  case ElementType::_TRANSFORM3D:
    component = CreateTransform3D(); break;

    // common types, but nothing to do here
  case ElementType::_MARKER:
  case ElementType::_LINE:
  case ElementType::_REV_LINE:
  case ElementType::_MATERIAL:
  case ElementType::_ATOM:
    component = nullptr;
    break;
  default:
#ifdef BDSDEBUG
    G4cout << __METHOD_NAME__ << "type: " << element->type << G4endl; 
#endif
    G4cerr << __METHOD_NAME__ << "unknown type" << G4endl;
    exit(1);
    break;
  }

  // note this test will only be reached (and therefore the component registered)
  // if it both didn't exist and has been constructed
  if (component)
    {
      component->SetBiasVacuumList(element->biasVacuumList);
      component->SetBiasMaterialList(element->biasMaterialList);
      component->SetPrecisionRegion(element->precisionRegion);
      component->Initialise();
      // register component and memory
      BDSAcceleratorComponentRegistry::Instance()->RegisterComponent(component,willModify);
    }
  
  return component;
}

BDSAcceleratorComponent* BDSComponentFactory::CreateTeleporter(const G4ThreeVector teleporterDetla)
{
  // This relies on things being added to the beamline immediately
  // after they've been created
  G4double teleporterLength = BDSGlobalConstants::Instance()->TeleporterLength() - 1e-8;

  if (teleporterLength < 10*G4GeometryTolerance::GetInstance()->GetSurfaceTolerance())
    {
      G4cout << G4endl << __METHOD_NAME__ << "WARNING - no space to put in teleporter - skipping it!" << G4endl << G4endl;
      return nullptr;
    }
  
  G4String name = "teleporter";
#ifdef BDSDEBUG
  G4cout << "---->creating Teleporter,"
	 << " name = " << name
	 << ", l = " << teleporterLength/CLHEP::m << "m"
	 << G4endl;
#endif

  return( new BDSTeleporter(name,
			    teleporterLength,
			    teleporterDetla));
}

BDSAcceleratorComponent* BDSComponentFactory::CreateDrift(G4double angleIn,
							  G4double angleOut)
{
  if(!HasSufficientMinimumLength(element))
    {return nullptr;}

#ifdef BDSDEBUG
  G4cout << "---->creating Drift,"
	 << " name= " << element->name
	 << " l= " << element->l << "m"
	 << G4endl;
#endif

  // Beampipeinfo needed here to get aper1 for check.
  BDSBeamPipeInfo* beamPipeInfo = PrepareBeamPipeInfo(element, angleIn, angleOut);

  G4double projLengthIn  = 2.0 * std::abs(tan(angleIn))  * (beamPipeInfo->aper1*CLHEP::mm) ;
  G4double projLengthOut = 2.0 * std::abs(tan(angleOut)) * (beamPipeInfo->aper1*CLHEP::mm) ;
  G4double elementLength = element->l * CLHEP::m;

  if (projLengthIn > elementLength)
    {
      G4cerr << __METHOD_NAME__ << "Drift " << element->name
	     << " is too short for outgoing Poleface angle from "
	     << prevElement->name << G4endl;
      exit(1);
    }
  if (projLengthOut > elementLength)
    {
      G4cerr << __METHOD_NAME__ << "Drift " << element->name
	     << " is too short for incoming Poleface angle from "
	     << nextElement->name << G4endl;
      exit(1);
    }

  return (new BDSDrift( element->name,
			element->l*CLHEP::m,
			beamPipeInfo));
}

BDSAcceleratorComponent* BDSComponentFactory::CreateRF()
{
  if(!HasSufficientMinimumLength(element))
    {return nullptr;}

  BDSFieldInfo* vacuumField = new BDSFieldInfo(BDSFieldType::rfcavity,
					       brho,
					       BDSIntegratorType::g4classicalrk4,
					       nullptr,
					       true,
					       G4Transform3D(),
					       PrepareCavityModelInfo(element));

  return new BDSCavityRF(element->name,
			 element->l*CLHEP::m,
			 vacuumField);
}

BDSAcceleratorComponent* BDSComponentFactory::CreateSBend(G4double angleIn,
                                    G4double angleOut)
{
  if(!HasSufficientMinimumLength(element))
    {return nullptr;}

  PoleFaceRotationsNotTooLarge(element);  // check if poleface is not too large

  // require drift next to non-zero poleface or sbend with matching poleface
  if (BDS::IsFinite(element->e1))
    {
      if (
	  prevElement &&
	  prevElement->type != ElementType::_DRIFT &&
	  !(prevElement->type == ElementType::_SBEND && !BDS::IsFinite(prevElement->e2 + element->e1) )
	  )
	{
	  G4cerr << __METHOD_NAME__ << "SBend with non-zero incoming poleface requires previous element "
		 << "to be a Drift or SBend with opposite outcoming poleface" << G4endl;
	  exit(1);
	}
    }

  if (BDS::IsFinite(element->e2))
    {
      if (
	  nextElement &&
	  nextElement->type != ElementType::_DRIFT &&
	  !(nextElement->type == ElementType::_SBEND && !BDS::IsFinite(nextElement->e1 + element->e2) )
	  )
	{
	  G4cerr << __METHOD_NAME__ << "SBend with non-zero incoming poleface requires next element to "
		 << "be a Drift or SBend with opposite incoming poleface" << G4endl;
	  exit(1);
	}
    }

  G4double length = element->l * CLHEP::m;
  BDSMagnetStrength* st = new BDSMagnetStrength();
  if (BDS::IsFinite(element->B) && BDS::IsFinite(element->angle))
    {// both are specified and should be used - under or overpowered dipole by design
      (*st)["field"] = element->B;
      (*st)["angle"] = - element->angle;
    }
  else if (BDS::IsFinite(element->B))
    {// only B field - calculate angle
      G4double ffact = BDSGlobalConstants::Instance()->FFact();
      (*st)["field"] = element->B;
      (*st)["angle"] = (*st)["field"] * length * charge * ffact / brho;
    }
  else
    {// only angle - calculate B field
      G4double ffact = BDSGlobalConstants::Instance()->FFact();
      (*st)["angle"] = - element->angle;
      (*st)["field"] = - brho * (*st)["angle"] / length * charge * ffact / CLHEP::tesla / CLHEP::m;

    }
  // Quadrupole component
  if (BDS::IsFinite(element->k1))
    {(*st)["k1"] = element->k1 / CLHEP::m2;}

#ifdef BDSDEBUG
  G4cout << "Angle " << (*st)["angle"] << G4endl;
  G4cout << "Field " << (*st)["field"] << G4endl;
#endif

  // Calculate number of sbends to split parent into
  G4int nSBends = CalculateNSBendSegments(element);

  //Zero angle bend only needs one element.
  std::string thename = element->name + "_1_of_1";

  // Single element for zero bend angle or dontSplitSBends=1, therefore nSBends = 1
  if (!BDS::IsFinite(element->angle) || (nSBends == 1))
    {
      BDSFieldInfo* vacuumField = new BDSFieldInfo(BDSFieldType::dipole,
						   brho,
						   BDSIntegratorType::dipole,
						   st);
      // prepare one sbend segment
      BDSMagnet* oneBend = new BDSMagnet(BDSMagnetType::sectorbend,
					 thename,
					 length,
					 PrepareBeamPipeInfo(element, -angleIn, -angleOut),
					 PrepareMagnetOuterInfo(element, -angleIn, -angleOut),
					 vacuumField,
					 nullptr);
      
      oneBend->SetBiasVacuumList(element->biasVacuumList);
      oneBend->SetBiasMaterialList(element->biasMaterialList);

      return oneBend;
    }
  else  //Otherwise, create line of sbend segments
  {return CreateSBendLine(element, nSBends, st);}
}

BDSLine* BDSComponentFactory::CreateSBendLine(Element*           element,
					      G4int              nSBends,
					      BDSMagnetStrength* st)
{
  BDSLine* sbendline  = new BDSLine(element->name);
  G4double length     = element->l*CLHEP::m;
  // prepare one name for all that makes sense
  std::string thename = element->name + "_1_of_" + std::to_string(nSBends);
  //calculate their angles and length
  G4double semiangle  = element->angle / (G4double) nSBends;
  G4double semilength = length / (G4double) nSBends;
  G4double angleIn    = element->e1*CLHEP::rad;
  G4double angleOut   = element->e2*CLHEP::rad;

  BDSMagnetOuterInfo* magnetOuterInfoCheck = PrepareMagnetOuterInfo(element,angleIn,angleOut);
  CheckBendLengthAngleWidthCombo(semilength, semiangle, magnetOuterInfoCheck->outerDiameter, thename);
  // clean up
  delete magnetOuterInfoCheck;

  G4double deltastart = -element->e1/(0.5*(nSBends-1));
  G4double deltaend   = -element->e2/(0.5*(nSBends-1));

  for (int i = 0; i < nSBends; ++i)
    {
      thename = element->name + "_"+std::to_string(i+1)+"_of_" + std::to_string(nSBends);

      // Default angles for all segments
      angleIn = -semiangle*0.5;
      angleOut = -semiangle*0.5;

      // Input and output angles added to or subtracted from the default as appropriate
      // Note: case of i == 0.5*(nSBends-1) is just the default central wedge.
      // More detailed methodology/reasons in developer manual
      if ((BDS::IsFinite(element->e1))||(BDS::IsFinite(element->e2)))
        {
          if (i < 0.5*(nSBends-1))
            {
              angleIn -= (element->e1 + (i*deltastart));
              angleOut -= ((0.5*(nSBends-3)-i)*deltastart);
            }
          else if (i > 0.5*(nSBends-1))
            {
              angleIn  +=  (0.5*(nSBends+1)-i)*deltaend;
              angleOut += -(0.5*(nSBends-1)-i)*deltaend;
            }
        }
      
      // Check for intersection of angled faces.
      G4double intersectionX = BDS::CalculateFacesOverlapRadius(angleIn,angleOut,semilength);
      BDSMagnetOuterInfo* magnetOuterInfo = PrepareMagnetOuterInfo(element,angleIn,angleOut);
      G4double magnetRadius= 0.625*magnetOuterInfo->outerDiameter*CLHEP::mm;
      // Every geometry type has a completely arbitrary factor of 1.25 except cylindrical
      if (magnetOuterInfo->geometryType == BDSMagnetGeometryType::cylindrical)
	{magnetRadius= 0.5*magnetOuterInfo->outerDiameter*CLHEP::mm;}

      //Check if intersection is within radius
      if ((BDS::IsFinite(intersectionX)) && (std::abs(intersectionX) < magnetRadius))
        {
          G4cerr << __METHOD_NAME__ << "Angled faces of element "<< thename
		 << " intersect within the magnet radius." << G4endl;
          exit(1);
        }
      
      BDSMagnetStrength* stSemi = new BDSMagnetStrength(*st); // copy field strength - ie B
      (*stSemi)["angle"]  = semiangle;  // override copied length and angle
      (*stSemi)["length"] = semilength;
      
      BDSFieldInfo* vacuumField = new BDSFieldInfo(BDSFieldType::dipole,
						   brho,
						   BDSIntegratorType::dipole,
						   stSemi);

      BDSMagnet* oneBend = new BDSMagnet(BDSMagnetType::sectorbend,
					 thename,
					 semilength,
					 PrepareBeamPipeInfo(element, angleIn, angleOut),
					 magnetOuterInfo,
					 vacuumField,
					 nullptr);

      oneBend->SetBiasVacuumList(element->biasVacuumList);
      oneBend->SetBiasMaterialList(element->biasMaterialList);
      sbendline->AddComponent(oneBend);

#ifdef BDSDEBUG
  G4cout << "---->creating sbend line,"
     << " element= " << thename
	 << " angleIn= " << angleIn
	 << " angleOut= " << angleOut << "m"
	 << G4endl;
#endif
  }
  
  return sbendline;
}

BDSAcceleratorComponent* BDSComponentFactory::CreateRBend(G4double angleIn,
							  G4double angleOut)
{
  if(!HasSufficientMinimumLength(element))
    {return nullptr;}

  PoleFaceRotationsNotTooLarge(element);
  
  // require drift next to non-zero poleface or rbend with matching poleface
  if (BDS::IsFinite(element->e1))
    {
      if (
	  prevElement &&
	  prevElement->type != ElementType::_DRIFT &&
	  !(prevElement->type == ElementType::_RBEND && !BDS::IsFinite(prevElement->e2 + element->e1) )
	  )
	{
	  G4cerr << __METHOD_NAME__ << "RBend with non-zero incoming poleface requires previous element "
		 << "to be a Drift or RBend with opposite outcoming poleface" << G4endl;
	  exit(1);
	}
    }

  if (BDS::IsFinite(element->e2))
    {
      if (
	  nextElement &&
	  nextElement->type != ElementType::_DRIFT &&
	  !(nextElement->type == ElementType::_RBEND && !BDS::IsFinite(nextElement->e1 + element->e2) )
	  )
	{
	  G4cerr << __METHOD_NAME__ << "RBend with non-zero incoming poleface requires next "
		 << "element to be a Drift or RBend with opposite incoming poleface" << G4endl;
	  exit(1);
	}
    }

  // calculate length of central straight length and edge sections
  // unfortunately, this has to be duplicated here as we need to
  // calculated the magnetic field length (less than the full length)
  // in case we need to calculate the field
  G4double outerRadius = PrepareOuterDiameter(element)*0.5;
  G4double angle       = element->angle;
  G4double length      = element->l*CLHEP::m;

  CheckBendLengthAngleWidthCombo(length, angle, 2*outerRadius, element->name);

<<<<<<< HEAD
  BDSMagnetStrength* st = new BDSMagnetStrength();
  if (BDS::IsFinite(element->B) && BDS::IsFinite(element->angle))
    {// both are specified and should be used - under or overpowered dipole by design
      (*st)["field"] = element->B;
      (*st)["angle"] = - element->angle;
    }
  else if (BDS::IsFinite(element->B))
    {// only B field - calculate angle
      G4double ffact = BDSGlobalConstants::Instance()->FFact();
      (*st)["field"] = element->B * CLHEP::tesla;
      (*st)["angle"] = charge * ffact * -2.0*asin(length*0.5 / (brho / (*st)["field"]));
=======
  // magnetic field
  // CHECK SIGNS OF B, B', ANGLE
  G4double bField;
  if(BDS::IsFinite(element->B))
    {
      // angle = arc length/radius of curvature = L/rho = (B*L)/(B*rho)
      bField = element->B * CLHEP::tesla;
      G4double rho = brho/bField;
      //element->angle  = - bField * length / brho;
      element->angle  = - 2.0*asin(magFieldLength/2.0/rho);
#ifdef BDSDEBUG
      G4cout << "calculated angle from field - now " << element->angle << G4endl;
#endif
    }
  else
    {
      element->angle *= -1;
      // arc length = radius*angle
      //            = (geometrical length/(2.0*sin(angle/2))*angle
      G4double arclength;
      if (BDS::IsFinite(element->angle))
	{arclength = 0.5*magFieldLength * std::abs(element->angle) / sin(std::abs(element->angle)*0.5);}
      else
	{arclength = magFieldLength;}
      // B = Brho/rho = Brho/(arc length/angle)
      // charge in e units
      // multiply once more with ffact to not flip fields in bends
      bField = - brho * element->angle / arclength * charge * BDSGlobalConstants::Instance()->FFact();
      element->B = bField/CLHEP::tesla;
#ifdef BDSDEBUG
      G4cout << "calculated field from angle - angle,field = " << element->angle << " " << element->B << G4endl;
#endif
    }
  
  // B' = dBy/dx = Brho * (1/Brho dBy/dx) = Brho * k1
  // Brho is already in G4 units, but k1 is not -> multiply k1 by m^-2
  G4double bPrime = - brho * (element->k1 / CLHEP::m2);

  return (new BDSRBend( element->name,
			element->l*CLHEP::m,
			bField,
			bPrime,
			element->angle,
			PrepareBeamPipeInfo(element,angleIn,angleOut),
			PrepareMagnetOuterInfo(element,angleIn,angleOut)));
}

BDSAcceleratorComponent* BDSComponentFactory::CreateHKick()
{
  if(!HasSufficientMinimumLength(element))
    {return nullptr;}  
  
  G4double length = element->l*CLHEP::m;
  
  G4double bField;
  if(BDS::IsFinite(element->B))
    {
      // angle = arc length/radius of curvature = L/rho = (B*L)/(B*rho)
      bField = element->B * CLHEP::tesla;
      element->angle  = -bField * length / brho;
>>>>>>> d0dcfcad
    }
  else
    {// only angle - calculate B field
      G4double ffact = BDSGlobalConstants::Instance()->FFact();
      (*st)["angle"] = - element->angle;
      (*st)["field"] = brho * (*st)["angle"] / length * charge * ffact / CLHEP::tesla / CLHEP::m;
    }
  // Quadrupole component
  if (BDS::IsFinite(element->k1))
    {(*st)["k1"] = element->k1 / CLHEP::m2;}
  
  BDSFieldInfo* vacuumField = new BDSFieldInfo(BDSFieldType::dipole,
					       brho,
					       BDSIntegratorType::dipole,
					       st);
  
  return new BDSMagnet(BDSMagnetType::rectangularbend,
		       element->name,
		       length,
		       PrepareBeamPipeInfo(element, angleIn, angleOut),
		       PrepareMagnetOuterInfo(element, angleIn, angleOut),
		       vacuumField,
		       nullptr);
}

BDSAcceleratorComponent* BDSComponentFactory::CreateKicker(G4bool isVertical)
{
  if(!HasSufficientMinimumLength(element))
    {return nullptr;}

  BDSMagnetStrength* st = new BDSMagnetStrength();
  G4double length = element->l*CLHEP::m;
<<<<<<< HEAD
  // Purposively don't set "angle" in strength as BDSMagnet builds according to this - only set B
  if(BDS::IsFinite(element->B))
    {(*st)["field"] = element->B;}
  else
=======
  
  // magnetic field
  G4double bField;
  if(BDS::IsFinite(element->B))
>>>>>>> d0dcfcad
    {
      G4double ffact = BDSGlobalConstants::Instance()->FFact();
      (*st)["field"] = - brho * element->angle / length * charge * ffact / CLHEP::tesla / CLHEP::m;
    }
  G4Transform3D fieldRotation = G4Transform3D();
  
  BDSMagnetType t = BDSMagnetType::hkicker;
  if (isVertical)
    {
      t = BDSMagnetType::vkicker;
      fieldRotation = G4RotateZ3D(CLHEP::halfpi);
    }
  
  BDSFieldInfo* vacuumField = new BDSFieldInfo(BDSFieldType::dipole,
					       brho,
					       BDSIntegratorType::g4classicalrk4,
					       st,
					       true,
					       fieldRotation);
  
  return new BDSMagnet(t,
		       element->name,
		       element->l*CLHEP::m,
		       PrepareBeamPipeInfo(element),
		       PrepareMagnetOuterInfo(element),
		       vacuumField,
		       nullptr);
}

BDSAcceleratorComponent* BDSComponentFactory::CreateQuad()
{
  if(!HasSufficientMinimumLength(element))
    {return nullptr;}

  BDSMagnetStrength* st = new BDSMagnetStrength();
  (*st)["k1"] = element->k1 / CLHEP::m2;
  BDSFieldInfo* vacuumField = new BDSFieldInfo(BDSFieldType::quadrupole,
					       brho,
					       BDSIntegratorType::quadrupole,
					       st);

  return new BDSMagnet(BDSMagnetType::quadrupole,
		       element->name,
		       element->l * CLHEP::m,
		       PrepareBeamPipeInfo(element),
		       PrepareMagnetOuterInfo(element),
		       vacuumField,
		       nullptr);
}  
  
BDSAcceleratorComponent* BDSComponentFactory::CreateSextupole()
{
  if(!HasSufficientMinimumLength(element))
    {return nullptr;}

  BDSMagnetStrength* st = new BDSMagnetStrength();
  (*st)["k2"] = element->k2 / CLHEP::m3;
  BDSFieldInfo* vacuumField = new BDSFieldInfo(BDSFieldType::sextupole,
					       brho,
					       BDSIntegratorType::sextupole,
					       st);

  return new BDSMagnet(BDSMagnetType::sextupole,
		       element->name,
		       element->l * CLHEP::m,
		       PrepareBeamPipeInfo(element),
		       PrepareMagnetOuterInfo(element),
		       vacuumField,
		       nullptr);
}

BDSAcceleratorComponent* BDSComponentFactory::CreateOctupole()
{
  if(!HasSufficientMinimumLength(element))
    {return nullptr;}

  BDSMagnetStrength* st = new BDSMagnetStrength();
  (*st)["k3"] = element->k3 / (CLHEP::m3*CLHEP::m);
  BDSFieldInfo* vacuumField = new BDSFieldInfo(BDSFieldType::octupole,
					       brho,
					       BDSIntegratorType::octupole,
					       st);

  return new BDSMagnet(BDSMagnetType::octupole,
		       element->name,
		       element->l * CLHEP::m,
		       PrepareBeamPipeInfo(element),
		       PrepareMagnetOuterInfo(element),
		       vacuumField,
		       nullptr);
}

BDSAcceleratorComponent* BDSComponentFactory::CreateDecapole()
{
  if(!HasSufficientMinimumLength(element))
    {return nullptr;}

  BDSMagnetStrength* st = new BDSMagnetStrength();
  (*st)["k4"] = element->k4 / (CLHEP::m3*CLHEP::m2);
  BDSFieldInfo* vacuumField = new BDSFieldInfo(BDSFieldType::decapole,
					       brho,
					       BDSIntegratorType::decapole,
					       st);
  

  return new BDSMagnet(BDSMagnetType::decapole,
		       element->name,
		       element->l * CLHEP::m,
		       PrepareBeamPipeInfo(element),
		       PrepareMagnetOuterInfo(element),
		       vacuumField,
		       nullptr);
}

BDSAcceleratorComponent* BDSComponentFactory::CreateMultipole()
{
 if(!HasSufficientMinimumLength(element))
    {return nullptr;}

 BDSMagnetStrength* st = new BDSMagnetStrength();
 std::list<double>::iterator kn = element->knl.begin();
 std::list<double>::iterator ks = element->ksl.begin();
 std::vector<G4String> normKeys = st->NormalComponentKeys();
 std::vector<G4String> skewKeys = st->SkewComponentKeys();
 std::vector<G4String>::iterator nkey = normKeys.begin();
 std::vector<G4String>::iterator skey = skewKeys.begin();
 for (; kn != element->knl.end(); kn++, ks++, nkey++, skey++)
   {
     (*st)[*nkey] = (*kn) / element->l;
     (*st)[*skey] = (*ks) / element->l;
   }
 BDSFieldInfo* vacuumField = new BDSFieldInfo(BDSFieldType::multipole,
					       brho,
					       BDSIntegratorType::g4classicalrk4,
					       st);

 return new BDSMagnet(BDSMagnetType::multipole,
		      element->name,
		      element->l * CLHEP::m,
		      PrepareBeamPipeInfo(element),
		      PrepareMagnetOuterInfo(element),
		      vacuumField,
		      nullptr);
}

BDSAcceleratorComponent* BDSComponentFactory::CreateElement()
{
  if(!HasSufficientMinimumLength(element)) 
    {return nullptr;}

  if(!BDS::IsFinite(element->outerDiameter))
    {
      G4cerr << __METHOD_NAME__ << "\"outerDiameter\" must be set for component named \""
	     << element->name << "\"" << G4endl;
      exit(1);
    }

  G4ThreeVector bFieldOffset = G4ThreeVector(element->bmapXOffset * CLHEP::m,
					     element->bmapYOffset * CLHEP::m,
					     element->bmapZOffset * CLHEP::m);
#ifdef BDSDEBUG 
  G4cout << "---->creating Element,"
	 << " name = " << element->name
	 << " l = " << element->l << "m"
	 << " outerDiameter = "  << element->outerDiameter << "m"
	 << " B Field Offset = " << bFieldOffset << " m"
	 << " precision region " << element->precisionRegion
	 << G4endl;
#endif

  return (new BDSElement(element->name,
			 element->l * CLHEP::m,
			 element->outerDiameter * CLHEP::m,
			 element->geometryFile,
			 element->bmapFile,
			 bFieldOffset));
}

BDSAcceleratorComponent* BDSComponentFactory::CreateSolenoid()
{
  if(!HasSufficientMinimumLength(element))
    {return nullptr;}
<<<<<<< HEAD

  BDSMagnetStrength* st = new BDSMagnetStrength();
  if (BDS::IsFinite(element->B))
=======
  
  // B = B/Brho * Brho = ks * Brho
  // brho is in Geant4 units, but ks is not -> multiply ks by m^-1
  G4double bField;
  if(BDS::IsFinite(element->B))
>>>>>>> d0dcfcad
    {
      (*st)["field"] = element->B * CLHEP::tesla;
      (*st)["ks"]    = (*st)["field"] / brho / CLHEP::m;
    }
  else
    {
      (*st)["field"] = (element->ks / CLHEP::m) * brho;
      (*st)["ks"]    = element->ks / CLHEP::m;
    }
  BDSFieldInfo* vacuumField = new BDSFieldInfo(BDSFieldType::solenoid,
					       brho,
					       BDSIntegratorType::solenoid,
					       st);

  return new BDSMagnet(BDSMagnetType::solenoid,
		       element->name,
		       element->l*CLHEP::m,
		       PrepareBeamPipeInfo(element),
		       PrepareMagnetOuterInfo(element),
		       vacuumField,
		       nullptr);
}

BDSAcceleratorComponent* BDSComponentFactory::CreateRectangularCollimator()
{
  if(!HasSufficientMinimumLength(element))
    {return nullptr;}

#ifdef BDSDEBUG 
  G4cout << "--->creating " << element->type << ","
	 << " name = " << element->name  << ","
	 << " x half aperture = " << element->xsize <<" m,"
	 << " y half aperture = " << element->ysize <<" m,"
	 << " material = \"" << element->material << "\""
	 << G4endl;
#endif
  
  return new BDSCollimatorRectangular(element->name,
				      element->l*CLHEP::m,
				      element->outerDiameter*CLHEP::m,
				      element->xsize*CLHEP::m,
				      element->ysize*CLHEP::m,
				      element->xsizeOut*CLHEP::m,
				      element->ysizeOut*CLHEP::m,
				      G4String(element->material),
				      G4String(element->vacuumMaterial),
				      PrepareColour(element, "collimator"));
}

BDSAcceleratorComponent* BDSComponentFactory::CreateEllipticalCollimator()
{
  if(!HasSufficientMinimumLength(element))
    {return nullptr;}

#ifdef BDSDEBUG 
  G4cout << "--->creating " << element->type << ","
	 << " name = " << element->name 
	 << " x half aperture = " << element->xsize <<" m,"
	 << " y half aperture = " << element->ysize <<" m,"
	 << " material = \"" << element->material << "\""
	 << G4endl;
#endif
  
  return new BDSCollimatorElliptical(element->name,
				     element->l*CLHEP::m,
				     element->outerDiameter*CLHEP::m,
				     element->xsize*CLHEP::m,
				     element->ysize*CLHEP::m,
				     element->xsizeOut*CLHEP::m,
				     element->ysizeOut*CLHEP::m,
				     G4String(element->material),
				     G4String(element->vacuumMaterial),
				     PrepareColour(element, "collimator"));
}

BDSAcceleratorComponent* BDSComponentFactory::CreateMuSpoiler()
{
  if(!HasSufficientMinimumLength(element))
    {return nullptr;}

  BDSMagnetStrength* st = new BDSMagnetStrength();
  (*st)["field"] = element->B * CLHEP::tesla;
  BDSFieldInfo* outerField = new BDSFieldInfo(BDSFieldType::muonspoiler,
					      brho,
					      BDSIntegratorType::g4classicalrk4,
					      st);

  return new BDSMagnet(BDSMagnetType::muonspoiler,
		       element->name,
		       element->l*CLHEP::m,
		       PrepareBeamPipeInfo(element),
		       PrepareMagnetOuterInfo(element),
		       nullptr,
		       outerField);
}

BDSAcceleratorComponent* BDSComponentFactory::CreateDegrader()
{
  if(!HasSufficientMinimumLength(element))
    {return nullptr;}

#ifdef BDSDEBUG
  G4cout << "---->creating degrader,"
	 << " name = "   << element->name
	 << " length = " << element->l
	 << G4endl;
#endif

  G4double degraderOffset;
  if ((element->materialThickness <= 0) && (element->degraderOffset <= 0))
    {
        G4cerr << __METHOD_NAME__ << "Error: Both \"materialThickness\" and \"degraderOffset\" are either undefined or <= 0" <<  G4endl;
        exit(1);
    }

  if ((element->materialThickness <= 0) && (element->degraderOffset > 0))
    {degraderOffset = element->degraderOffset*CLHEP::m;}
  else
    {
      //Width of wedge base
      G4double wedgeBasewidth = (element->l*CLHEP::m /element->numberWedges) - lengthSafety;
      
      //Angle between hypotenuse and height (in the triangular wedge face)
      G4double theta = atan(wedgeBasewidth / (2.0*element->wedgeLength*CLHEP::m));
      
      //Overlap distance of wedges
      G4double overlap = (element->materialThickness*CLHEP::m/element->numberWedges - wedgeBasewidth) * (sin(CLHEP::pi/2.0 - theta) / sin(theta));
      
      degraderOffset = overlap * -0.5;
    }
    
  return (new BDSDegrader(element->name,
			  element->l*CLHEP::m,
			  element->outerDiameter*CLHEP::m,
			  element->numberWedges,
			  element->wedgeLength*CLHEP::m,
			  element->degraderHeight*CLHEP::m,
			  degraderOffset,
			  element->material));
}

BDSAcceleratorComponent* BDSComponentFactory::CreateLaser()
{
  if(!HasSufficientMinimumLength(element))
    {return nullptr;}
	
#ifdef BDSDEBUG 
  G4cout << "---->creating Laser,"
	 << " name= "<< element->name
	 << " l=" << element->l <<"m"
	 << " lambda= " << element->waveLength << "m"
	 << " xSigma= " << element->xsize << "m"
	 << " ySigma= " << element->ysize << "m"
	 << " xdir= " << element->xdir
	 << " ydir= " << element->ydir
	 << " zdir= " << element->zdir
	 << G4endl;
#endif

  G4double length = element->l*CLHEP::m;
  G4double lambda = element->waveLength*CLHEP::m;
	
  G4ThreeVector direction = G4ThreeVector(element->xdir,element->ydir,element->zdir);
  G4ThreeVector position  = G4ThreeVector(0,0,0);
	
  return (new BDSLaserWire(element->name, length, lambda, direction) );       
}

BDSAcceleratorComponent* BDSComponentFactory::CreateScreen()
{
  if(!HasSufficientMinimumLength(element))
    {return nullptr;}
	
#ifdef BDSDEBUG 
        G4cout << "---->creating Screen,"
               << " name= "<< element->name
               << " l=" << element->l/CLHEP::m<<"m"
               << " tscint=" << element->tscint/CLHEP::m<<"m"
               << " angle=" << element->angle/CLHEP::rad<<"rad"
               << " scintmaterial=" << "ups923a"//element->scintmaterial
               << " airmaterial=" << "vacuum"//element->airmaterial
               << G4endl;
#endif
	return (new BDSScintillatorScreen(element->name,
					  element->tscint*CLHEP::m,
					  (element->angle-0.78539816339)*CLHEP::rad,
					  "ups923a",
                                      BDSGlobalConstants::Instance()->VacuumMaterial()));
}

BDSAcceleratorComponent* BDSComponentFactory::CreateAwakeScreen()
{	
#ifdef BDSDEBUG 
        G4cout << "---->creating Awake Screen,"
	       << "twindow = " << element->twindow*1e3/CLHEP::um << " um"
	       << "tscint = " << element->tscint*1e3/CLHEP::um << " um"
	       << "windowmaterial = " << element->windowmaterial << " um"
	       << "scintmaterial = " << element->scintmaterial << " um"
               << G4endl;
#endif
	return (new BDSAwakeScintillatorScreen(element->name,
					       element->scintmaterial,
					       element->tscint*1e3,
					       element->angle,
					       element->twindow*1e3,
					       element->windowmaterial));
}

BDSAcceleratorComponent* BDSComponentFactory::CreateTransform3D()
{
	
#ifdef BDSDEBUG 
  G4cout << "---->creating Transform3d,"
	 << " name= " << element->name
	 << " xdir= " << element->xdir/CLHEP::m << "m"
	 << " ydir= " << element->ydir/CLHEP::m << "m"
	 << " zdir= " << element->zdir/CLHEP::m << "m"
	 << " phi= " << element->phi/CLHEP::rad << "rad"
	 << " theta= " << element->theta/CLHEP::rad << "rad"
	 << " psi= " << element->psi/CLHEP::rad << "rad"
	 << G4endl;
#endif
	
  return (new BDSTransform3D( element->name,
			      element->xdir *CLHEP::m,
			      element->ydir *CLHEP::m,
			      element->zdir *CLHEP::m,
			      element->phi *CLHEP::rad,
			      element->theta *CLHEP::rad,
			      element->psi *CLHEP::rad ) );
	
}

BDSAcceleratorComponent* BDSComponentFactory::CreateTerminator()
{
  G4String name   = "terminator";
  G4double length = BDSSamplerPlane::ChordLength();
#ifdef BDSDEBUG
    G4cout << "---->creating Terminator,"
	   << " name = " << name
	   << " l = "    << length / CLHEP::m << "m"
	   << G4endl;
#endif
  
  return new BDSTerminator("terminator", 
			   length);
}

G4bool BDSComponentFactory::HasSufficientMinimumLength(Element* element)
{
  if(element->l*CLHEP::m < 4*lengthSafety)
    {
      G4cerr << "---->NOT creating element, "
             << " name = " << element->name
             << ", LENGTH TOO SHORT:"
             << " l = " << element->l*CLHEP::um << "um"
             << G4endl;
      return false;
    }
  else
    {return true;}
}

void BDSComponentFactory::PoleFaceRotationsNotTooLarge(Element* element,
						       G4double maxAngle)
{
  if (std::abs(element->e1) > maxAngle)
    {
      G4cerr << __METHOD_NAME__ << "Pole face angle e1: " << element->e1 << " is greater than pi/4" << G4endl;
      exit(1);
    }
  if (std::abs(element->e2) > maxAngle)
    {
      G4cerr << __METHOD_NAME__ << "Pole face angle e2: " << element->e2 << " is greater than pi/4" << G4endl;
      exit(1);
    }
}

BDSMagnetOuterInfo* BDSComponentFactory::PrepareMagnetOuterInfo(Element const* element) const
{
  // input and output face angles
  G4double angleIn  = 0;
  G4double angleOut = 0;
  if (element->type == ElementType::_RBEND)
    {
      angleIn  = -1.0*element->e1*CLHEP::rad;
      angleOut = -1.0*element->e2*CLHEP::rad;
    }
  else if (element->type == ElementType::_SBEND)
    {
      angleIn  = (element->angle*0.5) + element->e1;
      angleOut = (element->angle*0.5) + element->e2;
    }
  return PrepareMagnetOuterInfo(element, angleIn, angleOut);
}

BDSMagnetOuterInfo* BDSComponentFactory::PrepareMagnetOuterInfo(Element const* element,
								const G4double angleIn,
								const G4double angleOut) const
{
  BDSMagnetOuterInfo* info = new BDSMagnetOuterInfo();

  // angle - we can't set here as we can't rely on the angle being specified in element
  // as only the field may be specified. Therefore, must be set in above CreateXXXX methods
  
  // name
  info->name = element->name;
  
  // magnet geometry type
  if (element->magnetGeometryType == "")
    {info->geometryType = BDSGlobalConstants::Instance()->GetMagnetGeometryType();}
  else
    {info->geometryType = BDS::DetermineMagnetGeometryType(element->magnetGeometryType);}

  // set face angles w.r.t. chord
  info->angleIn  = angleIn;
  info->angleOut = angleOut;
  
  // outer diameter
  G4double outerDiameter = element->outerDiameter*CLHEP::m;
  if (outerDiameter < 1e-6)
    {//outerDiameter not set - use global option as default
      outerDiameter = BDSGlobalConstants::Instance()->OuterDiameter();
    }
  info->outerDiameter = outerDiameter;

  // outer material
  G4Material* outerMaterial;
  if(element->outerMaterial == "")
    {
      G4String defaultMaterialName = BDSGlobalConstants::Instance()->OuterMaterialName();
      outerMaterial = BDSMaterials::Instance()->GetMaterial(defaultMaterialName);
    }
  else
    {outerMaterial = BDSMaterials::Instance()->GetMaterial(element->outerMaterial);}
  info->outerMaterial = outerMaterial;
  
  return info;
}

G4double BDSComponentFactory::PrepareOuterDiameter(Element const* element) const
{
  G4double outerDiameter = element->outerDiameter*CLHEP::m;
  if (outerDiameter < 1e-6)
    {//outerDiameter not set - use global option as default
      outerDiameter = BDSGlobalConstants::Instance()->OuterDiameter();
    }
  // returns in metres
  return outerDiameter;
}

BDSBeamPipeInfo* BDSComponentFactory::PrepareBeamPipeInfo(Element const* element,
							  const G4double angleIn,
							  const G4double angleOut) const
{
  BDSBeamPipeInfo* defaultModel = BDSGlobalConstants::Instance()->GetDefaultBeamPipeModel();
  BDSBeamPipeInfo* info = new BDSBeamPipeInfo(defaultModel,
					      element->apertureType,
					      element->aper1 * CLHEP::m,
					      element->aper2 * CLHEP::m,
					      element->aper3 * CLHEP::m,
					      element->aper4 * CLHEP::m,
					      element->vacuumMaterial,
					      element->beampipeThickness * CLHEP::m,
					      element->beampipeMaterial,
					      angleIn,
					      angleOut);
  return info;
}

G4int BDSComponentFactory::CalculateNSBendSegments(Element const* element,
						   const G4double aperturePrecision) const
{
  //if maximum distance between arc path and straight path larger than 1mm, split sbend into N chunks,
  //this also works when maximum distance is less than 1mm as there will just be 1 chunk!

  G4double length = element->l*CLHEP::m;
  // from formula: L/2 / N tan (angle/N) < precision. (L=physical length)
  // add poleface rotations onto angle as absolute number (just to be safe)
  G4double totalAngle = std::abs(element->angle) + std::abs(element->e1) + std::abs(element->e2);
  G4int nSBends = (G4int) ceil(std::sqrt(length*totalAngle/2/aperturePrecision));
  if (nSBends==0)
    {nSBends = 1;} // can happen in case angle = 0
  if (BDSGlobalConstants::Instance()->DontSplitSBends())
    {nSBends = 1;}  // use for debugging
  if (nSBends % 2 == 0)
    {nSBends += 1;} // always have odd number of poles for poleface rotations
#ifdef BDSDEBUG
  G4cout << __METHOD_NAME__ << " splitting sbend into " << nSBends << " sbends" << G4endl;
#endif
  return nSBends;
}

BDSTiltOffset* BDSComponentFactory::CreateTiltOffset(Element const* element) const
{
#ifdef BDSDEBUG
  G4cout << __METHOD_NAME__ << "offsetX,Y: " << element->offsetX << " " << element->offsetY << " tilt: " << element->tilt << G4endl;
#endif
  G4double xOffset = element->offsetX * CLHEP::m;
  G4double yOffset = element->offsetY * CLHEP::m;
  G4double tilt    = element->tilt;

  return new BDSTiltOffset(xOffset, yOffset, tilt);
}

void BDSComponentFactory::CheckBendLengthAngleWidthCombo(G4double chordLength,
							 G4double angle,
							 G4double outerDiameter,
							 G4String name)
{
  G4double radiusFromAngleLength =  std::abs(chordLength / angle); // s = r*theta -> r = s/theta
#ifdef BDSDEBUG
  G4cout << __METHOD_NAME__ << "radius from angle and length: " << radiusFromAngleLength << G4endl;
#endif
  if (outerDiameter > 2*radiusFromAngleLength)
    {
      G4cerr << "Error: the combination of length, angle and outerDiameter in element named \""
	     << name
	     << "\" will result in overlapping faces!" << G4endl << "Please correct!" << G4endl;
      exit(1);
    }
}

void BDSComponentFactory::PrepareCavityModels()
{
  for (auto model : BDSParser::Instance()->GetCavityModels())
    {
      auto info = new BDSCavityInfo(BDS::DetermineCavityType(model.type),
				    nullptr, //construct without material as stored in element
				    nullptr,
				    model.eField*CLHEP::volt / CLHEP::m,
				    model.frequency*CLHEP::hertz,
				    model.phase,
				    model.irisRadius*CLHEP::m,
				    model.thickness*CLHEP::m,
				    model.equatorRadius*CLHEP::m,
				    model.halfCellLength*CLHEP::m,
				    model.numberOfPoints,
				    model.numberOfCells,
				    model.equatorEllipseSemiAxis*CLHEP::m,
				    model.irisHorizontalAxis*CLHEP::m,
				    model.irisVerticalAxis*CLHEP::m,
				    model.tangentLineAngle);
      
      cavityInfos[model.name] = info;
    }
}

BDSCavityInfo* BDSComponentFactory::PrepareCavityModelInfo(Element const* element) const
{
  // If the cavity model name (identifier) has been defined, return a *copy* of
  // that model - so that the component will own that info object.
  auto result = cavityInfos.find(element->cavityModel);
  if (result == cavityInfos.end())
    {
      G4cout << "Unknown cavity model identifier \"" << element->cavityModel << "\" - please define it" << G4endl;
      exit(1);
    }

  // ok to use compiler provided copy constructor as doesn't own materials
  // which are the only pointers in this class
  BDSCavityInfo* info = new BDSCavityInfo(*(result->second));
  // update materials in info with valid materials - only element has material info
  if (!element->material.empty())
    {info->material       = BDSMaterials::Instance()->GetMaterial(element->material);}
  else
    {
      G4cout << "ERROR: Cavity material is not defined for cavity \"" << element->name << "\" - please define it" << G4endl;
      exit(1);
    }
  if(!element->vacuumMaterial.empty())
    {info->vacuumMaterial = BDSMaterials::Instance()->GetMaterial(element->vacuumMaterial);}
  else
    {info->vacuumMaterial = BDSMaterials::Instance()->GetMaterial(BDSGlobalConstants::Instance()->VacuumMaterial());}

  return info;
}

G4String BDSComponentFactory::PrepareColour(Element const* element, const G4String fallback) const
{
  G4String colour = element->colour;
  if (colour == "")
    {colour = fallback;}
  return colour;
}<|MERGE_RESOLUTION|>--- conflicted
+++ resolved
@@ -574,7 +574,6 @@
 
   CheckBendLengthAngleWidthCombo(length, angle, 2*outerRadius, element->name);
 
-<<<<<<< HEAD
   BDSMagnetStrength* st = new BDSMagnetStrength();
   if (BDS::IsFinite(element->B) && BDS::IsFinite(element->angle))
     {// both are specified and should be used - under or overpowered dipole by design
@@ -586,68 +585,6 @@
       G4double ffact = BDSGlobalConstants::Instance()->FFact();
       (*st)["field"] = element->B * CLHEP::tesla;
       (*st)["angle"] = charge * ffact * -2.0*asin(length*0.5 / (brho / (*st)["field"]));
-=======
-  // magnetic field
-  // CHECK SIGNS OF B, B', ANGLE
-  G4double bField;
-  if(BDS::IsFinite(element->B))
-    {
-      // angle = arc length/radius of curvature = L/rho = (B*L)/(B*rho)
-      bField = element->B * CLHEP::tesla;
-      G4double rho = brho/bField;
-      //element->angle  = - bField * length / brho;
-      element->angle  = - 2.0*asin(magFieldLength/2.0/rho);
-#ifdef BDSDEBUG
-      G4cout << "calculated angle from field - now " << element->angle << G4endl;
-#endif
-    }
-  else
-    {
-      element->angle *= -1;
-      // arc length = radius*angle
-      //            = (geometrical length/(2.0*sin(angle/2))*angle
-      G4double arclength;
-      if (BDS::IsFinite(element->angle))
-	{arclength = 0.5*magFieldLength * std::abs(element->angle) / sin(std::abs(element->angle)*0.5);}
-      else
-	{arclength = magFieldLength;}
-      // B = Brho/rho = Brho/(arc length/angle)
-      // charge in e units
-      // multiply once more with ffact to not flip fields in bends
-      bField = - brho * element->angle / arclength * charge * BDSGlobalConstants::Instance()->FFact();
-      element->B = bField/CLHEP::tesla;
-#ifdef BDSDEBUG
-      G4cout << "calculated field from angle - angle,field = " << element->angle << " " << element->B << G4endl;
-#endif
-    }
-  
-  // B' = dBy/dx = Brho * (1/Brho dBy/dx) = Brho * k1
-  // Brho is already in G4 units, but k1 is not -> multiply k1 by m^-2
-  G4double bPrime = - brho * (element->k1 / CLHEP::m2);
-
-  return (new BDSRBend( element->name,
-			element->l*CLHEP::m,
-			bField,
-			bPrime,
-			element->angle,
-			PrepareBeamPipeInfo(element,angleIn,angleOut),
-			PrepareMagnetOuterInfo(element,angleIn,angleOut)));
-}
-
-BDSAcceleratorComponent* BDSComponentFactory::CreateHKick()
-{
-  if(!HasSufficientMinimumLength(element))
-    {return nullptr;}  
-  
-  G4double length = element->l*CLHEP::m;
-  
-  G4double bField;
-  if(BDS::IsFinite(element->B))
-    {
-      // angle = arc length/radius of curvature = L/rho = (B*L)/(B*rho)
-      bField = element->B * CLHEP::tesla;
-      element->angle  = -bField * length / brho;
->>>>>>> d0dcfcad
     }
   else
     {// only angle - calculate B field
@@ -680,17 +617,10 @@
 
   BDSMagnetStrength* st = new BDSMagnetStrength();
   G4double length = element->l*CLHEP::m;
-<<<<<<< HEAD
-  // Purposively don't set "angle" in strength as BDSMagnet builds according to this - only set B
-  if(BDS::IsFinite(element->B))
-    {(*st)["field"] = element->B;}
-  else
-=======
   
   // magnetic field
   G4double bField;
   if(BDS::IsFinite(element->B))
->>>>>>> d0dcfcad
     {
       G4double ffact = BDSGlobalConstants::Instance()->FFact();
       (*st)["field"] = - brho * element->angle / length * charge * ffact / CLHEP::tesla / CLHEP::m;
@@ -873,17 +803,9 @@
 {
   if(!HasSufficientMinimumLength(element))
     {return nullptr;}
-<<<<<<< HEAD
 
   BDSMagnetStrength* st = new BDSMagnetStrength();
   if (BDS::IsFinite(element->B))
-=======
-  
-  // B = B/Brho * Brho = ks * Brho
-  // brho is in Geant4 units, but ks is not -> multiply ks by m^-1
-  G4double bField;
-  if(BDS::IsFinite(element->B))
->>>>>>> d0dcfcad
     {
       (*st)["field"] = element->B * CLHEP::tesla;
       (*st)["ks"]    = (*st)["field"] / brho / CLHEP::m;
