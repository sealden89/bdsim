--- conflicted
+++ resolved
@@ -1731,7 +1731,6 @@
   return thinRMatrix;
 }
 
-<<<<<<< HEAD
 BDSAcceleratorComponent* BDSComponentFactory::CreateLaserWire()
 {
   if(!HasSufficientMinimumLength(element))
@@ -1755,7 +1754,8 @@
 			      element->laserOffsetPhi*CLHEP::rad,
 			      laserOffset,
 			      BDSColours::Instance()->GetColour(colour)));
-=======
+}
+
 BDSAcceleratorComponent* BDSComponentFactory::CreateCavityFringe(G4double angleIn,
                                                                 const BDSMagnetStrength* st,
                                                                 G4String name,
@@ -1765,7 +1765,6 @@
   BDSFieldType fieldType = BDSFieldType::cavityfringe;
   BDSAcceleratorComponent* cavityFringe = CreateThinRMatrix(angleIn, st, name, intType,fieldType, irisRadius);
   return cavityFringe;
->>>>>>> 06e56f05
 }
 
 BDSMagnet* BDSComponentFactory::CreateMagnet(const GMAD::Element* el,
