/* 
Beam Delivery Simulation (BDSIM) Copyright (C) Royal Holloway, 
University of London 2001 - 2024.

This file is part of BDSIM.

BDSIM is free software: you can redistribute it and/or modify 
it under the terms of the GNU General Public License as published 
by the Free Software Foundation version 3 of the License.

BDSIM is distributed in the hope that it will be useful, but 
WITHOUT ANY WARRANTY; without even the implied warranty of
MERCHANTABILITY or FITNESS FOR A PARTICULAR PURPOSE.  See the
GNU General Public License for more details.

You should have received a copy of the GNU General Public License
along with BDSIM.  If not, see <http://www.gnu.org/licenses/>.
*/
#include "BDSComponentFactory.hh"

// elements
#ifdef USE_AWAKE
#include "BDSAwakeScintillatorScreen.hh"
#include "BDSAwakeSpectrometer.hh"
#endif
#include "BDSCavityElement.hh"
#include "BDSCollimatorCrystal.hh"
#include "BDSCollimatorElliptical.hh"
#include "BDSCollimatorJaw.hh"
#include "BDSCollimatorRectangular.hh"
#include "BDSColours.hh"
#include "BDSComponentFactoryUser.hh"
#ifdef USE_DICOM
#include "BDSCT.hh"
#include "BDSDicomIntersectVolume.hh"
#endif
#include "BDSDegrader.hh"
#include "BDSDrift.hh"
#include "BDSDump.hh"
#include "BDSElement.hh"
#include "BDSLaserWire.hh"
#include "BDSLaserWireNew.hh"
#include "BDSLaserwireBuilder.hh"
#include "BDSLine.hh"
#include "BDSMagnet.hh"
#include "BDSSamplerPlane.hh"
#include "BDSScreen.hh"
#include "BDSShield.hh"
#include "BDSTarget.hh"
#include "BDSTeleporter.hh"
#include "BDSTerminator.hh"
#include "BDSTiltOffset.hh"
#include "BDSTransform3D.hh"
#include "BDSWireScanner.hh"
#include "BDSUndulator.hh"
#include "BDSWarning.hh"

// general
#include "BDSAcceleratorComponentRegistry.hh"
#include "BDSBeamPipeFactory.hh"
#include "BDSBeamPipeInfo.hh"
#include "BDSBeamPipeType.hh"
#include "BDSBendBuilder.hh"
#include "BDSLine.hh"
#include "BDSCavityInfo.hh"
#include "BDSCavityType.hh"
#include "BDSCrystalInfo.hh"
#include "BDSCrystalType.hh"
#include "BDSDebug.hh"
#include "BDSException.hh"
#include "BDSExecOptions.hh"
#include "BDSFieldInfo.hh"
#include "BDSFieldFactory.hh"
#include "BDSFieldType.hh"
#include "BDSGlobalConstants.hh"
#include "BDSGap.hh"
#include "BDSIntegratorSet.hh"
#include "BDSIntegratorSetType.hh"
#include "BDSIntegratorType.hh"
#include "BDSIntegratorDipoleFringe.hh"
#include "BDSLaser.hh"
#include "BDSMagnetOuterFactory.hh"
#include "BDSMagnetOuterInfo.hh"
#include "BDSMagnetGeometryType.hh"
#include "BDSMagnetStrength.hh"
#include "BDSMagnetType.hh"
#include "BDSMaterials.hh"
#include "BDSParser.hh"
#include "BDSParticleDefinition.hh"
#include "BDSUtilities.hh"

#include "globals.hh" // geant4 types / globals
#include "G4String.hh"
#include "G4Transform3D.hh"

#include "CLHEP/Units/SystemOfUnits.h"
#include "CLHEP/Units/PhysicalConstants.h"

#include "parser/element.h"
#include "parser/elementtype.h"
#include "parser/cavitymodel.h"
#include "parser/newcolour.h"
#include "parser/crystal.h"
#include "parser/laser.h"

#include <cmath>
#include <limits>
#include <string>
#include <utility>

using namespace GMAD;

G4bool BDSComponentFactory::coloursInitialised = false;

BDSComponentFactory::BDSComponentFactory(const BDSParticleDefinition* designParticleIn,
					 BDSComponentFactoryUser*     userComponentFactoryIn,
                                         G4bool                       usualPrintOut):
  designParticle(designParticleIn),
  userComponentFactory(userComponentFactoryIn),
  lengthSafety(BDSGlobalConstants::Instance()->LengthSafety()),
  thinElementLength(BDSGlobalConstants::Instance()->ThinElementLength()),
  includeFringeFields(BDSGlobalConstants::Instance()->IncludeFringeFields()),
  yokeFields(BDSGlobalConstants::Instance()->YokeFields()),
  defaultModulator(nullptr),
  currentArcLength(0),
  integratorSetType(BDSGlobalConstants::Instance()->IntegratorSet())
{
  if (!designParticle)
    {throw BDSException(__METHOD_NAME__, "no valid design particle - required.");}
  brho  = designParticle->BRho();
  beta0 = designParticle->Beta();

  integratorSet = BDS::IntegratorSet(integratorSetType);
  if (usualPrintOut)
    {G4cout << __METHOD_NAME__ << "using \"" << integratorSetType << "\" set of integrators" << G4endl;}

  PrepareColours();      // prepare colour definitions from parser
  PrepareCavityModels(); // prepare rf cavity model info from parser
  PrepareCrystals();     // prepare crystal model info from parser
<<<<<<< HEAD
  PrepareLasers();       // prepare laser model info from parser
=======

  // TBC - leave as nullptr
  //defaultModulator = BDSFieldFactory::Instance()->GetModulatorDefinition(BDSGlobalConstants::Instance()->FieldModulator());
>>>>>>> 9f10df62
}

BDSComponentFactory::~BDSComponentFactory()
{
  for (const auto& info : cavityInfos)
    {delete info.second;}
  for (const auto&  info : crystalInfos)
    {delete info.second;}
  for (auto laser : lasers)
    {delete laser.second;}

  // Deleted here although not used directly here as new geometry can only be
  // created through this class.
  try
    {//no exceptions in destructor
      delete BDSBeamPipeFactory::Instance();
      delete BDSMagnetOuterFactory::Instance();
    }
  catch (...)
    {;}
}

BDSAcceleratorComponent* BDSComponentFactory::CreateComponent(Element const* elementIn,
							      Element const* prevElementIn,
							      Element const* nextElementIn,
							      G4double currentArcLengthIn)
{
  element = elementIn;
  prevElement = prevElementIn;
  nextElement = nextElementIn;
  currentArcLength = currentArcLengthIn;
  G4double angleIn  = 0.0;
  G4double angleOut = 0.0;
  G4bool registered = false;
  // Used for multiple instances of the same element but different poleface rotations.
  // Ie only a drift is modified to match the pole face rotation of a magnet.
  G4bool differentFromDefinition = false;

#ifdef BDSDEBUG
  G4cout << __METHOD_NAME__ << "named: \"" << element->name << "\"" << G4endl;  
#endif

  if (BDSAcceleratorComponentRegistry::Instance()->IsRegistered(element->name))
    {registered = true;}

  if (element->type == ElementType::_DRIFT)
    {
      if (prevElement)
        {angleIn  = OutgoingFaceAngle(prevElement);}
      if (nextElement)
        {angleOut = IncomingFaceAngle(nextElement);}
      
      //if drift has been modified at all
      if (BDS::IsFinite(angleIn) || BDS::IsFinite(angleOut))
	{differentFromDefinition = true;}
    }
  else if (element->type == ElementType::_RBEND)
    {// bend builder will construct it to match - but here we just know it's different
      // match a previous rbend with half the angle
      if (prevElement)
	{
	  if (prevElement->type == ElementType::_RBEND) // also if includeFringeFields
	    {differentFromDefinition = true;}
	}
      // match the upcoming rbend with half the angle
      if (nextElement)
	{
	  if (nextElement->type == ElementType::_RBEND) // also if includeFringeFields
	    {differentFromDefinition = true;}
	}
    }
  else if (element->type == ElementType::_SBEND)
    {
      if (prevElement)
	{
	  if (prevElement->type == ElementType::_SBEND && includeFringeFields)
	    {differentFromDefinition = true;}
	}
      if (nextElement)
	{
	  if (nextElement->type == ElementType::_SBEND && includeFringeFields)
	    {differentFromDefinition = true;}
	}
    }
  else if (element->type == ElementType::_THINMULT || (element->type == ElementType::_MULT && !HasSufficientMinimumLength(element, false)) || (element->type == ElementType::_THINRMATRIX))
    {
    // thinmultipole only uses one angle - so `angleIn`
       if (prevElement && nextElement)
	{// both exist
	  ElementType prevType = prevElement->type;
	  ElementType nextType = nextElement->type;
	  if (prevType == ElementType::_DRIFT && nextType != ElementType::_DRIFT)
	    {angleIn = -IncomingFaceAngle(nextElement);} // previous is drift which will match next
	  else if (prevType != ElementType::_DRIFT && nextType == ElementType::_DRIFT)
	    {angleIn = OutgoingFaceAngle(prevElement);}  // next is drift which will match prev
	}
       else if (prevElement)
	 {angleIn = OutgoingFaceAngle(prevElement);} // only previous element - match it
       else
	 {angleIn = IncomingFaceAngle(nextElement);} // only next element - match it
       
       // flag as unique only if the angleIn is changed and the geometry is built at an angle
       if (BDS::IsFinite(angleIn))
	 {differentFromDefinition = true;}
    }
  else if (element->type == ElementType::_SOLENOID)
    {// we build incoming / outgoing fringe fields for solenoids
      if (prevElement)
	{
	  if (prevElement->type == ElementType::_SOLENOID)
	    {differentFromDefinition = true;}
	}
      if (nextElement)
	{
	  if (nextElement->type == ElementType::_SOLENOID)
	    {differentFromDefinition = true;}
	}
    }
  
  // Check if the component already exists and return that.
  // Don't use the registry for output elements since reliant on unique name.
  if (registered && !differentFromDefinition)
    {
#ifdef BDSDEBUG
      G4cout << __METHOD_NAME__ << "using already manufactured component" << G4endl;
#endif
      return BDSAcceleratorComponentRegistry::Instance()->GetComponent(element->name);
    }

  // Update name for this component
  elementName = element->name;

  if (differentFromDefinition)
    {
      G4int val;
      if (modifiedElements.find(elementName) == modifiedElements.end())
	{
	  modifiedElements[elementName] = 0;
	  val = 0;
	}
      else
	{
	  val = modifiedElements[elementName] + 1;
	  modifiedElements[elementName] = val;
	}
      elementName += "_mod_" + std::to_string(val);
    }

  BDSAcceleratorComponent* component = nullptr;
  try
  {
  switch(element->type)
    {
    case ElementType::_DRIFT:
      {component = CreateDrift(angleIn, angleOut); break;}
    case ElementType::_RF:
      {
	component = CreateRF(RFFieldDirection::z);
	differentFromDefinition = true; // unique phase for every placement in beam line
	break;
      }
    case ElementType::_RFX:
      {
        component = CreateRF(RFFieldDirection::x);
        differentFromDefinition = true; // unique phase for every placement in beam line
        break;
      }
    case ElementType::_RFY:
      {
        component = CreateRF(RFFieldDirection::y);
        differentFromDefinition = true; // unique phase for every placement in beam line
        break;
      }
    case ElementType::_SBEND:
      {component = CreateSBend(); break;}
    case ElementType::_RBEND:
      {component = CreateRBend(); break;}
    case ElementType::_HKICKER:
      {component = CreateKicker(KickerType::horizontal); break;}
    case ElementType::_VKICKER:
      {component = CreateKicker(KickerType::vertical); break;}
    case ElementType::_KICKER:
    case ElementType::_TKICKER:
      {component = CreateKicker(KickerType::general); break;}
    case ElementType::_QUAD:
      {component = CreateQuad(); break;}
    case ElementType::_SEXTUPOLE:
      {component = CreateSextupole(); break;}
    case ElementType::_OCTUPOLE:
      {component = CreateOctupole(); break;}
    case ElementType::_DECAPOLE:
      {component = CreateDecapole(); break;}
    case ElementType::_MULT:
      {
        if(!BDS::IsFinite(element->l))
	  {
	    component = CreateThinMultipole(angleIn);
	    break;
	  }
	component = CreateMultipole();
        break;
      }
    case ElementType::_THINMULT:
      {component = CreateThinMultipole(angleIn); break;}
    case ElementType::_ELEMENT:
      {component = CreateElement(); break;}
    case ElementType::_SOLENOID:
      {component = CreateSolenoid(); break;}
    case ElementType::_ECOL:
      {component = CreateEllipticalCollimator(); break;}
    case ElementType::_RCOL:
      {component = CreateRectangularCollimator(); break;}
    case ElementType::_TARGET:
      {component = CreateTarget(); break;}
    case ElementType::_JCOL:
      {component = CreateJawCollimator(); break;}
    case ElementType::_MUONSPOILER:
      {component = CreateMuonSpoiler(); break;}
    case ElementType::_SHIELD:
      {component = CreateShield(); break;}
    case ElementType::_DEGRADER:
      {component = CreateDegrader(); break;}
    case ElementType::_WIRESCANNER:
      {component = CreateWireScanner(); break;}
    case ElementType::_GAP:
      {component = CreateGap(); break;}
    case ElementType::_CRYSTALCOL:
      {component = CreateCrystalCollimator(); break;}
<<<<<<< HEAD
=======
    case ElementType::_LASER:
      {component = CreateLaser(); break;}
>>>>>>> 9f10df62
    case ElementType::_SCREEN:
      {component = CreateScreen(); break;}
    case ElementType::_TRANSFORM3D:
      {component = CreateTransform3D(); break;}
    case ElementType::_THINRMATRIX:
      {component = CreateThinRMatrix(angleIn, elementName); break;}
    case ElementType::_PARALLELTRANSPORTER:
      {component = CreateParallelTransporter(); break;}
    case ElementType::_RMATRIX:
      {component = CreateRMatrix(); break;}
    case ElementType::_UNDULATOR:
      {component = CreateUndulator(); break;}
    case ElementType::_LASERWIRE:
      {component = CreateLaserWire(currentArcLength); break;}
    case ElementType::_USERCOMPONENT:
      {
	if (!userComponentFactory)
	  {throw BDSException(__METHOD_NAME__, "no user component factory registered");}
	G4String typeName = G4String(element->userTypeName);
	if (!userComponentFactory->CanConstructComponentByName(typeName))
	  {throw BDSException(__METHOD_NAME__, "no such component \"" + element->userTypeName + "\" registered.");}
	else
	  {
	    component = userComponentFactory->ConstructComponent(typeName,
								 element,
								 prevElement,
								 nextElement,
								 currentArcLengthIn);
	  }
	break;
      }
    case ElementType::_DUMP:
      {component = CreateDump(); break;}
    case ElementType::_CT:
#ifdef USE_DICOM
      {component = CreateCT(); break;}
#else
      {throw BDSException(__METHOD_NAME__, "ct element can't be used - not compiled with dicom module!");}
#endif
    case ElementType::_AWAKESCREEN:
#ifdef USE_AWAKE
      {component = CreateAwakeScreen(); break;}
#else
      throw BDSException(__METHOD_NAME__, "Awake Screen can't be used - not compiled with AWAKE module!");
#endif
    case ElementType::_AWAKESPECTROMETER:
#ifdef USE_AWAKE
      {component = CreateAwakeSpectrometer(); break;}
#else
      {throw BDSException(__METHOD_NAME__, "Awake Spectrometer can't be used - not compiled with AWAKE module!");}
#endif
      // common types, but nothing to do here
    case ElementType::_MARKER:
    case ElementType::_LINE:
    case ElementType::_REV_LINE:
      {component = nullptr; break;}
    default:
      {
	G4cerr << __METHOD_NAME__ << "unknown type " << element->type << G4endl;
	throw BDSException(__METHOD_NAME__, "");
	break;
      }
    }
  }
  catch (BDSException& e)
    {
      e.AppendToMessage("\nError in creating component \"" + elementName + "\"");
      throw e;
    }
  
  // note this test will only be reached (and therefore the component registered)
  // if both the component didn't exist and it has been constructed
  if (component)
    {
      component->SetBiasVacuumList(element->biasVacuumList);
      component->SetBiasMaterialList(element->biasMaterialList);
      component->SetRegion(element->region);
      // the minimum kinetic energy is only implemented in certain components
      component->SetMinimumKineticEnergy(element->minimumKineticEnergy*CLHEP::GeV);

      // infinite absorbers for collimators - must be done after SetMinimumKineticEnergy and
      // specific to these elements. must be done before initialise too.
      switch (element->type)
	{
	case ElementType::_ECOL:
	case ElementType::_RCOL:
	case ElementType::_JCOL:
	  {
	    if (BDSGlobalConstants::Instance()->CollimatorsAreInfiniteAbsorbers())
	      {component->SetMinimumKineticEnergy(std::numeric_limits<double>::max());}
	    break;
	  }
	default:
	  {break;}	  
	}
      
      SetFieldDefinitions(element, component);
      component->Initialise();
      // register component and memory
      BDSAcceleratorComponentRegistry::Instance()->RegisterComponent(component, differentFromDefinition);
    }
  
  return component;
}

BDSAcceleratorComponent* BDSComponentFactory::CreateTeleporter(const G4double       teleporterLength,
							       const G4double       teleporterHorizontalWidth,
							       const G4Transform3D& transformIn)
{
  BDSMagnetStrength* st = new BDSMagnetStrength();
  (*st)["length"] = teleporterLength; // convey length scale to integrator
  BDSFieldInfo* vacuumFieldInfo = new BDSFieldInfo(BDSFieldType::teleporter,
						   brho,
						   BDSIntegratorType::teleporter,
						   st,
						   true,
						   transformIn);
  
  G4cout << "---->creating Teleporter, " << "l = " << teleporterLength/CLHEP::m << "m" << G4endl;

  return( new BDSTeleporter(teleporterLength, teleporterHorizontalWidth, vacuumFieldInfo));
}

BDSAcceleratorComponent* BDSComponentFactory::CreateDrift(G4double angleIn, G4double angleOut)
{
  if (!HasSufficientMinimumLength(element))
    {return nullptr;}

  // Create normal vectors
  std::pair<G4ThreeVector,G4ThreeVector> faces = BDS::CalculateFaces(angleIn, angleOut);

  // current element tilt
  G4double currentTilt  = element->tilt * CLHEP::rad;
  G4double prevTilt = 0;
  G4double nextTilt = 0;
  if (prevElement)
    {prevTilt = prevElement->tilt * CLHEP::rad;}
  if (nextElement)
    {nextTilt = nextElement->tilt * CLHEP::rad;}
  G4ThreeVector inputFaceNormal  = faces.first.rotateZ(prevTilt - currentTilt);
  G4ThreeVector outputFaceNormal = faces.second.rotateZ(nextTilt - currentTilt);

  const G4double length = element->l*CLHEP::m;

  BDSBeamPipeInfo* beamPipeInfo = PrepareBeamPipeInfo(element, inputFaceNormal, outputFaceNormal);

  const BDSExtent extent = beamPipeInfo->Extent();
  G4bool facesWillIntersect = BDS::WillIntersect(inputFaceNormal, outputFaceNormal,
						 length, extent, extent);

  if (facesWillIntersect)
    {
      G4cerr << __METHOD_NAME__ << "Drift \"" << elementName
	     << "\" between \"";
      if (prevElement)
	{G4cerr << prevElement->name;}
      else
	{G4cerr << "none";}
      G4cerr << "\" and \"";
      if (nextElement)
	{G4cerr << nextElement->name;}
      else
	{G4cerr << "none";}
      G4cerr << "\" is too short given its width and the angle of its faces." << G4endl;
      throw BDSException(__METHOD_NAME__, "");
    }

  return (new BDSDrift(elementName,
		       length,
		       beamPipeInfo));
}

BDSAcceleratorComponent* BDSComponentFactory::CreateRF(RFFieldDirection direction)
{
  if (!HasSufficientMinimumLength(element))
    {return nullptr;}
  
  BDSFieldType fieldType;
  switch (direction)
    {// simple sinusoidal E field only
    case RFFieldDirection::x:
      {fieldType = BDSFieldType::rfconstantinx; break;}
    case RFFieldDirection::y:
      {fieldType = BDSFieldType::rfconstantiny; break;}
    case RFFieldDirection::z:
      {fieldType = BDSFieldType::rfconstantinz; break;}
    }
  // optional more complex cavity field along z
  if (!(element->fieldVacuum.empty()))
    {
      BDSFieldInfo* field = BDSFieldFactory::Instance()->GetDefinition(element->fieldVacuum);
      fieldType = field->FieldType();
    }
  
  BDSIntegratorType intType = integratorSet->Integrator(fieldType);
  
  // note cavity length is not the same as currentArcLength
  G4double cavityLength = element->l * CLHEP::m;

  // use cavity fringe option, includeFringeFields does not affect cavity fringes
  G4bool buildCavityFringes = BDSGlobalConstants::Instance()->IncludeFringeFieldsCavities();
  // don't build fringes for transverse rf cavities - none provided
  if (fieldType == BDSFieldType::rfconstantinx || fieldType == BDSFieldType::rfconstantiny)
    {buildCavityFringes = false;}

  G4bool buildIncomingFringe = buildCavityFringes;
  // only check if trying to build fringes to begin with as this check should only ever turn off fringe building
  if (prevElement && buildIncomingFringe) // could be nullptr
    {// only build fringe if previous element isn't another cavity
      buildIncomingFringe = prevElement->type != ElementType::_RF;
    }
  
  G4bool buildOutgoingFringe = buildCavityFringes;
  // only check if trying to build fringes to begin with as this check should only ever turn off fringe building
  if (nextElement && buildOutgoingFringe) // could be nullptr
    {// only build fringe if next element isn't another cavity
      buildOutgoingFringe = nextElement->type != ElementType::_RF;
    }

  if (buildIncomingFringe)
    {cavityLength -= thinElementLength;}
  if (buildOutgoingFringe)
    {cavityLength -= thinElementLength;}
  
  // supply currentArcLength (not element length) to strength as it's needed
  // for time offset from s=0 position
  BDSMagnetStrength* stIn  = nullptr; // deleted later if not needed
  BDSMagnetStrength* stOut = nullptr;
  BDSMagnetStrength* st = PrepareCavityStrength(element, fieldType, cavityLength, stIn, stOut);
  // st already has the synchronous time information in it
  G4Transform3D fieldTrans = CreateFieldTransform(element);
  BDSFieldInfo* vacuumField = new BDSFieldInfo(fieldType,
					       brho,
					       intType,
					       st,
					       true,
					       fieldTrans);
  auto modulator = ModulatorDefinition(element);
  vacuumField->SetModulatorInfo(modulator); // works even if none

  // limit step length in field - crucial to this component
  // to get the motion correct this has to be less than one oscillation.
  // Don't set if frequency is zero as the field will have no oscillation, so we can integrate
  // safely over longer steps without the field changing.
  if (BDS::IsFinite(element->frequency))
    {
      auto defaultUL = BDSGlobalConstants::Instance()->DefaultUserLimits();
      G4double stepFraction  = 0.025;
      G4double period = 1. / (element->frequency*CLHEP::hertz);
      // choose the smallest length scale based on the length of the component of the distance
      // travelled in one period - so improved for high frequency fields
      G4double limit = std::min((*st)["length"], CLHEP::c_light*period) * stepFraction;
      auto ul = BDS::CreateUserLimits(defaultUL, limit, 1.0);
      if (ul != defaultUL)
	{vacuumField->SetUserLimits(ul);}
    }
  
  BDSCavityInfo* cavityInfo = PrepareCavityModelInfo(element, (*st)["frequency"]);

  // update 0 point of field with geometry
  // this relies on BDSFieldInfo not copying the strength so when we update the contents of *st
  // it is applied inside vaccumFieldInfo
  (*st)["equatorradius"] = cavityInfo->equatorRadius;
  G4Material* vacuumMaterial = PrepareVacuumMaterial(element);

  // aperture radius. Default is beam pipe radius / aper1 if a cavity model isn't specified.
  G4double cavityApertureRadius = cavityInfo->irisRadius;

  if (!BDS::IsFinite((*st)["efield"]) || !buildCavityFringes)
    {// ie no rf field - don't bother with fringe effects
      delete stIn;
      delete stOut;
      return new BDSCavityElement(elementName,
				  cavityLength,
				  vacuumMaterial,
				  vacuumField,
				  cavityInfo);
    }
  
  BDSLine* cavityLine = new BDSLine(elementName);

  if (buildIncomingFringe)
    {
      //BDSMagnetStrength* stIn = PrepareCavityFringeStrength(element, cavityLength, currentArcLength, true);
      // update with info for fringe matrix elements
      (*stIn)["rmat11"] = 1;
      (*stIn)["rmat21"] = 0;
      (*stIn)["rmat22"] = 1;
      (*stIn)["rmat33"] = 1;
      (*stIn)["rmat43"] = 0;
      (*stIn)["rmat44"] = 1;
      (*stIn)["length"] = BDSGlobalConstants::Instance()->ThinElementLength();
      (*stIn)["isentrance"] = true;
      auto cavityFringeIn  = CreateCavityFringe(0, stIn, elementName + "_fringe_in", cavityApertureRadius, modulator);
      cavityLine->AddComponent(cavityFringeIn);
    }
  else
    {delete stIn;}

  auto cavity = new BDSCavityElement(elementName,
	                             cavityLength,
	                             vacuumMaterial,
	                             vacuumField,
	                             cavityInfo);

  cavityLine->AddComponent(cavity);

  if (buildOutgoingFringe)
    {
      //BDSMagnetStrength* stOut = PrepareCavityFringeStrength(element, cavityLength, currentArcLength, false);
      // update with info for fringe matrix elements
      (*stOut)["rmat11"] = 1;
      (*stOut)["rmat21"] = 0;
      (*stOut)["rmat22"] = 1;
      (*stOut)["rmat33"] = 1;
      (*stOut)["rmat43"] = 0;
      (*stOut)["rmat44"] = 1;
      (*stOut)["length"] = BDSGlobalConstants::Instance()->ThinElementLength();
      (*stOut)["isentrance"] = false;
      auto cavityFringeIn = CreateCavityFringe(0, stOut, elementName + "_fringe_out", cavityApertureRadius, modulator);
      cavityLine->AddComponent(cavityFringeIn);
    }
  else
    {delete stOut;}

  return cavityLine;
}

BDSAcceleratorComponent* BDSComponentFactory::CreateSBend()
{
  if (!HasSufficientMinimumLength(element))
    {return nullptr;}

  PoleFaceRotationsNotTooLarge(element);

  // don't check here on whether the possibly next / previous sbend will clash with
  // pole face angles - let that be checked after element construction in the beamline
  BDSMagnetStrength* st = new BDSMagnetStrength();
  SetBeta0(st);
  G4double angle = 0;
  G4double field = 0;
  CalculateAngleAndFieldSBend(element, angle, field);
  (*st)["angle"]  = angle;
  (*st)["field"]  = field*element->scaling;
  (*st)["by"]     = 1;// bx,by,bz is unit field direction, so (0,1,0) here
  (*st)["length"] = element->l * CLHEP::m; // arc length
  (*st)["scaling"]= element->scaling;
  AddSynchronousTimeInformation(st, 0); // add no arc length so it's at the beginning
  auto modulator = ModulatorDefinition(element, true);

  // quadrupole component
  if (BDS::IsFinite(element->k1))
    {(*st)["k1"] = element->scaling*element->k1;}

#ifdef BDSDEBUG
  G4cout << "Angle (rad) " << (*st)["angle"] / CLHEP::rad   << G4endl;
  G4cout << "Field (T)   " << (*st)["field"] / CLHEP::tesla << G4endl;
#endif
  // geometric face angles (can be different from specification depending on integrator set used)
  G4double incomingFaceAngle = IncomingFaceAngle(element);
  G4double outgoingFaceAngle = OutgoingFaceAngle(element);

  auto sBendLine = BDS::BuildSBendLine(elementName, element, st, brho, integratorSet,
                                       incomingFaceAngle, outgoingFaceAngle,
				       includeFringeFields, prevElement, nextElement, modulator);
  
  return sBendLine;
}

BDSAcceleratorComponent* BDSComponentFactory::CreateRBend()
{
  if (!HasSufficientMinimumLength(element))
    {return nullptr;}

  PoleFaceRotationsNotTooLarge(element);

  // don't check here on whether the possibly next / previous sbend will clash with
  // pole face angles - let that be checked after element construction in the beamline

  BDSMagnetStrength* st = new BDSMagnetStrength();
  SetBeta0(st);
  G4double arcLength = 0, chordLength = 0, field = 0, angle = 0;
  CalculateAngleAndFieldRBend(element, arcLength, chordLength, field, angle);
  
  (*st)["angle"]  = angle;
  (*st)["field"]  = field * element->scaling;
  (*st)["by"]     = 1;// bx,by,bz is unit field direction, so (0,1,0) here
  (*st)["length"] = arcLength;
  (*st)["scaling"]= element->scaling;

  // Quadrupole component
  if (BDS::IsFinite(element->k1))
    {(*st)["k1"] = element->scaling * element->k1;}

  // geometric face angles (can be different from specification depending on integrator set used)
  G4double incomingFaceAngle = IncomingFaceAngle(element);
  G4double outgoingFaceAngle = OutgoingFaceAngle(element);

  // Check the faces won't overlap due to too strong an angle with too short a magnet
  auto bp = PrepareBeamPipeInfo(element);
  BDSMagnetOuterInfo* oiCheck = PrepareMagnetOuterInfo("checking", element,
                                                       -incomingFaceAngle, -outgoingFaceAngle,
                                                       bp, element->yokeOnInside);
  CheckBendLengthAngleWidthCombo(arcLength, (*st)["angle"], oiCheck->MinimumIntersectionRadiusRequired(), elementName);
  delete oiCheck;
  delete bp;

  // the above in / out face angles are not w.r.t. the local coords - subtract angle/2 to convert
  // this may seem like undoing the += in the functions, but they're used for the beam pipes
  // and matching.
  incomingFaceAngle -= 0.5*angle;
  outgoingFaceAngle -= 0.5*angle;

  BDSLine* rbendline = BDS::BuildRBendLine(elementName, element, prevElement, nextElement,
					   brho, st, integratorSet,
					   incomingFaceAngle, outgoingFaceAngle,
					   includeFringeFields,
					   ModulatorDefinition(element, true));
  return rbendline;
}

void BDSComponentFactory::GetKickValue(G4double& hkick,
				       G4double& vkick,
				       const KickerType type) const
{
  G4bool kickFinite = BDS::IsFinite(element->kick);
  switch (type)
    {
    case KickerType::horizontal:
      {
	hkick = kickFinite ? element->kick : element->hkick;
	// backwards compatibility - if both are zero but angle if finite
	// for this element - use that.
	if (!BDS::IsFinite(hkick) && BDS::IsFinite(element->angle))
          {hkick = element->angle;} //+ve to match hkick definition
	vkick = 0;
	break;
      }
    case KickerType::vertical:
      {
	vkick = kickFinite ? element->kick : element->vkick;
	// backwards compatibility - if both are zero but angle if finite
	// for this element - use that.
	if (!BDS::IsFinite(vkick) && BDS::IsFinite(element->angle))
          {vkick = element->angle;} //+ve to match vkick definition
	hkick = 0;
	break;
      }
    case KickerType::general:
      {
	hkick = element->hkick;
	vkick = element->vkick;
	// element->kick will be ignored
	if (BDS::IsFinite(element->kick))
	  {BDS::Warning(__METHOD_NAME__, "'kick' parameter defined in element \"" + elementName + "\" but will be ignored as general kicker.");}
      }
    default:
      {break;}
    }
}

BDSAcceleratorComponent* BDSComponentFactory::CreateKicker(KickerType type)
{
  const G4String baseName       = elementName;
  BDSMagnetStrength* st         = new BDSMagnetStrength();
  SetBeta0(st);
  BDSFieldType       fieldType  = BDSFieldType::dipole;
  BDSIntegratorType  intType    = BDSIntegratorType::g4classicalrk4; // default
  G4double           chordLength;
  G4double           scaling    = element->scaling;
  G4double           hkick      = 0;
  G4double           vkick      = 0;
  GetKickValue(hkick, vkick, type);
  (*st)["scaling"] = scaling; // needed in kicker fringes otherwise default is zero
  (*st)["hkick"] = scaling * hkick;
  (*st)["vkick"] = scaling * vkick;

  // create fringe magnet strengths. Copies supplied strength object so it should contain all
  // the kicker strength information as well as the added fringe information
  BDSMagnetStrength* fringeStIn = BDS::GetFringeMagnetStrength(element,
                                                               st,
                                                               0,
                                                               element->e1,
                                                               element->e2,
                                                               element->fintx,
                                                               true);
  AddSynchronousTimeInformation(fringeStIn, 0);
  BDSMagnetStrength* fringeStOut = new BDSMagnetStrength(*fringeStIn);
  (*fringeStOut)["isentrance"] = false;
  AddSynchronousTimeInformation(fringeStOut, 2*element->l); // as this is x0.5 for the middle internally

  // check if the fringe effect is finite
  G4bool finiteEntrFringe = false;
  G4bool finiteExitFringe = false;
  if (BDS::IsFinite(BDS::FringeFieldCorrection(fringeStIn, true)) ||
      BDS::IsFinite(BDS::SecondFringeFieldCorrection(fringeStIn, true)))
    {finiteEntrFringe = true;}
  if (BDS::IsFinite(BDS::FringeFieldCorrection(fringeStOut, true)) ||
      BDS::IsFinite(BDS::SecondFringeFieldCorrection(fringeStOut, true)))
    {finiteExitFringe = true;}

  // only build the fringe elements if the poleface rotation or fringe field correction terms are finite
  G4bool buildEntranceFringe = false;
  G4bool buildExitFringe     = false;
  if (BDS::IsFinite(element->e1) || finiteEntrFringe)
    {buildEntranceFringe = true;}
  if (BDS::IsFinite(element->e2) || finiteExitFringe)
    {buildExitFringe = true;}
  if (!includeFringeFields)
    {
      buildEntranceFringe = false;
      buildExitFringe = false;
    }

  G4bool isThin = false;  // required for setting field as 'thin' later (which controls geant tracking error parameters)
  if (!HasSufficientMinimumLength(element, false)) // false for don't print warning
    {// thin kicker
      fieldType   = BDSFieldType::bfieldzero;
      intType     = BDSIntegratorType::kickerthin;
      chordLength = thinElementLength;
      isThin      = true;

      // Fringe and poleface effects for a thin kicker require an effective bending radius, rho.
      // Lack of length and angle knowledge means the field is the only way rho can be calculated.
      // A zero field would lead to div by zero errors in the integrator constructor, therefore
      // do not replace the kicker magnetstrength with the fringe magnetstrength which should prevent
      // any fringe/poleface effects from ever being applied.
      if (!BDS::IsFinite(element->B))
        {
          // only print warning if a poleface or fringe field effect was specified
          if (buildEntranceFringe || buildExitFringe)
            {
              G4cout << __METHOD_NAME__ << "WARNING - finite B field required for kicker pole face and fringe fields,"
                        " effects are unavailable for element ""\"" << elementName << "\"." << G4endl;
            }
          buildEntranceFringe = false;
          buildExitFringe = false;
        }
      // A thin kicker or tkicker element has possible hkick and vkick combination, meaning the
      // field direction cannot be assumed. Therefore we are unsure of poleface angle and fringe
      // effects so don't replace the kicker magnetstrength with the fringe magnetstrength
      else if (type == KickerType::general)
        {
          // only print warning if a poleface or fringe field effect was specified
          if (buildEntranceFringe || buildExitFringe)
            {
              G4cerr << __METHOD_NAME__ << " Poleface and fringe field effects are unavailable "
                     << "for the thin (t)kicker element ""\"" << elementName << "\"." << G4endl;
            }
          buildEntranceFringe = false;
          buildExitFringe = false;
        }
      // Good to apply fringe effects.
      else
        {
          // overwrite magnet strength with copy of fringe strength. Should be safe as it has the
          // kicker information from copying previously.
	  delete st;
          st = new BDSMagnetStrength(*fringeStIn);
          // supply the scaled field for a thin kicker field as it is required to calculate
          // the effective bending radius needed for fringe field and poleface effects
          (*st)["field"] = element->B * CLHEP::tesla  * scaling;
          (*fringeStIn) ["field"] = (*st)["field"];
          (*fringeStOut) ["field"] = (*st)["field"];

          // set field for vertical kickers - element needs rotating as poleface rotation is assumed
          // to be about the vertical axis unless explicitly tilted.
          if (type == KickerType::vertical)
            {(*st)["bx"] = 1;}
          else
            {(*st)["by"] = 1;}
        }
    }
  else
    {// thick kicker
      chordLength = element->l*CLHEP::m;
      // sin(angle) = dP -> angle = sin^-1(dP)
      G4double angleX = std::asin(hkick * scaling);
      G4double angleY = std::asin(vkick * scaling);
      AddSynchronousTimeInformation(st, chordLength);

      if (std::isnan(angleX))
        {throw BDSException(__METHOD_NAME__, "hkick too strong for element \"" + element->name + "\" ");}
      if (std::isnan(angleY))
        {throw BDSException(__METHOD_NAME__, "vkick too strong for element \"" + element->name + "\" ");}

      // Setup result variables - 'x' and 'y' refer to the components along the direction
      // the particle will change. These will therefore not be Bx and By.
      G4double fieldX = 0;
      G4double fieldY = 0;

      // if B is specified and hkick and vkick (including backwards compatible check on
      // 'angle') are not, then use the field for the appropriate component
      // can only be 1d in this case -> doesn't work for tkicker
      if (BDS::IsFinite(element->B) && (!BDS::IsFinite(hkick) && !BDS::IsFinite(vkick)))
	{
	  switch (type)
	    {// 'X' and 'Y' are the angle of bending here, not the B field direction.
	    case KickerType::horizontal:
	    case KickerType::general:
	      {fieldX = element->B * CLHEP::tesla * scaling; break;}
	    case KickerType::vertical:
	      {fieldY = element->B * CLHEP::tesla * scaling; break;}
	    default:
	      {break;} // do nothing - no field - just for compiler warnings
	    }
	}
      else
	{
	  if (BDS::IsFinite(angleX))
	    {// with comments
	      // calculate the chord length of the arc through the field from the straight
	      // ahead length for this element which here is 'chordLength'.
	      G4double fieldChordLengthX = chordLength / std::cos(0.5*angleX);
	      
	      // now calculate the bending radius
	      G4double bendingRadiusX = fieldChordLengthX * 0.5 / sin(std::abs(angleX) * 0.5);
	      
	      // no calculate the arc length of the trajectory based on each bending radius
	      G4double arcLengthX = std::abs(bendingRadiusX * angleX);
	      
	      // -ve here in horizontal only for convention matching
	      fieldX = FieldFromAngle(-angleX, arcLengthX);
	    } // else fieldX default is 0
	  
	  if (BDS::IsFinite(angleY))
	    {// same as x, no need for comments
	      G4double fieldChordLengthY = chordLength / std::cos(0.5*angleY);
	      G4double bendingRadiusY    = fieldChordLengthY * 0.5 / sin(std::abs(angleY) * 0.5);
	      G4double arcLengthY        = std::abs(bendingRadiusY * angleY);
	      fieldY = FieldFromAngle(angleY,  arcLengthY);
	    }
	}
      
      // note field for kick in x is unit Y, hence B = (y,x,0) here
      // field calculated from scaled angle so no need to scale field here
      G4ThreeVector     field = G4ThreeVector(fieldY, fieldX, 0);
      G4double       fieldMag = field.mag();
      G4ThreeVector unitField = field.unit();
      
      (*st)["field"] = fieldMag;
      (*st)["bx"]    = unitField.x();
      (*st)["by"]    = unitField.y();

      // preserve sign of field strength for fringe integrators
      // needed to calculate correct value of rho
      (*fringeStIn)["field"] = (*st)["field"];
      (*fringeStOut)["field"] = (*st)["field"];
      if (fieldX < 0 || fieldY < 0)
        {
          (*fringeStIn)["field"] *= -1;
          (*fringeStOut)["field"] *= -1;
        }
    }

  (*fringeStIn) ["bx"] = (*st)["bx"];
  (*fringeStIn) ["by"] = (*st)["by"];
  (*fringeStOut)["bx"] = (*st)["bx"];
  (*fringeStOut)["by"] = (*st)["by"];

  BDSMagnetType t;
  G4double defaultVHRatio = 1.5;
  switch (type)
    {
    case KickerType::horizontal:
    case KickerType::general:
      {t = BDSMagnetType::hkicker; break;}
    case KickerType::vertical:
      {
	t = BDSMagnetType::vkicker;
	defaultVHRatio = 1./defaultVHRatio; // inverted for vertical magnet
	break;
      }
    default:
      {t = BDSMagnetType::hkicker; break;}
    }

  G4Transform3D fieldTrans = CreateFieldTransform(element);
  BDSFieldInfo* vacuumField = new BDSFieldInfo(fieldType,
					       brho,
					       intType,
					       st,
					       true,
					       fieldTrans);
  vacuumField->SetModulatorInfo(ModulatorDefinition(element, true)); // works even if none
  if (isThin)
    {vacuumField->SetFieldAsThin();}

  G4bool yokeOnLeft = YokeOnLeft(element, st);
  auto bpInf = PrepareBeamPipeInfo(element);
  
  // Decide on a default horizontalWidth for the kicker - try 0.3x ie smaller kicker
  // than typical magnet, but if that would not fit around the beam pipe - go back to
  // the default horizontalWidth. Code further along will warn if it still doesn't fit.
  const G4double globalDefaultHW = BDSGlobalConstants::Instance()->HorizontalWidth();
  G4double defaultHorizontalWidth = 0.3 * globalDefaultHW;
  BDSExtent bpExt = bpInf->Extent();
  G4double bpDX = bpExt.DX();
  G4double bpDY = bpExt.DY();
  if (bpDX > defaultHorizontalWidth && bpDX < globalDefaultHW)
    {defaultHorizontalWidth = globalDefaultHW;}
  else if (bpDY > defaultHorizontalWidth && bpDY > globalDefaultHW)
    {defaultHorizontalWidth = globalDefaultHW;}
  
  auto magOutInf = PrepareMagnetOuterInfo(elementName, element, 0, 0, bpInf, yokeOnLeft,
					  defaultHorizontalWidth, defaultVHRatio, 0.9);
  
  BDSFieldInfo* outerField = nullptr;
  G4bool externalOuterField = !(element->fieldOuter.empty());
  if (yokeFields && !externalOuterField)
    {
      outerField = PrepareMagnetOuterFieldInfo(st,
					       fieldType,
					       bpInf,
					       magOutInf,
					       fieldTrans,
					       integratorSet,
					       brho,
					       ScalingFieldOuter(element),
					       ModulatorDefinition(element, true));
    }
  
  if (!HasSufficientMinimumLength(element, false))
    {
      delete fringeStIn;
      delete fringeStOut;
      // fringe effect applied in integrator so nothing more to do.
      // no outer field as thin component here
      return new BDSMagnet(t,
			   baseName,
			   chordLength,
			   bpInf,
			   magOutInf,
			   vacuumField,
			   0, nullptr,  // default values for optional args (angle, outerFieldInfo)
			   true);       // isThin
    }
  else
    {
      BDSLine* kickerLine = new BDSLine(baseName);
      // subtract fringe length from kicker to preserve element length
      G4double kickerChordLength = chordLength;
      if (buildEntranceFringe)
        {kickerChordLength -= thinElementLength;}
      if (buildExitFringe)
        {kickerChordLength -= thinElementLength;}

      if (buildEntranceFringe)
        {
          G4String entrFringeName = baseName + "_e1_fringe";
          BDSMagnet* startfringe = BDS::BuildDipoleFringe(element, 0, 0,
                                                          entrFringeName,
                                                          fringeStIn,
							  brho,
                                                          integratorSet,
							  fieldType);
          kickerLine->AddComponent(startfringe);
        }
      
      G4String kickerName = baseName;
      BDSMagnet* kicker = new BDSMagnet(t,
					kickerName,
					kickerChordLength,
					bpInf,
					magOutInf,
					vacuumField,
                                        0,
                                        outerField);
      kickerLine->AddComponent(kicker);
      
      if (buildEntranceFringe)
	{
          G4String exitFringeName = baseName + "_e2_fringe";
          BDSMagnet* endfringe = BDS::BuildDipoleFringe(element, 0, 0,
                                                        exitFringeName,
                                                        fringeStOut, brho,
                                                        integratorSet, fieldType);
          kickerLine->AddComponent(endfringe);
        }
      return kickerLine;
    }
}

BDSAcceleratorComponent* BDSComponentFactory::CreateQuad()
{
  if (!HasSufficientMinimumLength(element))
    {return nullptr;}

  BDSMagnetStrength* st = new BDSMagnetStrength();
  SetBeta0(st);
  (*st)["k1"] = element->k1 * element->scaling;

  return CreateMagnet(element, st, BDSFieldType::quadrupole, BDSMagnetType::quadrupole);
}  
  
BDSAcceleratorComponent* BDSComponentFactory::CreateSextupole()
{
  if (!HasSufficientMinimumLength(element))
    {return nullptr;}

  BDSMagnetStrength* st = new BDSMagnetStrength();
  SetBeta0(st);
  (*st)["k2"] = element->k2 * element->scaling;

  return CreateMagnet(element, st, BDSFieldType::sextupole, BDSMagnetType::sextupole);
}

BDSAcceleratorComponent* BDSComponentFactory::CreateOctupole()
{
  if (!HasSufficientMinimumLength(element))
    {return nullptr;}

  BDSMagnetStrength* st = new BDSMagnetStrength();
  SetBeta0(st);
  (*st)["k3"] = element->k3 * element->scaling;

  return CreateMagnet(element, st, BDSFieldType::octupole, BDSMagnetType::octupole);
}

BDSAcceleratorComponent* BDSComponentFactory::CreateDecapole()
{
  if (!HasSufficientMinimumLength(element))
    {return nullptr;}

  BDSMagnetStrength* st = new BDSMagnetStrength();
  SetBeta0(st);
  (*st)["k4"] = element->k4 * element->scaling;
  
  return CreateMagnet(element, st, BDSFieldType::decapole, BDSMagnetType::decapole);
}

BDSAcceleratorComponent* BDSComponentFactory::CreateMultipole()
{
  if (!HasSufficientMinimumLength(element))
    {return nullptr;}
  
  BDSMagnetStrength* st = PrepareMagnetStrengthForMultipoles(element);
  
  return CreateMagnet(element, st, BDSFieldType::multipole, BDSMagnetType::multipole,
		      (*st)["angle"]); // multipole could bend beamline
}

BDSAcceleratorComponent* BDSComponentFactory::CreateThinMultipole(G4double angleIn)
{
  BDSMagnetStrength* st = PrepareMagnetStrengthForMultipoles(element);
  BDSBeamPipeInfo* beamPipeInfo = PrepareBeamPipeInfo(element, angleIn, -angleIn);
  beamPipeInfo->beamPipeType = BDSBeamPipeType::circularvacuum;
  BDSMagnetOuterInfo* magnetOuterInfo = PrepareMagnetOuterInfo(elementName, element,
							       -angleIn, angleIn, beamPipeInfo);
  magnetOuterInfo->geometryType = BDSMagnetGeometryType::none;

  BDSIntegratorType intType = integratorSet->multipoleThin;
  G4Transform3D fieldTrans  = CreateFieldTransform(element);
  BDSFieldInfo* vacuumField = new BDSFieldInfo(BDSFieldType::multipole,
					       brho,
					       intType,
					       st,
					       true,
					       fieldTrans);
  vacuumField->SetModulatorInfo(ModulatorDefinition(element, true));
  vacuumField->SetFieldAsThin();
  
  BDSMagnet* thinMultipole =  new BDSMagnet(BDSMagnetType::thinmultipole,
					    elementName,
					    thinElementLength,
					    beamPipeInfo,
					    magnetOuterInfo,
					    vacuumField,
					    0, nullptr,  // default values for optional args (angle, outerFieldInfo)
					    true);       // isThin

  thinMultipole->SetExtent(BDSExtent(beamPipeInfo->aper1,
				     beamPipeInfo->aper1,
				     thinElementLength*0.5));

  return thinMultipole;
}

BDSAcceleratorComponent* BDSComponentFactory::CreateElement()
{
  if (!HasSufficientMinimumLength(element)) 
    {throw BDSException(__METHOD_NAME__, "insufficient length for element \"" + element->name + "\" - must specify a suitable length");}

  // we don't specify the field explicitly here - this is done generically
  // in the main CreateComponent method with SetFieldDefinitions.
  std::vector<G4String> vacuumBiasVolumeNames = BDS::SplitOnWhiteSpace(G4String(element->namedVacuumVolumes));

  G4double angle = -element->angle * CLHEP::rad; // this is to match the convention of MADX for bends
  G4double l = element->l * CLHEP::m;
  // calculate the arc length as that's what we need for BDSAcceleratorComponent,
  // which in turn calculates the chord length internally for placement.
  G4double arcLength = BDS::ArcLengthFromChordLength(l, angle);
  if (element->elementLengthIsArcLength)
    {arcLength = l;} // reset back to just l
  return (new BDSElement(elementName,
			 arcLength,
			 PrepareHorizontalWidth(element),
			 element->geometryFile,
			 angle,
			 &vacuumBiasVolumeNames,
			 element->autoColour,
			 element->markAsCollimator,
			 element->stripOuterVolume));
}

BDSAcceleratorComponent* BDSComponentFactory::CreateSolenoid()
{
  if (!HasSufficientMinimumLength(element))
    {return nullptr;}

  BDSMagnetStrength* st = new BDSMagnetStrength();
  SetBeta0(st);
  (*st)["bz"]    = 1;
  G4double chordLength = element->l * CLHEP::m;
  // arbitrary fraction of 0.8 for current length of full length - used for the yoke field that varies in z
  (*st)["length"] = chordLength * 0.8;
  AddSynchronousTimeInformation(st, chordLength);
  const G4double scaling = element->scaling;
  if (BDS::IsFinite(element->B))
    {
      (*st)["field"] = scaling * element->B * CLHEP::tesla;
      (*st)["ks"]    = (*st)["field"] / brho;
    }
  else
    {
      (*st)["field"] = (scaling * element->ks / CLHEP::m) * brho;
      (*st)["ks"]    = element->ks;
    }

  if (!BDS::IsFinite((*st)["field"]) || !includeFringeFields)
    {// ie no strength solenoid - don't bother with fringe effects
      return CreateMagnet(element, st, BDSFieldType::solenoid, BDSMagnetType::solenoid);
    }
  
  // lambda to help - sign convention - this is the 'entry' version
  auto strength = [](G4double phi){
		    BDSMagnetStrength* s = new BDSMagnetStrength();
		    (*s)["rmat11"] = 1;
		    (*s)["rmat22"] = 1;
		    (*s)["rmat33"] = 1;
		    (*s)["rmat44"] = 1;
		    (*s)["rmat41"] = -phi;
		    (*s)["rmat23"] = phi;
		    return s;
		  };

  G4bool buildIncomingFringe = true;
  if (prevElement) // could be nullptr
    {// only build fringe if previous element isn't another solenoid
      buildIncomingFringe = prevElement->type != ElementType::_SOLENOID;
    }
  G4bool buildOutgoingFringe = true;
  if (nextElement) // could be nullptr
    {// only build fringe if next element isn't another solenoid
      buildOutgoingFringe = nextElement->type != ElementType::_SOLENOID;
    }

  G4double solenoidBodyLength = element->l * CLHEP::m;

  if (buildIncomingFringe)
    {solenoidBodyLength -= thinElementLength;}
  if (buildOutgoingFringe)
    {solenoidBodyLength -= thinElementLength;}
  
  // scale factor to account for reduced body length due to fringe placement.
  G4double lengthScaling = solenoidBodyLength / (element->l * CLHEP::m);
  G4double s = 0.5*(*st)["ks"] * lengthScaling; // already includes scaling
  BDSLine* bLine = new BDSLine(elementName);
  
  auto modulator = ModulatorDefinition(element, true);
  
  if (buildIncomingFringe)
    {
      auto stIn        = strength(s);
      AddSynchronousTimeInformation(stIn, 0);
      auto solenoidIn  = CreateThinRMatrix(0, stIn, elementName + "_fringe_in",
                                           BDSIntegratorType::rmatrixthin, BDSFieldType::rmatrix, 0, modulator);
      bLine->AddComponent(solenoidIn);
    }

  // Do not use CreateMagnet method as solenoid body length needs to be reduced to conserve total
  // element length. The solenoid strength is scaled accordingly.

  BDSBeamPipeInfo* bpInfo = PrepareBeamPipeInfo(element);
  BDSIntegratorType intType = integratorSet->Integrator(BDSFieldType::solenoid);
  G4Transform3D fieldTrans  = CreateFieldTransform(element);
  BDSFieldInfo* vacuumField = new BDSFieldInfo(BDSFieldType::solenoid,
                                               brho,
                                               intType,
                                               st,
                                               true,
                                               fieldTrans);
  vacuumField->SetModulatorInfo(modulator);

  BDSMagnetOuterInfo* outerInfo = PrepareMagnetOuterInfo(elementName + "_centre", element, st, bpInfo);
  vacuumField->SetScalingRadius(outerInfo->innerRadius); // purely for completeness of information - not required
  BDSFieldInfo* outerField = nullptr;

  // only make a default multipolar field if the yokeFields flag is on and
  // there isn't an 'outerField' specified for the element
  G4bool externalOuterField = !(element->fieldOuter.empty());
  if (yokeFields && !externalOuterField)
    {
      outerField = PrepareMagnetOuterFieldInfo(st,
					       BDSFieldType::solenoid,
					       bpInfo,
					       outerInfo,
					       fieldTrans,
					       integratorSet,
					       brho,
                                               ScalingFieldOuter(element),
                                               modulator);
      
      // determine a suitable radius for the current carrying coil of the solenoid
      // this defines the field geometry
      // there is no coil in our geometry so it is a bit fictional
      G4double beamPipeRadius = bpInfo->IndicativeRadius();
      G4double outerRadius = outerInfo->horizontalWidth * 0.5;
      G4double coilRadius = beamPipeRadius + 0.25*(outerRadius - beamPipeRadius);
      outerField->SetScalingRadius(coilRadius);
    }

  auto solenoid = new BDSMagnet(BDSMagnetType::solenoid,
                         elementName,
                         solenoidBodyLength,
                         bpInfo,
                         outerInfo,
                         vacuumField,
                         0,
                         outerField);

  bLine->AddComponent(solenoid);

  if (buildOutgoingFringe)
    {
      auto stOut       = strength(-s);
      AddSynchronousTimeInformation(stOut, 2*chordLength);
      auto solenoidOut = CreateThinRMatrix(0, stOut, elementName + "_fringe_out",
                                           BDSIntegratorType::rmatrixthin, BDSFieldType::rmatrix, 0, modulator);
      bLine->AddComponent(solenoidOut);
    }
  
  return bLine;
}

BDSAcceleratorComponent* BDSComponentFactory::CreateParallelTransporter()
{
  BDSMagnetStrength* st = new BDSMagnetStrength();
  return CreateMagnet(element, st, BDSFieldType::paralleltransporter, BDSMagnetType::paralleltransporter);
}

BDSAcceleratorComponent* BDSComponentFactory::CreateRectangularCollimator()
{
  if (!HasSufficientMinimumLength(element))
    {return nullptr;}
  G4bool circularOuter = false;
  G4String apertureType = G4String(element->apertureType);
  if (apertureType == "circular")
    {circularOuter = true;}
  return new BDSCollimatorRectangular(elementName,
				      element->l*CLHEP::m,
				      PrepareHorizontalWidth(element),
				      PrepareMaterial(element),
				      PrepareVacuumMaterial(element),
				      element->xsize*CLHEP::m,
				      element->ysize*CLHEP::m,
				      element->xsizeOut*CLHEP::m,
				      element->ysizeOut*CLHEP::m,
				      PrepareColour(element),
				      circularOuter);
}

BDSAcceleratorComponent* BDSComponentFactory::CreateTarget()
{
  if (!HasSufficientMinimumLength(element))
    {return nullptr;}
  G4bool circularOuter = false;
  G4String apertureType = G4String(element->apertureType);
  if (apertureType == "circular")
    {circularOuter = true;}
  return new BDSTarget(elementName,
		       element->l*CLHEP::m,
		       PrepareHorizontalWidth(element),
		       PrepareMaterial(element),
		       PrepareColour(element),
		       circularOuter);
}

BDSAcceleratorComponent* BDSComponentFactory::CreateEllipticalCollimator()
{
  if (!HasSufficientMinimumLength(element))
    {return nullptr;}

  G4bool circularOuter = false;
  G4String apertureType = G4String(element->apertureType);
  if (apertureType == "circular")
    {circularOuter = true;}
  return new BDSCollimatorElliptical(elementName,
				     element->l*CLHEP::m,
				     PrepareHorizontalWidth(element),
				     PrepareMaterial(element),
				     PrepareVacuumMaterial(element),
				     element->xsize*CLHEP::m,
				     element->ysize*CLHEP::m,
				     element->xsizeOut*CLHEP::m,
				     element->ysizeOut*CLHEP::m,
				     PrepareColour(element),
				     circularOuter);
}

BDSAcceleratorComponent* BDSComponentFactory::CreateJawCollimator()
{
  if (!HasSufficientMinimumLength(element))
    {return nullptr;}
  
  return new BDSCollimatorJaw(elementName,
			      element->l*CLHEP::m,
			      PrepareHorizontalWidth(element),
                              element->xsize*CLHEP::m,
                              element->ysize*CLHEP::m,
                              element->xsizeLeft*CLHEP::m,
                              element->xsizeRight*CLHEP::m,
                              element->jawTiltLeft*CLHEP::rad,
                              element->jawTiltRight*CLHEP::rad,
			      true,
			      true,
			      PrepareMaterial(element),
			      PrepareVacuumMaterial(element),
			      PrepareColour(element));
}

BDSAcceleratorComponent* BDSComponentFactory::CreateMuonSpoiler()
{
  if (!HasSufficientMinimumLength(element))
    {return nullptr;}
  
  G4double elLength = element->l*CLHEP::m;
  BDSFieldInfo* outerField  = nullptr;
  if (BDS::IsFinite(element->B))
    {
      BDSMagnetStrength* st = new BDSMagnetStrength();
      (*st)["field"] = element->scaling * element->B * CLHEP::tesla;
      BDSIntegratorType intType = integratorSet->Integrator(BDSFieldType::muonspoiler);
      G4Transform3D fieldTrans = CreateFieldTransform(element);
      outerField = new BDSFieldInfo(BDSFieldType::muonspoiler,
				    brho,
				    intType,
				    st,
				    true,
				    fieldTrans);
      auto defaultUL = BDSGlobalConstants::Instance()->DefaultUserLimits();
      G4double limit = elLength / 20.0;
      auto ul = BDS::CreateUserLimits(defaultUL, limit, 1.0);
      if (ul != defaultUL)
        {outerField->SetUserLimits(ul);}
    }
  auto bpInfo = PrepareBeamPipeInfo(element);
  
  return new BDSMagnet(BDSMagnetType::muonspoiler,
		       elementName,
                       elLength,
		       bpInfo,
		       PrepareMagnetOuterInfo(elementName, element, 0, 0, bpInfo), // 0 angled face in and out
		       nullptr,
		       0,
		       outerField);
}

BDSAcceleratorComponent* BDSComponentFactory::CreateShield()
{
  if (!HasSufficientMinimumLength(element))
    {return nullptr;}

  BDSBeamPipeInfo* bpInfo = PrepareBeamPipeInfo(element);

  G4Colour* colour = PrepareColour(element);
  G4Material* material = PrepareMaterial(element, "concrete");

  BDSShield* shield = new BDSShield(elementName,
				    element->l*CLHEP::m,
				    PrepareHorizontalWidth(element),
				    element->xsize*CLHEP::m,
				    element->ysize*CLHEP::m,
				    material,
				    colour,
				    bpInfo);
  return shield;
}

BDSAcceleratorComponent* BDSComponentFactory::CreateDegrader()
{
  if (!HasSufficientMinimumLength(element))
    {return nullptr;}

  G4double degraderOffset;
  if ((element->materialThickness < 0) && (element->degraderOffset < 0))
    {throw BDSException(__METHOD_NAME__, "both \"materialThickness\" and \"degraderOffset\" are either undefined or < 0");}
  if (element->degraderOffset < 0)
    {throw BDSException(__METHOD_NAME__, "\"degraderOffset\" cannot be < 0");}
  if (element->materialThickness > element->l)
    {throw BDSException(__METHOD_NAME__, "\"materialThickness\" cannot be greater than the element length");}

  if ((element->materialThickness <= 0) && (element->degraderOffset >= 0))
    {degraderOffset = element->degraderOffset*CLHEP::m;}
  else
    {
      //Width of wedge base
      G4double wedgeBasewidth = (element->l*CLHEP::m /element->numberWedges) - lengthSafety;

      //Angle between hypotenuse and height (in the triangular wedge face)
      G4double theta = std::atan(wedgeBasewidth / (2.0*element->wedgeLength*CLHEP::m));

      //Overlap distance of wedges
      G4double thicknessPerWedge = (wedgeBasewidth - element->materialThickness*CLHEP::m/element->numberWedges);
      degraderOffset = (0.5*thicknessPerWedge) * (std::sin(CLHEP::halfpi - theta) / std::sin(theta));
    }

  // include base thickness in each wedge so it covers the whole beam aperture when set to the thickest
  // possible amount of material, otherwise a fraction of the beam wouldn't pass through the wedges.
  auto bpi = PrepareBeamPipeInfo(element);
  G4double baseWidth = bpi->aper1;
  delete bpi;

  return (new BDSDegrader(elementName,
			  element->l*CLHEP::m,
			  PrepareHorizontalWidth(element),
			  element->numberWedges,
			  element->wedgeLength*CLHEP::m,
			  element->degraderHeight*CLHEP::m,
			  degraderOffset,
			  baseWidth,
			  PrepareMaterial(element),
			  PrepareVacuumMaterial(element),
			  PrepareColour(element)));
}

BDSAcceleratorComponent* BDSComponentFactory::CreateWireScanner()
{
  if (!HasSufficientMinimumLength(element))
    {return nullptr;}

  if (BDS::IsFinite(element->angle))
    {throw BDSException(__METHOD_NAME__, "\"angle\" parameter set for wirescanner \"" + elementName + "\" but this should not be set. Please unset and use \"wireAngle\".");}

  G4ThreeVector wireOffset = G4ThreeVector(element->wireOffsetX * CLHEP::m,
					   element->wireOffsetY * CLHEP::m,
					   element->wireOffsetZ * CLHEP::m);
  
  return (new BDSWireScanner(elementName,
			     element->l*CLHEP::m,
			     PrepareBeamPipeInfo(element),
			     PrepareMaterial(element),
			     element->wireDiameter*CLHEP::m,
			     element->wireLength*CLHEP::m,
			     element->wireAngle*CLHEP::rad,
			     wireOffset));
}

BDSAcceleratorComponent* BDSComponentFactory::CreateUndulator()
{
  if (!HasSufficientMinimumLength(element))
    {return nullptr;}

  const BDSFieldType undField = BDSFieldType::undulator;

  BDSBeamPipeInfo* bpInfo = PrepareBeamPipeInfo(element);
  BDSIntegratorType intType = integratorSet->Integrator(undField);
  G4Transform3D fieldTrans  = CreateFieldTransform(element);
  BDSMagnetStrength* st = new BDSMagnetStrength();
  SetBeta0(st);
  AddSynchronousTimeInformation(st, element->l * CLHEP::m);
  (*st)["length"] = element->undulatorPeriod * CLHEP::m;
  (*st)["field"] = element->scaling * element->B * CLHEP::tesla;

  BDSFieldInfo* vacuumFieldInfo = new BDSFieldInfo(undField,
                                                   brho,
                                                   intType,
                                                   st,
                                                   true,
                                                   fieldTrans);
  vacuumFieldInfo->SetModulatorInfo(ModulatorDefinition(element, true));
  //BDSFieldInfo* outerFieldInfo = PrepareMagnetOuterFieldInfo(st, undField, bpInfo, 0, fieldTrans);
  BDSFieldInfo* outerFieldInfo = nullptr;
  // limit step length in field - crucial to this component
  // to get the motion correct this has to be less than one oscillation
  auto defaultUL = BDSGlobalConstants::Instance()->DefaultUserLimits();
  G4double limit = (*st)["length"] * 0.075;
  auto ul = BDS::CreateUserLimits(defaultUL, limit, 1.0);
  if (ul != defaultUL)
    {vacuumFieldInfo->SetUserLimits(ul);}

  return (new BDSUndulator(elementName,
			   element->l * CLHEP::m,
			   element->undulatorPeriod * CLHEP::m,
			   element->undulatorMagnetHeight * CLHEP::m,
			   PrepareHorizontalWidth(element),
			   element->undulatorGap * CLHEP::m,
			   bpInfo,
			   vacuumFieldInfo,
			   outerFieldInfo,
			   element->material));
}

BDSAcceleratorComponent* BDSComponentFactory::CreateDump()
{
  G4double chordLength = element->l*CLHEP::m;
  if (!HasSufficientMinimumLength(element, false))
    {
      G4cout << __METHOD_NAME__ << "using default length of 1 mm for dump" << G4endl;
      chordLength = 1*CLHEP::mm;
    }

  G4bool circular = false;
  G4String apertureType = G4String(element->apertureType);
  if (apertureType == "circular")
    {circular = true;}
  else if (apertureType != "rectangular" && !apertureType.empty())
    {throw BDSException(__METHOD_NAME__, "unknown shape for dump: \"" + apertureType + "\"");}

  BDSDump* result = new BDSDump(elementName,
				chordLength,
				PrepareHorizontalWidth(element),
				circular);
  return result;
}

#ifdef USE_DICOM
BDSAcceleratorComponent* BDSComponentFactory::CreateCT()
{
  if (!HasSufficientMinimumLength(element))
    {return nullptr;}
  
  BDSCT* result = new BDSCT(elementName,
			    element->dicomDataPath,
			    element->dicomDataFile);
  new BDSDicomIntersectVolume(); // TBC
   
  return result;
}
#endif

BDSAcceleratorComponent* BDSComponentFactory::CreateGap()
{
  if (!HasSufficientMinimumLength(element))
    {return nullptr;}

  return (new BDSGap(elementName,
                     element->l*CLHEP::m,
                     element->angle*CLHEP::rad));
}

BDSAcceleratorComponent* BDSComponentFactory::CreateCrystalCollimator()
{
  if (!HasSufficientMinimumLength(element))
    {return nullptr;}

  BDSCrystalInfo* left = nullptr;
  BDSCrystalInfo* right = nullptr;
  if (!element->crystalBoth.empty())
    {
      left  = PrepareCrystalInfo(G4String(element->crystalBoth));
      right = PrepareCrystalInfo(G4String(element->crystalBoth));
    }
  else if (element->crystalBoth.empty() && !element->crystalRight.empty() && !element->crystalLeft.empty())
    {
      left  = PrepareCrystalInfo(G4String(element->crystalLeft));
      right = PrepareCrystalInfo(G4String(element->crystalRight));
    }
  else if (element->crystalRight.empty())
    {left  = PrepareCrystalInfo(G4String(element->crystalLeft));}
  else
    {right = PrepareCrystalInfo(G4String(element->crystalRight));}

  if (left && !right &&  BDS::IsFinite(element->crystalAngleYAxisRight))
    {
      G4cout << G4endl << G4endl << __METHOD_NAME__
             << "Left crystal being used but right angle set - perhaps check input for element "
             << elementName << G4endl << G4endl;
    }
  if (!left && right &&  BDS::IsFinite(element->crystalAngleYAxisLeft))
    {
      G4cout << G4endl << G4endl << __METHOD_NAME__
	     << "Right crystal being used but left angle set - perhaps check input for element "
	     << elementName << G4endl << G4endl;
    }
  
  return (new BDSCollimatorCrystal(elementName,
				   element->l*CLHEP::m,
				   PrepareBeamPipeInfo(element),
				   left,
				   right,
				   element->xsize*CLHEP::m, // symmetric for now
				   element->xsize*CLHEP::m,
				   element->crystalAngleYAxisLeft*CLHEP::rad,
				   element->crystalAngleYAxisRight*CLHEP::rad));
}

BDSAcceleratorComponent* BDSComponentFactory::CreateLaser()
{
  if (!HasSufficientMinimumLength(element))
    {return nullptr;}
  
  BDSLaser* laser = PrepareLaser(element);
  G4double length = element->l*CLHEP::m;

  G4double lambda = laser->Wavelength()*CLHEP::m;
  
  G4ThreeVector direction = G4ThreeVector(element->xdir,element->ydir,element->zdir);
  G4ThreeVector position  = G4ThreeVector(0,0,0);
  
  return (new BDSLaserWire(elementName, length, lambda, direction) );       
}

BDSAcceleratorComponent* BDSComponentFactory::CreateScreen()
{
  if (!HasSufficientMinimumLength(element))
    {return nullptr;}
	
  G4TwoVector size;
  size.setX(element->screenXSize*CLHEP::m);
  size.setY(element->screenYSize*CLHEP::m);
  G4cout << __METHOD_NAME__ << " - size = " << size << G4endl;
  
  BDSScreen* theScreen = new BDSScreen( elementName,
					element->l*CLHEP::m,
					PrepareBeamPipeInfo(element),
					size,
					element->angle); 
  if (element->layerThicknesses.size() != element->layerMaterials.size())
    {
      throw BDSException(__METHOD_NAME__, "Element \"" + elementName + "\" must have the " +
			 "same number of materials as layers - check 'layerMaterials'");
    }

  if (element->layerThicknesses.empty())
    {throw BDSException(__METHOD_NAME__, "Element: \"" + elementName + "\" has 0 screen layers");}
  
  std::list<std::string>::const_iterator itm;
  std::list<double>::const_iterator itt;
  std::list<int>::const_iterator itIsSampler;
  for (itt = element->layerThicknesses.begin(),
	 itm = element->layerMaterials.begin(),
	 itIsSampler = element->layerIsSampler.begin();
       itt != element->layerThicknesses.end();
       ++itt, ++itm)
    {
#ifdef BDSDEBUG
      G4cout << __METHOD_NAME__ << " - screen layer: thickness: " 
	     << *(itt) << ", material "  << (*itm)
	     <<	", isSampler: "  << (*itIsSampler) << G4endl;
#endif
      if (!(element->layerIsSampler.empty()))
	{
	  theScreen->AddScreenLayer((*itt)*CLHEP::m, *itm, *itIsSampler);
	  ++itIsSampler;
	}
      else
	{theScreen->AddScreenLayer((*itt)*CLHEP::m, *itm);}
    }
  return theScreen;
}

#ifdef USE_AWAKE
BDSAcceleratorComponent* BDSComponentFactory::CreateAwakeScreen()
{
  return (new BDSAwakeScintillatorScreen(elementName,
					 element->scintmaterial,
					 element->tscint*CLHEP::m,
					 element->windowScreenGap*CLHEP::m,
					 element->angle,
					 element->twindow*CLHEP::m,
					 element->windowmaterial));
}

BDSAcceleratorComponent* BDSComponentFactory::CreateAwakeSpectrometer()
{
  BDSFieldInfo* awakeField = nullptr;
  if (element->fieldAll.empty())
    {
      BDSMagnetStrength* awakeStrength = new BDSMagnetStrength();
      SetBeta0(awakeStrength);
      (*awakeStrength)["field"] = element->scaling * element->B * CLHEP::tesla;
      (*awakeStrength)["by"]    = 1; // bx,by,bz is unit field direction, so (0,1,0) here

      G4Transform3D fieldTrans = CreateFieldTransform(element);
      awakeField = new BDSFieldInfo(BDSFieldType::dipole,
				    brho,
				    BDSIntegratorType::g4classicalrk4,
				    awakeStrength,
				    true,
				    fieldTrans);
      awakeField->SetModulatorInfo(ModulatorDefinition(element, true));
    }
  else
    {awakeField = BDSFieldFactory::Instance()->GetDefinition(element->fieldAll);}
  return (new BDSAwakeSpectrometer(elementName,
                                   element->awakeMagnetOffsetX*CLHEP::m,
				   element->l*CLHEP::m,
				   awakeField,
				   element->poleStartZ*CLHEP::m,
				   element->scintmaterial,
				   element->tscint*CLHEP::m,
				   element->screenPSize*CLHEP::m,
				   element->windowScreenGap*CLHEP::m,
				   element->angle,
				   element->twindow*CLHEP::m,
				   element->windowmaterial,
				   element->tmount*CLHEP::m,
				   element->mountmaterial,
				   element->screenEndZ*CLHEP::m,
				   element->spec,
				   element->screenWidth*CLHEP::m));
}
#endif // end of USE_AWAKE

BDSAcceleratorComponent* BDSComponentFactory::CreateTransform3D()
{
  if (element->axisAngle)
  {
    return new BDSTransform3D(elementName,
                              element->xdir * CLHEP::m,
                              element->ydir * CLHEP::m,
                              element->zdir * CLHEP::m,
                              element->axisX,
                              element->axisY,
                              element->axisZ,
                              element->angle * CLHEP::rad);
  }
  else
  {
    return new BDSTransform3D(elementName,
                              element->xdir * CLHEP::m,
                              element->ydir * CLHEP::m,
                              element->zdir * CLHEP::m,
                              element->phi   * CLHEP::rad,
                              element->theta * CLHEP::rad,
                              element->psi   * CLHEP::rad);
  }
}

BDSAcceleratorComponent* BDSComponentFactory::CreateTerminator(const G4double width)
{
#ifdef BDSDEBUG
  G4cout << "---->creating Terminator" << G4endl;
#endif
  return new BDSTerminator(width);
}

BDSAcceleratorComponent* BDSComponentFactory::CreateRMatrix()
{
  BDSMagnetStrength* st = PrepareMagnetStrengthForRMatrix(element);

  GMAD::Element* elementNew = new GMAD::Element(*element);
  elementNew->l = (element->l-thinElementLength)/2.0;

  BDSAcceleratorComponent* parallelTransport1 = CreateMagnet(elementNew,
							     st,
							     BDSFieldType::paralleltransporter,
							     BDSMagnetType::paralleltransporter);
  BDSAcceleratorComponent* rmatrix = CreateThinRMatrix(0,
						       elementName + "_centre");
  BDSAcceleratorComponent* parallelTransport2 = CreateMagnet(elementNew,
							     st,
							     BDSFieldType::paralleltransporter,
							     BDSMagnetType::paralleltransporter);

  const G4String baseName = elementName;
  BDSLine* bLine = new BDSLine(baseName);
  bLine->AddComponent(parallelTransport1);
  bLine->AddComponent(rmatrix);
  bLine->AddComponent(parallelTransport2);

  delete elementNew;

  return bLine;
}

BDSAcceleratorComponent* BDSComponentFactory::CreateThinRMatrix(G4double        angleIn,
								const G4String& name)
{
  BDSMagnetStrength* st = PrepareMagnetStrengthForRMatrix(element);
  auto modulator = ModulatorDefinition(element, true);
  return CreateThinRMatrix(angleIn, st, name, BDSIntegratorType::rmatrixthin, BDSFieldType::rmatrix, 0, modulator);
}

BDSAcceleratorComponent* BDSComponentFactory::CreateThinRMatrix(G4double                 angleIn,
								BDSMagnetStrength*       st,
								const G4String&          name,
								BDSIntegratorType        intType,
								BDSFieldType             fieldType,
								G4double                 beamPipeRadius,
								BDSModulatorInfo*        fieldModulator)
{
  BDSBeamPipeInfo* beamPipeInfo = PrepareBeamPipeInfo(element, angleIn, -angleIn);
  beamPipeInfo->beamPipeType = BDSBeamPipeType::circularvacuum;

  // override beampipe radius if supplied - must be set to be iris size for cavity model fringes.
  if (BDS::IsFinite(beamPipeRadius))
	{beamPipeInfo->aper1 = beamPipeRadius;}

  BDSMagnetOuterInfo* magnetOuterInfo = PrepareMagnetOuterInfo(name, element, -angleIn, angleIn, beamPipeInfo);
  magnetOuterInfo->geometryType = BDSMagnetGeometryType::none;

  G4Transform3D fieldTrans  = CreateFieldTransform(element);
  BDSFieldInfo* vacuumField = new BDSFieldInfo(fieldType,
                                               brho,
                                               intType,
                                               st,
                                               true,
                                               fieldTrans);
  vacuumField->SetBeamPipeRadius(beamPipeInfo->aper1);
  vacuumField->SetModulatorInfo(fieldModulator);
  vacuumField->SetFieldAsThin();

  BDSMagnet* thinRMatrix =  new BDSMagnet(BDSMagnetType::rmatrix,
                                          name,
                                          thinElementLength,
                                          beamPipeInfo,
                                          magnetOuterInfo,
                                          vacuumField,
                                          0, nullptr,  // default values for optional args (angle, outerFieldInfo)
                                          true);       // isThin

  thinRMatrix->SetExtent(BDSExtent(beamPipeInfo->aper1,
                                   beamPipeInfo->aper1,
                                   thinElementLength*0.5));

  return thinRMatrix;
}

BDSAcceleratorComponent* BDSComponentFactory::CreateLaserWire(G4double currentArcLength)
{
  if(!HasSufficientMinimumLength(element))
    {return nullptr;}
  
  BDSLaser* laser = PrepareLaser(element);
  laser->SetT0((currentArcLength+((0.5*element->l)+element->laserOffsetZ)*CLHEP::meter)/(beta0*CLHEP::c_light));


  G4ThreeVector laserOffset = G4ThreeVector(element->laserOffsetX * CLHEP::m,
					    element->laserOffsetY * CLHEP::m,
					    element->laserOffsetZ * CLHEP::m);
  G4String colour = laser->GetLaserColour();


    return (new BDSLaserWireNew(elementName,
			      element->l*CLHEP::m,
			      PrepareBeamPipeInfo(element),
			      laser,
			      30.0*laser->Sigma0(),
			      element->wireLength*CLHEP::m,
			      element->laserOffsetTheta*CLHEP::rad,
			      element->laserOffsetPhi*CLHEP::rad,
			      laserOffset,
			      BDSColours::Instance()->GetColour(colour)));
}

BDSAcceleratorComponent* BDSComponentFactory::CreateCavityFringe(G4double                 angleIn,
								 BDSMagnetStrength*       st,
								 const G4String&          name,
								 G4double                 irisRadius,
								 BDSModulatorInfo*        fieldModulator)
{
  BDSIntegratorType intType = integratorSet->cavityFringe;
  BDSFieldType fieldType = BDSFieldType::cavityfringe;
  BDSAcceleratorComponent* cavityFringe = CreateThinRMatrix(angleIn, st, name, intType, fieldType, irisRadius, fieldModulator);
  return cavityFringe;
}

BDSMagnet* BDSComponentFactory::CreateMagnet(const GMAD::Element* el,
					     BDSMagnetStrength*   st,
					     BDSFieldType         fieldType,
					     BDSMagnetType        magnetType,
					     G4double             angle,
					     const G4String&      nameSuffix) const
{
  BDSBeamPipeInfo* bpInfo = PrepareBeamPipeInfo(element);
  BDSIntegratorType intType = integratorSet->Integrator(fieldType);
  G4Transform3D fieldTrans  = CreateFieldTransform(element);
  AddSynchronousTimeInformation(st, element->l*CLHEP::m);
  BDSFieldInfo* vacuumField = new BDSFieldInfo(fieldType,
					       brho,
					       intType,
					       st,
					       true,
					       fieldTrans);
  vacuumField->SetModulatorInfo(ModulatorDefinition(el, true));

  BDSMagnetOuterInfo* outerInfo = PrepareMagnetOuterInfo(elementName + nameSuffix, element, st, bpInfo);
  vacuumField->SetScalingRadius(outerInfo->innerRadius); // purely for completeness of information - not required
  BDSFieldInfo* outerField = nullptr;

  // only make a default multipolar field if the yokeFields flag is on and
  // there isn't an 'outerField' specified for the element
  G4bool externalOuterField = !(el->fieldOuter.empty());
  if (yokeFields && !externalOuterField)
    {
      outerField = PrepareMagnetOuterFieldInfo(st,
					       fieldType,
					       bpInfo,
					       outerInfo,
					       fieldTrans,
					       integratorSet,
					       brho,
                                               ScalingFieldOuter(element),
					       ModulatorDefinition(element, true));
    }

  return new BDSMagnet(magnetType,
		       elementName + nameSuffix,
		       el->l * CLHEP::m,
		       bpInfo,
		       outerInfo,
		       vacuumField,
		       angle,
		       outerField);
}

G4bool BDSComponentFactory::HasSufficientMinimumLength(Element const* el,
						       G4bool         printWarning)
{
  if (el->l < 1e-7) // 'l' already in metres from parser
    {
      if (printWarning)
	{BDS::Warning("---> NOT creating element \"" + el->name + "\" -> l < 1e-7 m: l = " + std::to_string(el->l) + " m");}
      return false;
    }
  else
    {return true;}
}

void BDSComponentFactory::PoleFaceRotationsNotTooLarge(Element const* element,
						       G4double maxAngle)
{
  if (std::abs(element->e1) > maxAngle)
    {throw BDSException(__METHOD_NAME__, "Pole face angle e1: " + std::to_string(element->e1) +
			" is greater than " + std::to_string(maxAngle));}
  if (std::abs(element->e2) > maxAngle)
    {throw BDSException(__METHOD_NAME__, "Pole face angle e2: " + std::to_string(element->e2) +
			" is greater than " + std::to_string(maxAngle));}
}

G4bool BDSComponentFactory::YokeOnLeft(const Element*           element,
				       const BDSMagnetStrength* st)
{
  // for lhcleft and lhcright - purposively override this behaviour
  auto mgt = MagnetGeometryType(element);
  if (mgt == BDSMagnetGeometryType::lhcleft)
    {return true;} // active beam pipe is right and yoke is on the left
  if (mgt == BDSMagnetGeometryType::lhcright)
    {return false;}
  
  G4double angle    = (*st)["angle"];
  G4double hkickAng = -(*st)["hkick"]; // not really angle but proportional in the right direction
  G4double vkickAng = -(*st)["vkick"];
  if (!BDS::IsFinite(angle) && BDS::IsFinite(hkickAng))
    {angle = hkickAng;}
  if (!BDS::IsFinite(angle) && BDS::IsFinite(vkickAng))
    {angle = vkickAng;}
  G4bool yokeOnLeft;
  if ((angle < 0) && (element->yokeOnInside))
    {yokeOnLeft = true;}
  else if ((angle > 0) && (!(element->yokeOnInside)))
    {yokeOnLeft = true;}
  else
    {yokeOnLeft = false;}
  return yokeOnLeft;
}

G4double BDSComponentFactory::ScalingFieldOuter(const GMAD::Element* ele)
{
  return ele->scalingFieldOuterSet ? ele->scalingFieldOuter : BDSGlobalConstants::Instance()->ScalingFieldOuter();
}

BDSFieldInfo* BDSComponentFactory::PrepareMagnetOuterFieldInfo(const BDSMagnetStrength*  vacuumSt,
							       const BDSFieldType&       fieldType,
							       const BDSBeamPipeInfo*    bpInfo,
							       const BDSMagnetOuterInfo* outerInfo,
							       const G4Transform3D&      fieldTransform,
							       const BDSIntegratorSet*   integratorSetIn,
							       G4double                  brhoIn,
                                                               G4double                  outerFieldScaling,
                                                               BDSModulatorInfo*         modulatorInfo)
{  
  BDSFieldType outerType;
  switch (fieldType.underlying())
    {
    case BDSFieldType::dipole:
      {outerType = BDSFieldType::multipoleouterdipole;    break;}
    case BDSFieldType::quadrupole:
      {outerType = BDSFieldType::multipoleouterquadrupole; break;}
    case BDSFieldType::sextupole:
      {outerType = BDSFieldType::multipoleoutersextupole;  break;}
    case BDSFieldType::octupole:
      {outerType = BDSFieldType::multipoleouteroctupole;   break;}
    case BDSFieldType::decapole:
      {outerType = BDSFieldType::multipoleouterdecapole;   break;}
    case BDSFieldType::skewquadrupole:
      {outerType = BDSFieldType::skewmultipoleouterquadrupole; break;}
    case BDSFieldType::skewsextupole:
      {outerType = BDSFieldType::skewmultipoleoutersextupole;  break;}
    case BDSFieldType::skewoctupole:
      {outerType = BDSFieldType::skewmultipoleouteroctupole;   break;}
    case BDSFieldType::skewdecapole:
      {outerType = BDSFieldType::skewmultipoleouterdecapole;   break;}
    case BDSFieldType::dipole3d:
    case BDSFieldType::solenoid:
      {outerType = BDSFieldType::solenoidsheet; break;}
    default:
      {return nullptr; break;} // no possible outer field for any other magnet types
    }

  BDSMagnetStrength* stCopy = new BDSMagnetStrength(*vacuumSt);
  (*stCopy)["scalingOuter"] = outerFieldScaling;
  BDSIntegratorType intType = integratorSetIn->Integrator(outerType);
  BDSFieldInfo* outerField  = new BDSFieldInfo(outerType,
					       brhoIn,
					       intType,
					       stCopy,
					       true,
					       fieldTransform);
  outerField->SetModulatorInfo(modulatorInfo);
  outerField->SetChordStepMinimum(BDSGlobalConstants::Instance()->ChordStepMinimumYoke());
  if (outerInfo)
    {
      outerField->SetScalingRadius(outerInfo->innerRadius);
      outerField->SetSecondFieldOnLeft(outerInfo->yokeOnLeft);
      auto gt = outerInfo->geometryType;
      G4bool yfmLHC = BDSGlobalConstants::Instance()->YokeFieldsMatchLHCGeometry();
      if ((gt == BDSMagnetGeometryType::lhcleft || gt == BDSMagnetGeometryType::lhcright) && yfmLHC)
        {
          if (fieldType == BDSFieldType::dipole)
            {outerField->SetFieldType(BDSFieldType::multipoleouterdipolelhc);}
          else if (fieldType == BDSFieldType::quadrupole)
            {outerField->SetFieldType(BDSFieldType::multipoleouterquadrupolelhc);}
          else if (fieldType == BDSFieldType::sextupole)
            {outerField->SetFieldType(BDSFieldType::multipoleoutersextupolelhc);}
        }
    }

  if (bpInfo)
    {outerField->SetBeamPipeRadius(bpInfo->IndicativeRadius());}
  return outerField;
}

BDSMagnetOuterInfo* BDSComponentFactory::PrepareMagnetOuterInfo(const G4String& elementNameIn,
								const Element* el,
								const BDSMagnetStrength* st,
								const BDSBeamPipeInfo* beamPipe,
								G4double defaultHorizontalWidth,
								G4double defaultVHRatio,
								G4double defaultCoilWidthFraction,
								G4double defaultCoilHeightFraction)
{
  G4bool yokeOnLeft = YokeOnLeft(el,st);
  G4double    angle = (*st)["angle"];
  
  return PrepareMagnetOuterInfo(elementNameIn, el, 0.5*angle, 0.5*angle, beamPipe, yokeOnLeft,
				defaultHorizontalWidth, defaultVHRatio, defaultCoilWidthFraction,
				defaultCoilHeightFraction);
}

BDSMagnetGeometryType BDSComponentFactory::MagnetGeometryType(const Element* el)
{
  BDSMagnetGeometryType result;
  const BDSGlobalConstants* globals = BDSGlobalConstants::Instance();
  // magnet geometry type
  if (el->magnetGeometryType.empty() || globals->IgnoreLocalMagnetGeometry())
    {result = globals->MagnetGeometryType();}
  else
    {result = BDS::DetermineMagnetGeometryType(el->magnetGeometryType);}
  return result;
}

BDSMagnetOuterInfo* BDSComponentFactory::PrepareMagnetOuterInfo(const G4String& elementNameIn,
								const Element*  el,
								const G4double  angleIn,
								const G4double  angleOut,
								const BDSBeamPipeInfo* beamPipe,
								const G4bool    yokeOnLeft,
								G4double        defaultHorizontalWidth,
								G4double        defaultVHRatio,
								G4double        defaultCoilWidthFraction,
								G4double        defaultCoilHeightFraction)
{
  BDSMagnetOuterInfo* info = new BDSMagnetOuterInfo();

  const BDSGlobalConstants* globals = BDSGlobalConstants::Instance();
  info->name = elementNameIn;
  
  // magnet geometry type
  info->geometryType = MagnetGeometryType(el);
  if (! (el->magnetGeometryType.empty() || globals->IgnoreLocalMagnetGeometry()) )
    {
      info->geometryTypeAndPath = el->magnetGeometryType;
      if (el->stripOuterVolume)
        {BDS::Warning(__METHOD_NAME__, "stripOuterVolume for element \"" + el->name + "\" will have no effect");}
    }

  // set face angles w.r.t. chord
  info->angleIn  = angleIn;
  info->angleOut = angleOut;
  
  // horizontal width
  info->horizontalWidth = PrepareHorizontalWidth(el, defaultHorizontalWidth);

  // inner radius of magnet geometry - TODO when poles can be built away from beam pipe
  info->innerRadius = beamPipe->IndicativeRadius();

  // outer material
  G4Material* outerMaterial;
  if (el->material.empty())
    {
      G4String defaultMaterialName = globals->OuterMaterialName();
      outerMaterial = BDSMaterials::Instance()->GetMaterial(defaultMaterialName);
    }
  else
    {outerMaterial = BDSMaterials::Instance()->GetMaterial(el->material);}
  info->outerMaterial = outerMaterial;

  // yoke direction
  info->yokeOnLeft = yokeOnLeft;

  if (el->hStyle < 0) // it's unset
    {info->hStyle = globals->HStyle();}
  else
    {info->hStyle = G4bool(el->hStyle);} // convert from int to bool

  if (el->vhRatio > 0)
    {info->vhRatio = G4double(el->vhRatio);}
  else if (globals->VHRatio() > 0)
    {info->vhRatio = globals->VHRatio();}
  else if (defaultVHRatio > 0) // allow calling function to supply optional default
    {info->vhRatio = defaultVHRatio;}
  else
    {info->vhRatio = info->hStyle ? 0.8 : 1.0;} // h default : c default
  
  if (el->coilWidthFraction > 0)
    {info->coilWidthFraction = G4double(el->coilWidthFraction);}
  else if (globals->CoilWidthFraction() > 0)
    {info->coilWidthFraction = globals->CoilWidthFraction();}
  else if (defaultCoilHeightFraction > 0) // allow calling function to supply optional default
    {info->coilWidthFraction = defaultCoilWidthFraction;}
  else
    {info->coilWidthFraction = info->hStyle ? 0.8 : 0.65;} // h default : c default

  if (el->coilHeightFraction > 0)
    {info->coilHeightFraction = G4double(el->coilHeightFraction);}
  else if (globals->CoilHeightFraction() > 0)
    {info->coilHeightFraction = globals->CoilHeightFraction();}
  else if (defaultCoilHeightFraction > 0) // allow calling function to supply optional default
    {info->coilHeightFraction = defaultCoilHeightFraction;}
  else
    {info->coilHeightFraction = 0.8;} // default for both h and c type

  info->colour = PrepareColour(el);
  info->autoColour = el->autoColour;
  
  return info;
}

G4double BDSComponentFactory::PrepareHorizontalWidth(Element const* el,
						     G4double defaultHorizontalWidth)
{
  G4double horizontalWidth = el->horizontalWidth*CLHEP::m;
  if (horizontalWidth < 1e-6)
    {//horizontalWidth not set - use either global or specified default
      if (defaultHorizontalWidth > 0)
	{horizontalWidth = defaultHorizontalWidth;}
      else
	{horizontalWidth = BDSGlobalConstants::Instance()->HorizontalWidth();}
    }
  return horizontalWidth;
}

G4Material* BDSComponentFactory::PrepareVacuumMaterial(Element const* el) const
{
  G4Material* result = nullptr;
  if (el->vacuumMaterial.empty())
    {result = BDSMaterials::Instance()->GetMaterial(BDSGlobalConstants::Instance()->VacuumMaterial());}
  else
    {result = BDSMaterials::Instance()->GetMaterial(element->vacuumMaterial);}
  return result;
}

BDSBeamPipeInfo* BDSComponentFactory::PrepareBeamPipeInfo(Element const* el,
							  const G4ThreeVector& inputFaceNormalIn,
							  const G4ThreeVector& outputFaceNormalIn)
{
  BDSBeamPipeInfo* defaultModel = BDSGlobalConstants::Instance()->DefaultBeamPipeModel();
  BDSBeamPipeInfo* result; 
  if (!BDSGlobalConstants::Instance()->IgnoreLocalAperture())
    {
      try
	{
	  result = new BDSBeamPipeInfo(defaultModel,
				       el->apertureType,
				       el->aper1 * CLHEP::m,
				       el->aper2 * CLHEP::m,
				       el->aper3 * CLHEP::m,
				       el->aper4 * CLHEP::m,
				       el->vacuumMaterial,
				       el->beampipeThickness * CLHEP::m,
				       el->beampipeMaterial,
				       inputFaceNormalIn,
				       outputFaceNormalIn);
	}
      catch (BDSException& e)
	{
	  G4String msg = "\nProblem in element: \"" + el->name + "\"";
	  e.AppendToMessage(msg);
	  throw e;
	}
    }
  else
    {// ignore the aperture model from the element and use the global one
      result = new BDSBeamPipeInfo(*defaultModel); // ok as only pointers to materials
      result->inputFaceNormal  = inputFaceNormalIn;
      result->outputFaceNormal = outputFaceNormalIn;
    }
  return result;
}

BDSBeamPipeInfo* BDSComponentFactory::PrepareBeamPipeInfo(Element const* el,
							  const G4double angleIn,
							  const G4double angleOut)
{
  auto faces = BDS::CalculateFaces(angleIn, angleOut);
  BDSBeamPipeInfo* info = PrepareBeamPipeInfo(el, faces.first, faces.second);
  return info;
}

BDSTiltOffset* BDSComponentFactory::CreateTiltOffset(Element const* el)
{
#ifdef BDSDEBUG
  G4cout << __METHOD_NAME__ << "offsetX,Y: " << el->offsetX << " " << el->offsetY << " tilt: " << el->tilt << G4endl;
#endif
  G4double xOffset = el->offsetX * CLHEP::m;
  G4double yOffset = el->offsetY * CLHEP::m;
  G4double tilt    = el->tilt    * CLHEP::rad;

  BDSTiltOffset* result = nullptr;
  if (BDS::IsFinite(xOffset) || BDS::IsFinite(yOffset) || BDS::IsFinite(tilt))
    {result = new BDSTiltOffset(xOffset, yOffset, tilt);}
  return result;
}

G4Transform3D BDSComponentFactory::CreateFieldTransform(const BDSTiltOffset* tiltOffset)
{
  return tiltOffset ? tiltOffset->Transform3D() : G4Transform3D();
}

G4Transform3D BDSComponentFactory::CreateFieldTransform(Element const* el)
{
  BDSTiltOffset* to = CreateTiltOffset(el);
  G4Transform3D trans = CreateFieldTransform(to);
  delete to;
  return trans;
}

void BDSComponentFactory::CheckBendLengthAngleWidthCombo(G4double arcLength,
							 G4double angle,
							 G4double horizontalWidth,
							 const G4String& name)
{
  G4double radiusFromAngleLength =  std::abs(arcLength / angle); // s = r*theta -> r = s/theta
  if (horizontalWidth > 2*radiusFromAngleLength)
    {
      G4cerr << "Error: the combination of length, angle and horizontalWidth in element named \"" << name
	     << "\" will result in overlapping faces!" << G4endl << "Please reduce the horizontalWidth" << G4endl;
      throw BDSException(__METHOD_NAME__, "");
    }
}

void BDSComponentFactory::PrepareCavityModels()
{  
  for (const auto& model : BDSParser::Instance()->GetCavityModels())
    {
      // material can either be specified in 
      G4Material* material = nullptr;
      if (!model.material.empty())
	{material = BDSMaterials::Instance()->GetMaterial(model.material);}
	  
      auto info = new BDSCavityInfo(BDS::DetermineCavityType(model.type),
				    material,
				    model.irisRadius*CLHEP::m,
				    model.thickness*CLHEP::m,
				    model.equatorRadius*CLHEP::m,
				    model.halfCellLength*CLHEP::m,
				    model.numberOfPoints,
				    model.numberOfCells,
				    model.equatorHorizontalAxis*CLHEP::m,
				    model.equatorVerticalAxis*CLHEP::m,
				    model.irisHorizontalAxis*CLHEP::m,
				    model.irisVerticalAxis*CLHEP::m,
				    model.tangentLineAngle);
      
      cavityInfos[model.name] = info;
    }
}

void BDSComponentFactory::PrepareLasers()
{
  for (const auto& laser : BDSParser::Instance()->GetLasers())
    {
      G4double sigma0 = 0;
      if (BDS::IsFinite(laser.w0))
	{sigma0 = 0.5 * laser.w0;}
      else if (BDS::IsFinite(laser.sigma0))
	{sigma0 = laser.sigma0;}
      else
	{throw BDSException(__METHOD_NAME__, "Neither \"w0\" or \"sigma0\" are defined  \"" + laser.name + "\"");}
      sigma0 *= CLHEP::m;

      BDSLaser* las = new BDSLaser(laser.wavelength*CLHEP::m,
                                   laser.m2,
                                   laser.pulseDuration*CLHEP::s,
                                   laser.pulseEnergy*CLHEP::joule,
                                   sigma0,
                                   laser.laserArrivalTime*CLHEP::s,
                                    0,
                                    laser.ignoreRayleighRange);
      lasers[laser.name] = las;
    }
}

BDSLaser* BDSComponentFactory::PrepareLaser(GMAD::Element const* el) const
{

  G4String laserBeam = G4String(el->laserBeam);
  auto result = lasers.find(laserBeam);
  if (result == lasers.end())
    {
      G4cout << "Unknown laser \"" << laserBeam << "\" - please define it" << G4endl;
      exit(1);
    }

  // prepare a copy so the component can own that recipe
  BDSLaser* laser = new BDSLaser(*(result->second));
  return laser;
}

void BDSComponentFactory::PrepareColours()
{
  if (!coloursInitialised)
    {
      BDSColours* allColours = BDSColours::Instance();
      for (const auto& colour : BDSParser::Instance()->GetColours())
	{
	  allColours->DefineColour(G4String(colour.name),
				   (G4double) colour.red,
				   (G4double) colour.green,
				   (G4double) colour.blue,
				   (G4double) colour.alpha);
	}
      coloursInitialised = true;
  }
}

void BDSComponentFactory::PrepareCrystals()
{
  for (auto& model : BDSParser::Instance()->GetCrystals())
    {
      G4Material* material = BDSMaterials::Instance()->GetMaterial(model.material);

      auto info = new BDSCrystalInfo(material,
				     G4String(model.data),
				     BDS::DetermineCrystalType(model.shape),
				     G4double(model.lengthX)*CLHEP::m,
				     G4double(model.lengthY)*CLHEP::m,
				     G4double(model.lengthZ)*CLHEP::m,
				     G4double(model.sizeA)*CLHEP::m,
				     G4double(model.sizeB)*CLHEP::m,
				     G4double(model.sizeC)*CLHEP::m,
				     G4double(model.alpha)*CLHEP::halfpi,
				     G4double(model.beta)*CLHEP::halfpi,
				     G4double(model.gamma)*CLHEP::halfpi,
				     G4int   (model.spaceGroup),
				     G4double(model.bendingAngleYAxis)*CLHEP::rad,
				     G4double(model.bendingAngleZAxis)*CLHEP::rad,
				     G4double(model.miscutAngleY)*CLHEP::rad);
      crystalInfos[model.name] = info;
    }

}

BDSCrystalInfo* BDSComponentFactory::PrepareCrystalInfo(const G4String& crystalName) const
{
  auto result = crystalInfos.find(crystalName);
  if (result == crystalInfos.end())
    {
      G4cout << "Defined crystals are:" << G4endl;
      for (const auto& kv : crystalInfos)
	{G4cout << kv.first << G4endl;}
      throw BDSException(__METHOD_NAME__, "unknown crystal \"" + crystalName + "\" - please define it");
    }

  // prepare a copy so the component can own that recipe
  BDSCrystalInfo* info = new BDSCrystalInfo(*(result->second));
  return info;
}

BDSCavityInfo* BDSComponentFactory::PrepareCavityModelInfo(Element const* el,
							   G4double frequency) const
{
  // If the cavity model name (identifier) has been defined, return a *copy* of
  // that model - so that the component will own that info object.
  G4String modelName = G4String(el->cavityModel);

  // no specific model - prepare a default based on element parameters
  if (modelName.empty())
    {return PrepareCavityModelInfoForElement(el, frequency);}

  // cavity model name specified - match up with parser object already translated here
  auto result = cavityInfos.find(modelName);
  if (result == cavityInfos.end())
    {throw BDSException(__METHOD_NAME__, "unknown cavity model identifier \"" + el->cavityModel + "\" - please define it");}

  // we make a per element copy of the definition
  BDSCavityInfo* info = new BDSCavityInfo(*(result->second));

  // check cavity radius against horizontal width. Cavity radius calculation same as that in CavityFactory classes.
  G4double cavityRadius = info->equatorRadius + info->thickness + lengthSafety;
  G4double horizontalWidth = PrepareHorizontalWidth(el);
  if (cavityRadius > horizontalWidth)
    {
      G4String msg = "Cavity horizontalWidth for element \"" + elementName + "\" is smaller " + "than the cavity model radius.";
      throw BDSException(__METHOD_NAME__, msg);
    }
  
  // If no material specified, we take the material from the element. If no material at
  // all, we exit with warning.
  if (!info->material)
    {
      if (el->material.empty())
	{
	  G4String msg = "cavity material is not defined for cavity \"" + elementName + "\"";
	  msg += " or for cavity model \"" + el->cavityModel + "\" - please define it";
	  throw BDSException(__METHOD_NAME__, msg);
	}
      else
	{info->material = BDSMaterials::Instance()->GetMaterial(el->material);}
    }

  return info;
}

BDSCavityInfo* BDSComponentFactory::PrepareCavityModelInfoForElement(Element const* el,
								     G4double frequency) const
{
  /// prepare aperture information for this element to base default cavity on.
  BDSBeamPipeInfo* aperture = PrepareBeamPipeInfo(el);

  G4double aper1     = aperture->aper1;
  G4double horizontalWidth = PrepareHorizontalWidth(el);
  
  G4double defaultHorizontalWidth = 20*CLHEP::cm;
  if (aper1 < defaultHorizontalWidth) // only do if the aperture will fit
    {horizontalWidth = std::min(defaultHorizontalWidth, horizontalWidth);} // better default
  G4double thickness = aperture->beamPipeThickness;
  G4double equatorRadius = horizontalWidth - thickness;
  if (equatorRadius <= 0)
    {
      G4String msg = "horizontalWidth - beampipeThickness <= 0 for element \"" + el->name + "\" -> this quantity must be positive";
      throw BDSException(__METHOD_NAME__, msg);
    }

  // assume single cell cavity
  G4double length     = el->l * CLHEP::m;
  G4double cellLength = length;
  G4int nCells        = 1;

  // calculate number of cells if frequency is finite -
  // frequency can be zero in which case only build 1 cell
  if (BDS::IsFinite(frequency))
    {
      cellLength = 2*CLHEP::c_light / frequency; // half wavelength
      G4double nCavities  = length / cellLength;
      nCells = G4int(std::floor(nCavities));
    }

  if (nCells == 0) // protect against long wavelengths or cavities
    {
      nCells = 1;
      cellLength = length;
    }
  
  BDSCavityInfo* defaultCI = new BDSCavityInfo(BDSCavityType::pillbox,
					       BDSMaterials::Instance()->GetMaterial("Copper"),
					       aperture->aper1,
					       thickness,
					       equatorRadius,
					       cellLength*0.5);

  delete aperture;
  return defaultCI;
}

G4double BDSComponentFactory::EFieldFromElement(Element const* el,
                                                G4double cavityLength)
{
  G4double eField = 0;
  G4double scaling = el->scaling;
  if (BDS::IsFinite(el->gradient))
    {eField = scaling * el->gradient * CLHEP::volt / CLHEP::m;}
  else
    {eField = scaling * el->E * CLHEP::volt / cavityLength;}
  return eField;
}

BDSMagnetStrength* BDSComponentFactory::PrepareCavityStrength(Element const*      el,
							      BDSFieldType        fieldType,
							      G4double            cavityLength,
							      BDSMagnetStrength*& fringeIn,
							      BDSMagnetStrength*& fringeOut) const
{
  BDSMagnetStrength* st = new BDSMagnetStrength();
  SetBeta0(st);
  G4double chordLength   = cavityLength; // length may be reduced for fringe placement.
  (*st)["equatorradius"] = 1*CLHEP::m; // to prevent 0 division - updated later on in createRF
  (*st)["length"]        = chordLength;
  
  switch (fieldType.underlying())
    {
    case BDSFieldType::rfconstantinz:
      {(*st)["ez"] = 1.0; break;}
    case BDSFieldType::rfconstantinx:
      {(*st)["ex"] = 1.0; break;}
    case BDSFieldType::rfconstantiny:
      {(*st)["ey"] = 1.0; break;}
    default:
      {(*st)["ez"] = 1.0; break;}
    }
    
  // scale factor to account for reduced body length due to fringe placement.
  G4double lengthScaling = cavityLength / (element->l * CLHEP::m);
  
  if ((fieldType == BDSFieldType::rfconstantinx || fieldType == BDSFieldType::rfconstantiny) && BDS::IsFinite(el->E) )
    {throw BDSException(__METHOD_NAME__, "only \"gradient\" is accepted for rfconstantinx or rfconstantiny components and not \"E\"");}
  
  G4double eField = EFieldFromElement(el, chordLength); // includes scaling
  (*st)["efield"] = eField / lengthScaling;

  G4double frequency = std::abs(el->frequency * CLHEP::hertz);
  (*st)["frequency"] = frequency;

  // set the phase from the element even if zero frequency, field should be cos(0 + phi) = constant.
  G4double phase = el->phase * CLHEP::rad;
  (*st)["phase"] = phase;

  // fringe strengths
  fringeIn  = new BDSMagnetStrength(*st);
  fringeOut = new BDSMagnetStrength(*st);
  // fringe phase - here the values are copied into the fringe strengths - so only the raw input
  // phase that are provided from the input that generally modulate the fringe

  // if frequency is 0, don't update phase with offset. Fringes should have the same phase.
  if (!BDS::IsFinite(frequency))
    {return st;}

  // for finite frequency, construct it so that phase is w.r.t. the centre of the cavity
  // and that it's 0 by default
  G4double tOffset = 0;
  if (BDS::IsFinite(el->tOffset)) // use the one specified
    {tOffset = el->tOffset * CLHEP::s;}
  else // this gives 0 phase at the middle of cavity assuming relativistic particle with v = c
    {tOffset = (currentArcLength + 0.5 * chordLength) / CLHEP::c_light;}
  
  AddSynchronousTimeInformation(st, chordLength);
  G4double phaseOffset = BDSFieldFactory::CalculateGlobalPhase(frequency, tOffset);
  (*st)["phase"] -= phaseOffset;
  (*st)["tOffset"] = tOffset;
  
  return st;
}

G4Colour* BDSComponentFactory::PrepareColour(Element const* el)
{
  G4String colour = el->colour;
  if (colour.empty())
    {return BDSColours::Instance()->GetColour(GMAD::typestr(el->type));}
  else
    {return BDSColours::Instance()->GetColour(colour);}
}

G4Material* BDSComponentFactory::PrepareMaterial(Element const* el,
                                                 const G4String& defaultMaterialName)
{
  G4String materialName = el->material;
  if (materialName.empty())
    {return BDSMaterials::Instance()->GetMaterial(defaultMaterialName);}
  else
    {return BDSMaterials::Instance()->GetMaterial(materialName);}
}

G4Material* BDSComponentFactory::PrepareMaterial(Element const* el)
{
  G4String materialName = el->material;
  if (materialName.empty())
    {throw BDSException(__METHOD_NAME__, "element \"" + el->name + "\" has no material specified.");}
  else
    {return BDSMaterials::Instance()->GetMaterial(materialName);}
}

void BDSComponentFactory::SetFieldDefinitions(Element const* el,
                                              BDSAcceleratorComponent* component) const
{
  // Test for a line. And if so apply to each sub-component.
  G4Transform3D fieldTrans = CreateFieldTransform(element);
  if (BDSLine* line = dynamic_cast<BDSLine*>(component))
    {
      for (auto comp : *line)
        {SetFieldDefinitions(el, comp);}
    }
  // RF can ues fieldVacuum for the cavity field model but this would overwrite it which is wrong
  BDSMagnet* mag = dynamic_cast<BDSMagnet*>(component);
  if (mag && el->type != ElementType::_RF)
    {
      if (!(el->fieldAll.empty()))
        {
          G4cerr << "Error: Magnet named \"" << elementName
                 << "\" is a magnet, but has fieldAll defined." << G4endl
                 << "Can only have fieldOuter and or fieldVacuum specified." << G4endl;
          throw BDSException(__METHOD_NAME__, "");
        }
      if (!(el->fieldOuter.empty()))
        {
          BDSFieldInfo* info = new BDSFieldInfo(*(BDSFieldFactory::Instance()->GetDefinition(el->fieldOuter)));
          if (info->ProvideGlobal())
            {info->SetTransformBeamline(fieldTrans);}
          info->CompoundBScaling(ScalingFieldOuter(el));
          SetModulatorDefinition(el, info);
          mag->SetOuterField(info);
        }
      if (!(el->fieldVacuum.empty()))
        {
          BDSFieldInfo* info = new BDSFieldInfo(*(BDSFieldFactory::Instance()->GetDefinition(el->fieldVacuum)));
          if (info->ProvideGlobal())
            {info->SetTransformBeamline(fieldTrans);}
          SetModulatorDefinition(el, info);
          mag->SetVacuumField(info);
        }
    }
  else
    {
      if (!(el->fieldAll.empty()))
        {
          BDSFieldInfo* info = new BDSFieldInfo(*(BDSFieldFactory::Instance()->GetDefinition(el->fieldAll)));
          if (info->ProvideGlobal())
            {info->SetTransformBeamline(fieldTrans);}
          SetModulatorDefinition(element, info);
          if (el->scalingFieldOuter != 1)
            {BDS::Warning("component \"" + el->name + "\" has \"scalingFieldOuter\" != 1.0 -> this will have no effect for \"fieldAll\"");}
          component->SetField(info);
        }
    }
}

void BDSComponentFactory::SetModulatorDefinition(Element const* el,
                                                 BDSFieldInfo* info) const
{
  if (!el->fieldModulator.empty())
    {
      if (info->ModulatorInfo()) // already exists
        {throw BDSException(__METHOD_NAME__, "\""+elementName+"\" uses a field map with a modulator but also a modulator\ndouble modulation is not allowed");}
      else
        {
          auto modDef = ModulatorDefinition(el);
          info->SetModulatorInfo(modDef); // works even if none
        }
    }
}

BDSMagnetStrength* BDSComponentFactory::PrepareMagnetStrengthForMultipoles(Element const* el) const
{
  BDSMagnetStrength* st = new BDSMagnetStrength();
  SetBeta0(st);
  G4double scaling = el->scaling;
  G4double arcLength = el->l * CLHEP::m;
  (*st)["length"] = arcLength; // length needed for thin multipoles
  AddSynchronousTimeInformation(st, arcLength);
  // component strength is only normalised by length for thick multipoles
  if (el->type == ElementType::_THINMULT || (el->type == ElementType::_MULT && !BDS::IsFinite(el->l)))
    {(*st)["length"] = 1*CLHEP::m;}
  auto kn = el->knl.begin();
  auto ks = el->ksl.begin();
  std::vector<G4String> normKeys = st->NormalComponentKeys();
  std::vector<G4String> skewKeys = st->SkewComponentKeys();
  auto nkey = normKeys.begin();
  auto skey = skewKeys.begin();
  // Separate loops for kn and ks. The length of knl and ksl are determined by the input in the gmad file.
  for (; kn != el->knl.end(); kn++, nkey++)
    {(*st)[*nkey] = scaling * (*kn);}
  for (; ks != el->ksl.end(); ks++, skey++)
    {(*st)[*skey] = scaling * (*ks);}

  return st;
}

BDSMagnetStrength* BDSComponentFactory::PrepareMagnetStrengthForRMatrix(Element const* el) const
{
  BDSMagnetStrength* st = new BDSMagnetStrength();
  AddSynchronousTimeInformation(st, 0);
  G4double scaling = el->scaling;
  // G4double length  = el->l;

  (*st)["kick1"] = scaling * el->kick1;
  (*st)["kick2"] = scaling * el->kick2;
  (*st)["kick3"] = scaling * el->kick3;
  (*st)["kick4"] = scaling * el->kick4;

  (*st)["rmat11"] = scaling * el->rmat11;
  (*st)["rmat12"] = scaling * el->rmat12;
  (*st)["rmat13"] = scaling * el->rmat13;
  (*st)["rmat14"] = scaling * el->rmat14;

  (*st)["rmat21"] = scaling * el->rmat21;
  (*st)["rmat22"] = scaling * el->rmat22;
  (*st)["rmat23"] = scaling * el->rmat23;
  (*st)["rmat24"] = scaling * el->rmat24;

  (*st)["rmat31"] = scaling * el->rmat31;
  (*st)["rmat32"] = scaling * el->rmat32;
  (*st)["rmat33"] = scaling * el->rmat33;
  (*st)["rmat34"] = scaling * el->rmat34;

  (*st)["rmat41"] = scaling * el->rmat41;
  (*st)["rmat42"] = scaling * el->rmat42;
  (*st)["rmat43"] = scaling * el->rmat43;
  (*st)["rmat44"] = scaling * el->rmat44;

  return st;
}

G4double BDSComponentFactory::FieldFromAngle(const G4double angle,
                                             const G4double arcLength) const
{
  if (!BDS::IsFinite(angle))
    {return 0;}
  else
    {return brho * angle / arcLength;}
}

G4double BDSComponentFactory::AngleFromField(const G4double field,
                                             const G4double arcLength) const
{
  if (!BDS::IsFinite(field))
    {return 0;}
  else
    {return field * arcLength / brho;}
}

void BDSComponentFactory::CalculateAngleAndFieldSBend(Element const* el,
                                                      G4double&      angle,
                                                      G4double&      field) const
{
  G4double arcLength = el->l * CLHEP::m;
  if (BDS::IsFinite(el->B) && el->angleSet)
    {// both are specified and should be used - under or overpowered dipole by design
      field = el->B * CLHEP::tesla;
      angle = el->angle * CLHEP::rad;
    }
  else if (BDS::IsFinite(el->B))
    {// only B field - calculate angle
      field = el->B * CLHEP::tesla;
      angle = AngleFromField(field, arcLength); // length is arc length for an sbend
    }
  else
    {// only angle - calculate B field
      angle = el->angle * CLHEP::rad;
      field = FieldFromAngle(angle, arcLength);
    }
  // un-split sbends are effectively rbends - don't construct a >pi/2 degree rbend
  // also cannot construct sbends with angles > pi/2
  if (BDSGlobalConstants::Instance()->DontSplitSBends() && (std::abs(angle) > CLHEP::pi/2.0))
    {throw BDSException("Error: the unsplit sbend "+ el->name + " cannot be constucted as its bending angle is defined to be greater than pi/2.");}

  else if (std::abs(angle) > CLHEP::pi*2.0)
    {throw BDSException("Error: the sbend "+ el->name +" cannot be constucted as its bending angle is defined to be greater than 2 pi.");}
}

void BDSComponentFactory::CalculateAngleAndFieldRBend(const Element* el,
                                                      G4double& arcLength,
                                                      G4double& chordLength,
                                                      G4double& field,
                                                      G4double& angle) const
{
  // 'l' in the element represents the chord length for an rbend - must calculate arc length
  // for the field calculation and the accelerator component.
  chordLength = el->l * CLHEP::m;
  G4double arcLengthLocal = chordLength; // default for no angle
  
  if (BDS::IsFinite(el->B) && el->angleSet)
    {// both are specified and should be used - under or overpowered dipole by design
      // the angle and the length are set, so we ignore the beam definition and its bending radius
      field = el->B * CLHEP::tesla;
      angle = el->angle * CLHEP::rad;
      // protect against bad calculation from 0 angle and finite field
      if (BDS::IsFinite(angle))
        {
          G4double radiusOfCurvatureOfDipole = 0.5 * chordLength / std::sin(0.5 * angle);
          arcLengthLocal = radiusOfCurvatureOfDipole * angle;
        }
      else
        {arcLengthLocal = chordLength;}
    }
  else if (BDS::IsFinite(el->B))
    {// only B field - calculate angle
      field = el->B * CLHEP::tesla;
      G4double bendingRadius = brho / field; // in mm as brho already in g4 units
      angle = 2.0*std::asin(chordLength*0.5 / bendingRadius);
      if (std::isnan(angle))
        {throw BDSException("Field too strong for element " + el->name + ", magnet bending angle will be greater than pi.");}

      arcLengthLocal = bendingRadius * angle;
    }
  else
    {// (assume) only angle - calculate B field
      angle = el->angle * CLHEP::rad;
      if (BDS::IsFinite(angle))
        {
          // sign for bending radius doesn't matter (from angle) as it's only used for arc length.
          // this is the inverse equation of that in BDSAcceleratorComponent to calculate
          // the chord length from the arclength and angle.
          G4double bendingRadius = chordLength * 0.5 / std::sin(std::abs(angle) * 0.5);
          arcLengthLocal = bendingRadius * angle;
          field = brho * angle / std::abs(arcLengthLocal);
        }
      else
        {field = 0;} // 0 angle -> chord length and arc length the same; field 0
    }

  // Ensure positive length despite sign of angle.
  arcLength = std::abs(arcLengthLocal);

  if (std::abs(angle) > CLHEP::pi/2.0)
    {throw BDSException("Error: the rbend " + el->name + " cannot be constucted as its bending angle is defined to be greater than pi/2.");}
}

G4double BDSComponentFactory::BendAngle(const Element* el) const
{
  G4double bendAngle = 0;
  if (el->type == ElementType::_RBEND)
    {
      G4double arcLength = 0, chordLength = 0, field = 0;
      CalculateAngleAndFieldRBend(el, arcLength, chordLength, field, bendAngle);
    }
  else if (el->type == ElementType::_SBEND)
    {
      G4double field = 0; // required by next function.
      CalculateAngleAndFieldSBend(el, bendAngle, field);
    }
  else if (el->type == ElementType::_ELEMENT)
    {bendAngle = -1*el->angle*CLHEP::rad;}
  // else the default is 0
  return bendAngle;
}

G4double BDSComponentFactory::OutgoingFaceAngle(const Element* el) const
{
  if (!el)
    {return 0;}
  // note thin multipoles will match the faces of any magnets, but not contain
  // the face angles themselves in the GMAD::Element. this is ok though as
  // detector construction will not give a thin multipole as a previous element
  // - it'll be skipped while looking backwards.
  G4double outgoingFaceAngle = 0;
  G4double bendAngle         = BendAngle(el);

  // +ve e1/e2 shorten the outside of the bend - so flips with angle
  G4double e2 = el->e2*CLHEP::rad;
  if (el->type == ElementType::_ELEMENT)
    {// so if the angle is 0, +1 will be returned
      G4double factor = bendAngle < 0 ? -1 : 1;
      outgoingFaceAngle += factor * e2;
      return outgoingFaceAngle;
    }
  else if (el->type == ElementType::_RBEND)
    {
      if (integratorSet->IsMatrixIntegratorSet())
        {return outgoingFaceAngle;}
      // angle is w.r.t. outgoing reference trajectory so rbend face is angled
      // by half the bend angle
      outgoingFaceAngle += 0.5 * bendAngle;
    }

  // if we're using the matrix integrator set, we build the bends flat irrespective of parameters
  // if we have a finite k1 for a bend, we're forced to use the bdsimmatrix integrator set
  if (integratorSet->IsMatrixIntegratorSet() || BDS::IsFinite(el->k1))
    {return outgoingFaceAngle;}

  // for an sbend, the output face is nominally normal to the outgoing
  // reference trajectory - so zero here - only changes with e1/e2.
  // we need angle though to decide which way it goes
  
  // +ve e1/e2 shorten the outside of the bend - so flips with angle
  if (BDS::IsFinite(e2) && BDSGlobalConstants::Instance()->BuildPoleFaceGeometry())
    {// so if the angle is 0, +1 will be returned
      G4double factor = bendAngle < 0 ? -1 : 1;
      outgoingFaceAngle += factor * e2;
    }
  
  return outgoingFaceAngle;
}

G4double BDSComponentFactory::IncomingFaceAngle(const Element* el) const
{
  if (!el)
    {return 0;}
  // note thin multipoles will match the faces of any magnets, but not contain
  // the face angles themselves in the GMAD::Element. this is ok though as
  // detector construction will not give a thin multipole as a next element
  // - it'll be skipped while looking forwards.
  G4double incomingFaceAngle = 0;
  G4double bendAngle = BendAngle(el);

  // +ve e1/e2 shorten the outside of the bend - so flips with angle
  G4double e1 = el->e1*CLHEP::rad;
  if (el->type == ElementType::_ELEMENT)
    {// so if the angle is 0, +1 will be returned
      G4double factor = bendAngle < 0 ? -1 : 1;
      incomingFaceAngle += factor * e1;
      return incomingFaceAngle;
    }
  else if (el->type == ElementType::_RBEND)
    {
      if (integratorSet->IsMatrixIntegratorSet())
        {return incomingFaceAngle;}
      // angle is w.r.t. outgoing reference trajectory so rbend face is angled
      // by half the bend angle
      incomingFaceAngle += 0.5 * bendAngle;
    }

  // if we're using the matrix integrator set, we build the bends flat irrespective of parameters
  // if we have a finite k1 for a bend, we're forced to use the bdsimmatrix integrator set
  if (integratorSet->IsMatrixIntegratorSet() || BDS::IsFinite(el->k1))
    {return incomingFaceAngle;}

  // for an sbend, the output face or nominally normal to the outgoing
  // reference trajectory - so zero here - only changes with e1/e2.
  // we need angle though to decide which way it goes

  // +ve e1/e2 shorten the outside of the bend - so flips with angle
  if (BDS::IsFinite(e1) && BDSGlobalConstants::Instance()->BuildPoleFaceGeometry())
    {// so if the angle is 0, +1 will be returned
      G4double factor = bendAngle < 0 ? -1 : 1;
      incomingFaceAngle += factor * e1;
    }
  
  return incomingFaceAngle;
}

void BDSComponentFactory::AddSynchronousTimeInformation(BDSMagnetStrength* st,
                                                        G4double elementArcLength) const
{
  (*st)["synchronousT0"] =  (currentArcLength + 0.5 * elementArcLength) / CLHEP::c_light;
}

BDSModulatorInfo* BDSComponentFactory::ModulatorDefinition(const GMAD::Element* el,
                                                           G4bool inDevelopment) const
{
  if (inDevelopment)
    {INDEVELOPMENTERROR();}
  return el->fieldModulator.empty() ? defaultModulator : BDSFieldFactory::Instance()->GetModulatorDefinition(el->fieldModulator);
}

void BDSComponentFactory::INDEVELOPMENTERROR() const
{
  if (!element->fieldModulator.empty())
    {throw BDSException(__METHOD_NAME__, "fieldModulator is currently in development for element \"" + elementName + "\"");}
}<|MERGE_RESOLUTION|>--- conflicted
+++ resolved
@@ -137,13 +137,10 @@
   PrepareColours();      // prepare colour definitions from parser
   PrepareCavityModels(); // prepare rf cavity model info from parser
   PrepareCrystals();     // prepare crystal model info from parser
-<<<<<<< HEAD
   PrepareLasers();       // prepare laser model info from parser
-=======
 
   // TBC - leave as nullptr
   //defaultModulator = BDSFieldFactory::Instance()->GetModulatorDefinition(BDSGlobalConstants::Instance()->FieldModulator());
->>>>>>> 9f10df62
 }
 
 BDSComponentFactory::~BDSComponentFactory()
@@ -372,11 +369,8 @@
       {component = CreateGap(); break;}
     case ElementType::_CRYSTALCOL:
       {component = CreateCrystalCollimator(); break;}
-<<<<<<< HEAD
-=======
     case ElementType::_LASER:
       {component = CreateLaser(); break;}
->>>>>>> 9f10df62
     case ElementType::_SCREEN:
       {component = CreateScreen(); break;}
     case ElementType::_TRANSFORM3D:
