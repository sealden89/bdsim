--- conflicted
+++ resolved
@@ -483,47 +483,28 @@
   
   G4double bField;
   if(_element.B != 0){
-<<<<<<< HEAD
-    bField = _element.B * tesla;
+    bField = _element.B * CLHEP::tesla;
     G4double rho = _brho/bField;
-=======
-    _bField = _element.B * CLHEP::tesla;
-    G4double rho = _brho/_bField;
->>>>>>> 5e44e11f
     _element.angle  = - 2.0*asin(magFieldLength/2.0/rho);
   }
   else{
     _element.angle *= -1;
-<<<<<<< HEAD
     bField = - 2 * _brho * sin(_element.angle/2.0) / magFieldLength;
-    _element.B = bField/tesla;
-=======
-    _bField = - 2 * _brho * sin(_element.angle/2.0) / magFieldLength;
-    _element.B = _bField/CLHEP::tesla;
->>>>>>> 5e44e11f
+    _element.B = bField/CLHEP::tesla;
   }
   
   // synch factor??
   // B' = dBy/dx = Brho * (1/Brho dBy/dx) = Brho * k1
   // Brho is already in G4 units, but k1 is not -> multiply k1 by m^-2
-<<<<<<< HEAD
-  G4double bPrime = - _brho * (_element.k1 / (m*m)) * _synch_factor;
+  G4double bPrime = - _brho * (_element.k1 / CLHEP::m2) * _synch_factor;
   //Should keep the correct geometry, therefore keep dipole withe zero angle.
-  if( fabs(_element.angle) < 1.e-7 * rad ) {
-    return (new BDSDrift( _element.name,
-					_element.l*m, _element.blmLocZ, _element.blmLocTheta,
-					aper, aper, _element.tunnelMaterial ) );
-=======
-  _bPrime = - _brho * (_element.k1 / CLHEP::m2) * _synch_factor;
-  //Should keep the correct geometry, therefore keep dipole with zero angle.
   if( fabs(_element.angle) < 1.e-7 * CLHEP::rad ) { // not possible due to check earlier - JS
     return createDrift();
     //return (new BDSDrift( _element.name,
     //					_element.l*CLHEP::m, _element.blmLocZ, _element.blmLocTheta,
     //					aper, aper, _element.tunnelMaterial ) );
->>>>>>> 5e44e11f
-  }
-  else {
+  }
+
     /*
       return (new BDSRBend( _element.name,
       _element.l*CLHEP::m,
@@ -534,30 +515,24 @@
       _element.outR * CLHEP::m,
       _element.blmLocZ,
       _element.blmLocTheta,
-<<<<<<< HEAD
-      _element.tilt * rad,
+      _element.tilt * CLHEP::rad,
       bPrime,
-=======
-      _element.tilt * CLHEP::rad,
-      _bPrime,
->>>>>>> 5e44e11f
       _element.material ) );
       
     */
-    return (new BDSSectorBend( _element.name,
-					     length,
-					     aper,
-					     _FeRad,
-					     bField,
-					     _element.angle,
-					     _element.outR * CLHEP::m,
-					     _element.blmLocZ,
-					     _element.blmLocTheta,
-					     _element.tilt,
-					     bPrime,
-					     _element.tunnelMaterial,
-					     _element.material, _element.aperX*CLHEP::m, _element.aperY*CLHEP::m ) );
-  }
+  return (new BDSSectorBend( _element.name,
+			     length,
+			     aper,
+			     _FeRad,
+			     bField,
+			     _element.angle,
+			     _element.outR * CLHEP::m,
+			     _element.blmLocZ,
+			     _element.blmLocTheta,
+			     _element.tilt,
+			     bPrime,
+			     _element.tunnelMaterial,
+			     _element.material, _element.aperX*CLHEP::m, _element.aperY*CLHEP::m ) );
 }
 
 BDSAcceleratorComponent* BDSComponentFactory::createRBend(){
@@ -595,15 +570,9 @@
   G4double bField;
   if(_element.B != 0){
     // angle = arc length/radius of curvature = L/rho = (B*L)/(B*rho)
-<<<<<<< HEAD
-    bField = _element.B * tesla;
+    bField = _element.B * CLHEP::tesla;
     G4double rho = _brho/bField;
     //_element.angle  = - bField * length / brho;
-=======
-    _bField = _element.B * CLHEP::tesla;
-    G4double rho = _brho/_bField;
-    //_element.angle  = - _bField * length / brho;
->>>>>>> 5e44e11f
     _element.angle  = - 2.0*asin(length/2.0/rho);
   }
   else{
@@ -612,24 +581,15 @@
     //            = (geometrical length/(2.0*sin(angle/2))*angle
     G4double arclength = 0.5*magFieldLength * _element.angle / sin(_element.angle/2.0);
     // B = Brho/rho = Brho/(arc length/angle)
-<<<<<<< HEAD
     bField = - _brho * _element.angle / arclength;
-    _element.B = bField/tesla;
-=======
-    _bField = - _brho * _element.angle / arclength;
-    _element.B = _bField/CLHEP::tesla;
->>>>>>> 5e44e11f
+    _element.B = bField/CLHEP::tesla;
   }
   
   // synch factor???
   
   // B' = dBy/dx = Brho * (1/Brho dBy/dx) = Brho * k1
   // Brho is already in G4 units, but k1 is not -> multiply k1 by m^-2
-<<<<<<< HEAD
-  G4double bPrime = - _brho * (_element.k1 / (m*m)) * _synch_factor;
-=======
-  _bPrime = - _brho * (_element.k1 / CLHEP::m2) * _synch_factor;
->>>>>>> 5e44e11f
+  G4double bPrime = - _brho * (_element.k1 / CLHEP::m2) * _synch_factor;
   
   if( fabs(_element.angle) < 1.e-7 * CLHEP::rad ) {
     return createDrift();
@@ -639,26 +599,20 @@
     // 					_element.blmLocTheta,
     // 					aper, aper, _element.tunnelMaterial ) );
   }
-  else {
-    return (new BDSRBend( _element.name,
-					length,
-					aper,
-					_FeRad,
-					bField,
-					_element.angle,
-					_element.outR * CLHEP::m,
-					_element.blmLocZ,
-					_element.blmLocTheta,
-<<<<<<< HEAD
-					_element.tilt * rad,
-					bPrime,
-=======
-					_element.tilt * CLHEP::rad,
-					_bPrime,
->>>>>>> 5e44e11f
-					_element.tunnelMaterial,
-					_element.material ) );
-  }
+
+  return (new BDSRBend( _element.name,
+			length,
+			aper,
+			_FeRad,
+			bField,
+			_element.angle,
+			_element.outR * CLHEP::m,
+			_element.blmLocZ,
+			_element.blmLocTheta,
+			_element.tilt * CLHEP::rad,
+			bPrime,
+			_element.tunnelMaterial,
+			_element.material ) );
 }
 
 BDSAcceleratorComponent* BDSComponentFactory::createHKick(){
@@ -687,33 +641,19 @@
   G4double bField;
   if(_element.B != 0){
     // angle = arc length/radius of curvature = L/rho = (B*L)/(B*rho)
-<<<<<<< HEAD
-    bField = _element.B * tesla;
+    bField = _element.B * CLHEP::tesla;
     _element.angle  = -bField * length / _brho;
   }
   else{
     // B = Brho/rho = Brho/(arc length/angle)
     bField = - _brho * _element.angle / length;
-    _element.B = bField/tesla;
-=======
-    _bField = _element.B * CLHEP::tesla;
-    _element.angle  = -_bField * length / _brho;
-  }
-  else{
-    // B = Brho/rho = Brho/(arc length/angle)
-    _bField = - _brho * _element.angle / length;
-    _element.B = _bField/CLHEP::tesla;
->>>>>>> 5e44e11f
+    _element.B = bField/CLHEP::tesla;
   }
   
   // synch factor??
   // B' = dBy/dx = Brho * (1/Brho dBy/dx) = Brho * k1
   // Brho is already in G4 units, but k1 is not -> multiply k1 by m^-2
-<<<<<<< HEAD
-  G4double bPrime = - _brho * (_element.k1 / (m*m)) * _synch_factor;
-=======
-  _bPrime = - _brho * (_element.k1 / CLHEP::m2) * _synch_factor;
->>>>>>> 5e44e11f
+  G4double bPrime = - _brho * (_element.k1 / CLHEP::m2) * _synch_factor;
   
   if( fabs(_element.angle) < 1.e-7 * CLHEP::rad ) {
     G4cerr << "---->NOT creating Hkick,"
@@ -732,25 +672,18 @@
     // 					_element.blmLocTheta,
     // 					aper, aper, _element.tunnelMaterial ) );
   } 
-  else {
-    return (new BDSKicker( _element.name,
-					 length,
-					 aper,
-					 _FeRad,
-					 bField,
-					 _element.angle,
-<<<<<<< HEAD
-					 _element.outR * m,
-					 _element.tilt * rad,
-					 bPrime,
-=======
-					 _element.outR * CLHEP::m,
-					 _element.tilt * CLHEP::rad,
-					 _bPrime,
->>>>>>> 5e44e11f
-					 _element.tunnelMaterial,
-					 _element.material ) );
-  }
+
+  return (new BDSKicker( _element.name,
+			 length,
+			 aper,
+			 _FeRad,
+			 bField,
+			 _element.angle,
+			 _element.outR * CLHEP::m,
+			 _element.tilt * CLHEP::rad,
+			 bPrime,
+			 _element.tunnelMaterial,
+			 _element.material ) );
 }
 
 BDSAcceleratorComponent* BDSComponentFactory::createVKick(){
@@ -778,32 +711,18 @@
   G4double bField;
   if(_element.B != 0){
     // angle = arc length/radius of curvature = L/rho = (B*L)/(B*rho)
-<<<<<<< HEAD
-    bField = _element.B * tesla;
+    bField = _element.B * CLHEP::tesla;
     _element.angle  = -bField * length / _brho;
   }
   else{
     // B = Brho/rho = Brho/(arc length/angle)
     bField = - _brho * _element.angle / length;
-    _element.B = bField/tesla;
-=======
-    _bField = _element.B * CLHEP::tesla;
-    _element.angle  = -_bField * length / _brho;
-  }
-  else{
-    // B = Brho/rho = Brho/(arc length/angle)
-    _bField = - _brho * _element.angle / length;
-    _element.B = _bField/CLHEP::tesla;
->>>>>>> 5e44e11f
+    _element.B = bField/CLHEP::tesla;
   }
   // synch factor???
   // B' = dBy/dx = Brho * (1/Brho dBy/dx) = Brho * k1
   // Brho is already in G4 units, but k1 is not -> multiply k1 by m^-2
-<<<<<<< HEAD
-  G4double bPrime = - _brho * (_element.k1 / (m*m)) * _synch_factor;
-=======
-  _bPrime = - _brho * (_element.k1 / CLHEP::m2) * _synch_factor;
->>>>>>> 5e44e11f
+  G4double bPrime = - _brho * (_element.k1 / CLHEP::m2) * _synch_factor;
   
   if( fabs(_element.angle) < 1.e-7 * CLHEP::rad ) {
     G4cerr << "---->NOT creating Vkick,"
@@ -823,34 +742,18 @@
     // 					_element.blmLocTheta,
     //                                            aper, aper, _element.tunnelMaterial ) );
   } 
-<<<<<<< HEAD
-  else {
-    return (new BDSKicker( _element.name,
-					 _element.l * m,
-					 aper,
-					 _FeRad,
-					 bField,
-					 _element.angle,
-					 _element.outR * m,
-					 (_element.tilt+pi/2)*rad,
-					 bPrime,
-					 _element.tunnelMaterial,
-					 _element.material ) );
-  }
-=======
-  
+
   return (new BDSKicker( _element.name,
 			 _element.l * CLHEP::m,
 			 aper,
 			 _FeRad,
-			 _bField,
+			 bField,
 			 _element.angle,
 			 _element.outR * CLHEP::m,
 			 (_element.tilt+CLHEP::pi/2)*CLHEP::rad,
-			 _bPrime,
+			 bPrime,
 			 _element.tunnelMaterial,
 			 _element.material ) );
->>>>>>> 5e44e11f
 }
 
 BDSAcceleratorComponent* BDSComponentFactory::createQuad(){
@@ -876,32 +779,21 @@
 	//
 	// B' = dBy/dx = Brho * (1/Brho dBy/dx) = Brho * k1
 	// Brho is already in G4 units, but k1 is not -> multiply k1 by m^-2
-<<<<<<< HEAD
-  G4double bPrime = - _brho * (_element.k1 / (m*m)) * _synch_factor;
-=======
-  _bPrime = - _brho * (_element.k1 / CLHEP::m2) * _synch_factor;
->>>>>>> 5e44e11f
-  
-        return (new BDSQuadrupole( _element.name,
-						 _element.l * CLHEP::m,
-						 aper,
-						 _FeRad,
-<<<<<<< HEAD
-						 bPrime, 
-						 _element.tilt * rad,
-                                                 _element.outR * m, 
-=======
-						 _bPrime, 
-						 _element.tilt * CLHEP::rad,
-                                                 _element.outR * CLHEP::m, 
->>>>>>> 5e44e11f
-                                                 _element.blmLocZ,
-                                                 _element.blmLocTheta,
-                                                 _element.tunnelMaterial,
-						 _element.material,
-						 _element.spec ) );
-	
-  }  
+  G4double bPrime = - _brho * (_element.k1 / CLHEP::m2) * _synch_factor;
+  
+  return (new BDSQuadrupole( _element.name,
+			     _element.l * CLHEP::m,
+			     aper,
+			     _FeRad,
+			     bPrime, 
+			     _element.tilt * CLHEP::rad,
+			     _element.outR * CLHEP::m,
+			     _element.blmLocZ,
+			     _element.blmLocTheta,
+			     _element.tunnelMaterial,
+			     _element.material,
+			     _element.spec ) );
+}  
   
 BDSAcceleratorComponent* BDSComponentFactory::createSextupole(){
 	//
@@ -928,24 +820,15 @@
 
 	// B'' = d^2By/dx^2 = Brho * (1/Brho d^2By/dx^2) = Brho * k2
 	// brho is in Geant4 units, but k2 is not -> multiply k2 by m^-3
-<<<<<<< HEAD
-	G4double bDoublePrime = - _brho * (_element.k2 / (m*m*m)) * _synch_factor;
-=======
-	_bDoublePrime = - _brho * (_element.k2 / CLHEP::m3) * _synch_factor;
->>>>>>> 5e44e11f
+	G4double bDoublePrime = - _brho * (_element.k2 / CLHEP::m3) * _synch_factor;
 
 #ifdef DEBUG 
         G4cout << "---->creating Sextupole,"
                << " name= " << _element.name
                << " l= " << _element.l << "m"
                << " k2= " << _element.k2 << "m^-3"
-<<<<<<< HEAD
-               << " brho= " << fabs(_brho)/(tesla*m) << "T*m"
-               << " B''= " << bDoublePrime/(tesla/(m*m)) << "T/m^2"
-=======
                << " brho= " << fabs(_brho)/(CLHEP::tesla*CLHEP::m) << "T*m"
-               << " B''= " << _bDoublePrime/(CLHEP::tesla/CLHEP::m2) << "T/m^2"
->>>>>>> 5e44e11f
+               << " B''= " << bDoublePrime/(CLHEP::tesla/CLHEP::m2) << "T/m^2"
                << " tilt= " << _element.tilt << "rad"
                << " aper= " << aper/CLHEP::m << "m"
                << " outR= " << _element.outR << "m"
@@ -959,15 +842,9 @@
 						_element.l * CLHEP::m,
 						aper,
 						_FeRad,
-<<<<<<< HEAD
 						bDoublePrime,
-						_element.tilt * rad,
-						_element.outR * m,
-=======
-						_bDoublePrime,
 						_element.tilt * CLHEP::rad,
 						_element.outR * CLHEP::m,
->>>>>>> 5e44e11f
                                                  _element.blmLocZ,
                                                  _element.blmLocTheta,
                                                  _element.tunnelMaterial,
@@ -1001,24 +878,15 @@
 
 	// B''' = d^3By/dx^3 = Brho * (1/Brho d^3By/dx^3) = Brho * k3
 	// brho is in Geant4 units, but k3 is not -> multiply k3 by m^-4
-<<<<<<< HEAD
-	G4double bTriplePrime = - _brho * (_element.k3 / (m*m*m*m)) * _synch_factor;
-=======
-	_bTriplePrime = - _brho * (_element.k3 / (CLHEP::m3*CLHEP::m)) * _synch_factor;
->>>>>>> 5e44e11f
+	G4double bTriplePrime = - _brho * (_element.k3 / (CLHEP::m3*CLHEP::m)) * _synch_factor;
 
 #ifdef DEBUG 
         G4cout << "---->creating Octupole,"
                << " name= " << _element.name
                << " l= " << _element.l << "m"
                << " k3= " << _element.k3 << "m^-4"
-<<<<<<< HEAD
-               << " brho= " << fabs(_brho)/(tesla*m) << "T*m"
-               << " B'''= " << bTriplePrime/(tesla/(m*m*m)) << "T/m^3"
-=======
                << " brho= " << fabs(_brho)/(CLHEP::tesla*CLHEP::m) << "T*m"
-               << " B'''= " << _bTriplePrime/(CLHEP::tesla/CLHEP::m3) << "T/m^3"
->>>>>>> 5e44e11f
+               << " B'''= " << bTriplePrime/(CLHEP::tesla/CLHEP::m3) << "T/m^3"
                << " tilt= " << _element.tilt << "rad"
                << " aper= " << aper/CLHEP::m << "m"
                << " outR= " << _element.outR << "m"
@@ -1032,15 +900,9 @@
 					       _element.l * CLHEP::m,
 					       aper,
 					       _FeRad,
-<<<<<<< HEAD
 					       bTriplePrime,
-					       _element.tilt * rad,
-					       _element.outR * m,
-=======
-					       _bTriplePrime,
 					       _element.tilt * CLHEP::rad,
 					       _element.outR * CLHEP::m,
->>>>>>> 5e44e11f
 					       _element.blmLocZ,
 					       _element.blmLocTheta,
                                                 _element.tunnelMaterial,
@@ -1212,21 +1074,12 @@
 	// brho is in Geant4 units, but ks is not -> multiply ks by m^-1
 	G4double bField;
         if(_element.B != 0){
-<<<<<<< HEAD
-          bField = _element.B * tesla;
-          _element.ks  = (bField/_brho) / m;
+          bField = _element.B * CLHEP::tesla;
+          _element.ks  = (bField/_brho) / CLHEP::m;
         }
         else{
-	  bField = (_element.ks/m) * _brho;
-	  _element.B = bField/tesla;
-=======
-          _bField = _element.B * CLHEP::tesla;
-          _element.ks  = (_bField/_brho) / CLHEP::m;
-        }
-        else{
-	  _bField = (_element.ks/CLHEP::m) * _brho;
-	  _element.B = _bField/CLHEP::tesla;
->>>>>>> 5e44e11f
+	  bField = (_element.ks/CLHEP::m) * _brho;
+	  _element.B = bField/CLHEP::tesla;
         }
 
 #ifdef DEBUG 
@@ -1234,15 +1087,9 @@
                << " name= " << _element.name
                << " l= " << _element.l << "m"
                << " ks= " << _element.ks << "m^-1"
-<<<<<<< HEAD
-               << " brho= " << fabs(_brho)/(tesla*m) << "T*m"
-               << " B= " << bField/tesla << "T"
-               << " aper= " << aper/m << "m"
-=======
                << " brho= " << fabs(_brho)/(CLHEP::tesla*CLHEP::m) << "T*m"
-               << " B= " << _bField/CLHEP::tesla << "T"
+               << " B= " << bField/CLHEP::tesla << "T"
                << " aper= " << aper/CLHEP::m << "m"
->>>>>>> 5e44e11f
                << " outR= " << _element.outR << "m"
                << " FeRad= " << _FeRad/CLHEP::m << "m"
                << " tunnel material " << _element.tunnelMaterial
@@ -1253,13 +1100,8 @@
 					       _element.l * CLHEP::m,
 					       aper,
 					       _FeRad,
-<<<<<<< HEAD
 					       bField,
-					       _element.outR*m,
-=======
-					       _bField,
 					       _element.outR*CLHEP::m,
->>>>>>> 5e44e11f
                                                 _element.blmLocZ,
                                                 _element.blmLocTheta,
                                                 _element.tunnelMaterial,
@@ -1359,13 +1201,8 @@
                << G4endl;
 #endif
         G4String name = _element.name;
-<<<<<<< HEAD
-        G4double length = _element.l*m;
-        G4double bField = _element.B * tesla;
-=======
         G4double length = _element.l*CLHEP::m;
-        G4double _bField = _element.B * CLHEP::tesla;
->>>>>>> 5e44e11f
+        G4double bField = _element.B * CLHEP::tesla;
         G4double beamPipeRadius;
         //        if(_element.aperSet){
         beamPipeRadius = _element.aper*CLHEP::m;
@@ -1381,11 +1218,7 @@
         G4double outerRadius = _element.outR*CLHEP::m;
         
 #ifdef DEBUG
-<<<<<<< HEAD
-        G4cout << "BDSMuSpoiler: " << name << " " << length/m << " " << outerRadius/m << " " << innerRadius/m << " " << bField/tesla << " " << beamPipeRadius/m << G4endl;
-=======
-        G4cout << "BDSMuSpoiler: " << name << " " << length/CLHEP::m << " " << outerRadius/CLHEP::m << " " << innerRadius/CLHEP::m << " " << _bField/CLHEP::tesla << " " << beamPipeRadius/CLHEP::m << G4endl;
->>>>>>> 5e44e11f
+        G4cout << "BDSMuSpoiler: " << name << " " << length/CLHEP::m << " " << outerRadius/CLHEP::m << " " << innerRadius/CLHEP::m << " " << bField/CLHEP::tesla << " " << beamPipeRadius/CLHEP::m << G4endl;
 #endif
 
         return (new BDSMuSpoiler(name,
