--- conflicted
+++ resolved
@@ -233,7 +233,6 @@
 	 << G4endl;
 #endif
   // Match poleface from previous and next element
-<<<<<<< HEAD
   double e1 = (prevElement) ? ( prevElement->e2 * CLHEP::rad ) : 0.0;
   double e2 = (nextElement) ? ( nextElement->e1 * CLHEP::rad ) : 0.0;
 
@@ -243,11 +242,6 @@
   if (nextElement && (nextElement->type == ElementType::_RBEND))
     {e2 += 0.5*nextElement->angle;}
 
-=======
-  double e1 = (prevElement) ? (prevElement->e2) : 0.0;
-  double e2 = (nextElement) ? (nextElement->e1) : 0.0;
-  
->>>>>>> dd67a0ab
   return (new BDSDrift( element->name,
 			element->l*CLHEP::m,
 			PrepareBeamPipeInfo(element, e1, e2) ));
