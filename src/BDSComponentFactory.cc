#include "BDSComponentFactory.hh"

// elements
#include "BDSAwakeScintillatorScreen.hh"
#include "BDSCavityRF.hh"
#include "BDSCollimatorElliptical.hh"
#include "BDSCollimatorRectangular.hh"
#include "BDSDegrader.hh"
#include "BDSDrift.hh"
#include "BDSElement.hh"
#include "BDSLaserWire.hh"
#include "BDSLine.hh"
#include "BDSMagnet.hh"
#include "BDSSamplerPlane.hh"
#include "BDSScintillatorScreen.hh"
#include "BDSTerminator.hh"
#include "BDSTeleporter.hh"
#include "BDSTiltOffset.hh"
#include "BDSTransform3D.hh"

// general
#include "BDSAcceleratorComponentRegistry.hh"
#include "BDSBeamPipeType.hh"
#include "BDSBeamPipeInfo.hh"
#include "BDSCavityInfo.hh"
#include "BDSCavityType.hh"
#include "BDSDebug.hh"
#include "BDSExecOptions.hh"
#include "BDSFieldInfo.hh"
#include "BDSFieldType.hh"
#include "BDSIntegratorType.hh"
#include "BDSMagnetOuterInfo.hh"
#include "BDSMagnetGeometryType.hh"
#include "BDSMagnetStrength.hh"
#include "BDSMagnetType.hh"
#include "BDSParser.hh"
#include "BDSUtilities.hh"

#include "globals.hh" // geant4 types / globals
#include "G4GeometryTolerance.hh"
#include "G4Transform3D.hh"

#include "parser/elementtype.h"
#include "parser/cavitymodel.h"

#include <cmath>
#include <string>
using namespace GMAD;


BDSComponentFactory::BDSComponentFactory()
{
  lengthSafety = BDSGlobalConstants::Instance()->LengthSafety();
  
  // compute magnetic rigidity brho
  // formula: B(Tesla)*rho(m) = p(GeV)/(0.299792458 * |charge(e)|)
  // charge (in e units)
  charge = BDSGlobalConstants::Instance()->GetParticleDefinition()->GetPDGCharge();

  // momentum (in GeV/c)
  G4double momentum = BDSGlobalConstants::Instance()->BeamMomentum()/CLHEP::GeV;

  // rigidity (in T*m)
  brho = BDSGlobalConstants::Instance()->FFact()*( momentum / 0.299792458);
  
  // rigidity (in Geant4 units)
  brho *= (CLHEP::tesla*CLHEP::m);

  G4cout << "Rigidity (Brho) : "<< std::abs(brho)/(CLHEP::tesla*CLHEP::m) << " T*m"<<G4endl;

  // prepare rf cavity model info from parser
  PrepareCavityModels();
  
  notSplit = BDSGlobalConstants::Instance()->DontSplitSBends();
  includeFringe = BDSGlobalConstants::Instance()->IncludeFringeFields();

}

BDSComponentFactory::~BDSComponentFactory()
{
  for(auto info : cavityInfos)
    {delete info.second;}
}

BDSAcceleratorComponent* BDSComponentFactory::CreateComponent(Element* elementIn,
							      Element* prevElementIn,
							      Element* nextElementIn)
{
  element     = elementIn;
  prevElement = prevElementIn;
  nextElement = nextElementIn;
  G4double angleIn  = 0.0;
  G4double angleOut = 0.0;
  G4bool registered = false;
  // Used for multiple instances of the same element but different poleface rotations.
  G4bool willModify = false;

#ifdef BDSDEBUG
  G4cout << __METHOD_NAME__ << "named: \"" << element->name << "\"" << G4endl;  
#endif

  if (BDSAcceleratorComponentRegistry::Instance()->IsRegistered(element->name))
    {registered = true;}

  if (element->type == ElementType::_DRIFT)
    {
      // Match poleface from previous and next element
      angleIn  = (prevElement) ? ( prevElement->e2 * CLHEP::rad ) : 0.0;
      angleOut = (nextElement) ? ( nextElement->e1 * CLHEP::rad ) : 0.0;

      // Normal vector of rbend is from the magnet, angle of the rbend has to be
      // taken into account regardless of poleface rotation
      if (prevElement && (prevElement->type == ElementType::_RBEND))
	{angleIn += 0.5*(prevElement->angle);} // won't work if only field set TBC

      if (nextElement && (nextElement->type == ElementType::_RBEND))
	{angleOut += 0.5*nextElement->angle;}// won't work if only field set TBC

<<<<<<< HEAD
      // For sbends where DontSplitSBends is true, the sbends effectively becomes an rbend,
      // so the drifts must be modified accordingly.
      if (prevElement && ((prevElement->type == ElementType::_SBEND)||(prevElement->type == ElementType::_SBEND)) && notSplit)
	  {angleIn += -0.5*(prevElement->angle);}

      if (nextElement && (nextElement->type == ElementType::_SBEND) && notSplit)
	  {angleOut += 0.5*(nextElement->angle);}

=======
>>>>>>> 1ea738ef
      //if drift has been modified at all
      if (BDS::IsFinite(angleIn) || BDS::IsFinite(angleOut))
      {willModify = true;}
    }
  else if (element->type == ElementType::_RBEND)
    {
      // angleIn and angleOut have to be multiplied by minus one for rbends for
      // some reason. Cannot figure out why yet.
      angleIn  = -1.0 * element->e1;
      angleOut = -1.0 * element->e2;

      if (nextElement && (nextElement->type == ElementType::_RBEND))
        {
          willModify = true;
          angleOut += 0.5*element->angle;
        }
      if (prevElement && (prevElement->type == ElementType::_RBEND))
        {
          willModify = true;
          angleIn += 0.5*element->angle;
        }
    }
  else if (element->type == ElementType::_SBEND)
    {
      angleIn = element->e1 - 0.5*element->angle;
      angleOut = element->e2 - 0.5*element->angle;
    }

  // check if the component already exists and return that
  // don't use registry for output elements since reliant on unique name
  if (registered && !willModify)
    {
#ifdef BDSDEBUG
      G4cout << __METHOD_NAME__ << "using already manufactured component" << G4endl;
#endif
      return BDSAcceleratorComponentRegistry::Instance()->GetComponent(element->name);
    }

  BDSAcceleratorComponent* component = nullptr;
#ifdef BDSDEBUG
  G4cout << "BDSComponentFactory - creating " << element->type << G4endl;
#endif
  switch(element->type){
  case ElementType::_DRIFT:
    component = CreateDrift(angleIn, angleOut); break;
  case ElementType::_RF:
    component = CreateRF(); break;
  case ElementType::_SBEND:
    component = CreateSBend(angleIn,angleOut); break;
  case ElementType::_RBEND:
    component = CreateRBend(angleIn, angleOut); break;
  case ElementType::_HKICK:
    component = CreateKicker(false); break;
  case ElementType::_VKICK:
    component = CreateKicker(true); break;
  case ElementType::_QUAD:
    component = CreateQuad(); break;
  case ElementType::_SEXTUPOLE:
    component = CreateSextupole(); break;
  case ElementType::_OCTUPOLE:
    component = CreateOctupole(); break;
  case ElementType::_DECAPOLE:
    component = CreateDecapole(); break;
  case ElementType::_MULT:
    component = CreateMultipole(); break;
  case ElementType::_ELEMENT:    
    component = CreateElement(); break;
  case ElementType::_SOLENOID:
    component = CreateSolenoid(); break; 
  case ElementType::_ECOL:
    component = CreateEllipticalCollimator(); break; 
  case ElementType::_RCOL:
    component = CreateRectangularCollimator(); break; 
  case ElementType::_MUSPOILER:    
    component = CreateMuSpoiler(); break;
  case ElementType::_DEGRADER:
    component = CreateDegrader(); break;
  case ElementType::_LASER:
    component = CreateLaser(); break; 
  case ElementType::_SCREEN:
    component = CreateScreen(); break; 
  case ElementType::_AWAKESCREEN:
    component = CreateAwakeScreen(); break; 
  case ElementType::_TRANSFORM3D:
    component = CreateTransform3D(); break;
    
    // common types, but nothing to do here
  case ElementType::_MARKER:
  case ElementType::_LINE:
  case ElementType::_REV_LINE:
    component = nullptr;
    break;
  default:
#ifdef BDSDEBUG
    G4cout << __METHOD_NAME__ << "type: " << element->type << G4endl; 
#endif
    G4cerr << __METHOD_NAME__ << "unknown type" << G4endl;
    exit(1);
    break;
  }

  // note this test will only be reached (and therefore the component registered)
  // if it both didn't exist and has been constructed
  if (component)
    {
      component->SetBiasVacuumList(element->biasVacuumList);
      component->SetBiasMaterialList(element->biasMaterialList);
      component->SetPrecisionRegion(element->precisionRegion);
      component->Initialise();
      // register component and memory
      BDSAcceleratorComponentRegistry::Instance()->RegisterComponent(component,willModify);
    }
  
  return component;
}

BDSAcceleratorComponent* BDSComponentFactory::CreateTeleporter(const G4ThreeVector teleporterDetla)
{
  // This relies on things being added to the beamline immediately
  // after they've been created
  G4double teleporterLength = BDSGlobalConstants::Instance()->TeleporterLength() - 1e-8;

  if (teleporterLength < 10*G4GeometryTolerance::GetInstance()->GetSurfaceTolerance())
    {
      G4cout << G4endl << __METHOD_NAME__ << "WARNING - no space to put in teleporter - skipping it!" << G4endl << G4endl;
      return nullptr;
    }
  
  G4String name = "teleporter";
#ifdef BDSDEBUG
  G4cout << "---->creating Teleporter,"
	 << " name = " << name
	 << ", l = " << teleporterLength/CLHEP::m << "m"
	 << G4endl;
#endif

  return( new BDSTeleporter(name,
			    teleporterLength,
			    teleporterDetla));
}

BDSAcceleratorComponent* BDSComponentFactory::CreateDrift(G4double angleIn,
							  G4double angleOut)
{
  if(!HasSufficientMinimumLength(element))
    {return nullptr;}

#ifdef BDSDEBUG
  G4cout << "---->creating Drift,"
	 << " name= " << element->name
	 << " l= " << element->l << "m"
	 << G4endl;
#endif

  // Beampipeinfo needed here to get aper1 for check.
  BDSBeamPipeInfo* beamPipeInfo = PrepareBeamPipeInfo(element, angleIn, angleOut);

  G4double projLengthIn  = 2.0 * std::abs(tan(angleIn))  * (beamPipeInfo->aper1*CLHEP::mm) ;
  G4double projLengthOut = 2.0 * std::abs(tan(angleOut)) * (beamPipeInfo->aper1*CLHEP::mm) ;
  G4double elementLength = element->l * CLHEP::m;

  if (projLengthIn > elementLength)
    {
      G4cerr << __METHOD_NAME__ << "Drift " << element->name
	     << " is too short for outgoing Poleface angle from "
	     << prevElement->name << G4endl;
      exit(1);
    }
  if (projLengthOut > elementLength)
    {
      G4cerr << __METHOD_NAME__ << "Drift " << element->name
	     << " is too short for incoming Poleface angle from "
	     << nextElement->name << G4endl;
      exit(1);
    }

  return (new BDSDrift( element->name,
			element->l*CLHEP::m,
			beamPipeInfo));
}

BDSAcceleratorComponent* BDSComponentFactory::CreateRF()
{
  if(!HasSufficientMinimumLength(element))
    {return nullptr;}

  BDSFieldInfo* vacuumField = new BDSFieldInfo(BDSFieldType::rfcavity,
					       brho,
					       BDSIntegratorType::g4classicalrk4,
					       nullptr,
					       true,
					       G4Transform3D(),
					       PrepareCavityModelInfo(element));

  return new BDSCavityRF(element->name,
			 element->l*CLHEP::m,
			 vacuumField);
}

BDSAcceleratorComponent* BDSComponentFactory::CreateSBend(G4double angleIn,
                                    G4double angleOut)
{
  if(!HasSufficientMinimumLength(element))
    {return nullptr;}

  PoleFaceRotationsNotTooLarge(element);  // check if poleface is not too large

  // require drift next to non-zero poleface or sbend with matching poleface
  if (BDS::IsFinite(element->e1))
    {
      if (
	  prevElement &&
	  prevElement->type != ElementType::_DRIFT &&
	  !(prevElement->type == ElementType::_SBEND && !BDS::IsFinite(prevElement->e2 + element->e1) )
	  )
	{
	  G4cerr << __METHOD_NAME__ << "SBend with non-zero incoming poleface requires previous element "
		 << "to be a Drift or SBend with opposite outcoming poleface" << G4endl;
	  exit(1);
	}
    }

  if (BDS::IsFinite(element->e2))
    {
      if (
	  nextElement &&
	  nextElement->type != ElementType::_DRIFT &&
	  !(nextElement->type == ElementType::_SBEND && !BDS::IsFinite(nextElement->e1 + element->e2) )
	  )
	{
	  G4cerr << __METHOD_NAME__ << "SBend with non-zero incoming poleface requires next element to "
		 << "be a Drift or SBend with opposite incoming poleface" << G4endl;
	  exit(1);
	}
    }

  G4double length = element->l * CLHEP::m;
  BDSMagnetStrength* st = new BDSMagnetStrength();
  if (BDS::IsFinite(element->B) && BDS::IsFinite(element->angle))
    {// both are specified and should be used - under or overpowered dipole by design
      (*st)["field"] = element->B;
      (*st)["angle"] = element->angle;
    }
  else if (BDS::IsFinite(element->B))
    {// only B field - calculate angle
      G4double ffact = BDSGlobalConstants::Instance()->FFact();
      (*st)["field"] = element->B;
      (*st)["angle"] = (*st)["field"] * length * charge * ffact / brho;
    }
  else
    {// only angle - calculate B field
      G4double ffact = BDSGlobalConstants::Instance()->FFact();
      (*st)["angle"] = element->angle;
      (*st)["field"] = - brho * (*st)["angle"] / length * charge * ffact / CLHEP::tesla / CLHEP::m;
    }
  // Quadrupole component
  if (BDS::IsFinite(element->k1))
    {(*st)["k1"] = element->k1 / CLHEP::m2;}

#ifdef BDSDEBUG
  G4cout << "Angle " << (*st)["angle"] << G4endl;
  G4cout << "Field " << (*st)["field"] << G4endl;
#endif

  // Calculate number of sbends to split parent into
  G4int nSBends = CalculateNSBendSegments(element);

  //Zero angle bend only needs one element.
  std::string thename = element->name + "_1_of_1";

  // Single element if no poleface and zero bend angle or dontSplitSBends=1, therefore nSBends = 1
  if ((!BDS::IsFinite(element->e1) && !BDS::IsFinite(element->e2)) && (!BDS::IsFinite(element->angle) || (nSBends == 1) ))
    {
      BDSFieldInfo* vacuumField = new BDSFieldInfo(BDSFieldType::dipole,
						   brho,
						   BDSIntegratorType::dipole,
						   st);
      // prepare one sbend segment
      BDSMagnet* oneBend = new BDSMagnet(BDSMagnetType::sectorbend,
					 thename,
					 length,
					 PrepareBeamPipeInfo(element, -angleIn, -angleOut),
					 PrepareMagnetOuterInfo(element, -angleIn, -angleOut),
					 vacuumField,
					 nullptr);
      
      oneBend->SetBiasVacuumList(element->biasVacuumList);
      oneBend->SetBiasMaterialList(element->biasMaterialList);

      return oneBend;
    }
  else  //Otherwise, create line of sbend segments
  {return CreateSBendLine(element, nSBends, st);}
}

BDSLine* BDSComponentFactory::CreateSBendLine(Element*           element,
					      G4int              nSBends,
					      BDSMagnetStrength* st)
{
  BDSLine* sbendline  = new BDSLine(element->name);
  G4double length     = element->l*CLHEP::m;
  // prepare one name for all that makes sense
  std::string thename = element->name + "_1_of_" + std::to_string(nSBends);
  //calculate their angles and length
  G4double semiangle  = element->angle / (G4double) nSBends;
  G4double semilength = length / (G4double) nSBends;
  G4double angleIn    = element->e1*CLHEP::rad;
  G4double angleOut   = element->e2*CLHEP::rad;

  BDSMagnetOuterInfo* magnetOuterInfoCheck = PrepareMagnetOuterInfo(element,angleIn,angleOut);
  CheckBendLengthAngleWidthCombo(semilength, semiangle, magnetOuterInfoCheck->outerDiameter, thename);
  // clean up
  delete magnetOuterInfoCheck;

  G4double deltastart = -element->e1/(0.5*(nSBends-1));
  G4double deltaend   = -element->e2/(0.5*(nSBends-1));
  G4double fringeLength = 1e-3;
  
  if (BDS::IsFinite(angleIn) && includeFringe)
    {
    BDSMagnetStrength* infringest = new BDSMagnetStrength();
    (*infringest)["field"] = brho * element->angle / element->l * charge / CLHEP::tesla / CLHEP::m;
    (*infringest)["polefaceangle"] = element->e1;
    (*infringest)["length"] = fringeLength;
    thename = element->name + "_e1_fringe";
    BDSMagnet* startfringe = CreateDipoleFringe(element, angleIn, thename, infringest);
    sbendline->AddComponent(startfringe);
    }
  for (int i = 0; i < nSBends; ++i)
    {
      thename = element->name + "_"+std::to_string(i+1)+"_of_" + std::to_string(nSBends);

      // Default angles for all segments
      angleIn = -semiangle*0.5;
      angleOut = -semiangle*0.5;

      // Input and output angles added to or subtracted from the default as appropriate
      // Note: case of i == 0.5*(nSBends-1) is just the default central wedge.
      // More detailed methodology/reasons in developer manual
      if ((BDS::IsFinite(element->e1))||(BDS::IsFinite(element->e2)))
        {
          if (i < 0.5*(nSBends-1))
            {
              angleIn -= (element->e1 + (i*deltastart));
              angleOut -= ((0.5*(nSBends-3)-i)*deltastart);
            }
          else if (i > 0.5*(nSBends-1))
            {
              angleIn  +=  (0.5*(nSBends+1)-i)*deltaend;
              angleOut += -(0.5*(nSBends-1)-i)*deltaend;
            }
        }
      
      // Check for intersection of angled faces.
      G4double intersectionX = BDS::CalculateFacesOverlapRadius(angleIn,angleOut,semilength);
      BDSMagnetOuterInfo* magnetOuterInfo = PrepareMagnetOuterInfo(element,angleIn,angleOut);
      G4double magnetRadius= 0.625*magnetOuterInfo->outerDiameter*CLHEP::mm;
      // Every geometry type has a completely arbitrary factor of 1.25 except cylindrical
      if (magnetOuterInfo->geometryType == BDSMagnetGeometryType::cylindrical)
	{magnetRadius= 0.5*magnetOuterInfo->outerDiameter*CLHEP::mm;}

      //Check if intersection is within radius
      if ((BDS::IsFinite(intersectionX)) && (std::abs(intersectionX) < magnetRadius))
        {
          G4cerr << __METHOD_NAME__ << "Angled faces of element "<< thename
		 << " intersect within the magnet radius." << G4endl;
          exit(1);
        }
      
      if ((BDS::IsFinite(element->e1)) && (i == 0) && includeFringe)
        {length = semilength - fringeLength;}
      else if ((BDS::IsFinite(element->e2)) && (i == nSBends-1) && includeFringe)
        {length = semilength - fringeLength;}
      else
        {length = semilength;}
           
      BDSMagnetStrength* stSemi = new BDSMagnetStrength(*st); // copy field strength - ie B
      (*stSemi)["angle"]  = semiangle;  // override copied length and angle
      (*stSemi)["length"] = semilength;
      
      BDSFieldInfo* vacuumField = new BDSFieldInfo(BDSFieldType::dipole,
						   brho,
						   BDSIntegratorType::dipole,
						   stSemi);

      BDSMagnet* oneBend = new BDSMagnet(BDSMagnetType::sectorbend,
					 thename,
					 length,
					 PrepareBeamPipeInfo(element, angleIn, angleOut),
					 magnetOuterInfo,
					 vacuumField,
					 nullptr);

      oneBend->SetBiasVacuumList(element->biasVacuumList);
      oneBend->SetBiasMaterialList(element->biasMaterialList);
      sbendline->AddComponent(oneBend);

#ifdef BDSDEBUG
  G4cout << "---->creating sbend line,"
     << " element= " << thename
	 << " angleIn= " << angleIn
	 << " angleOut= " << angleOut << "m"
	 << G4endl;
#endif
  }
  //Last element should be fringe if poleface specified
  if (BDS::IsFinite(element->e2) && includeFringe)
    {
    BDSMagnetStrength* outfringest = new BDSMagnetStrength();
    (*outfringest)["field"] = brho * element->angle / element->l * charge / CLHEP::tesla / CLHEP::m;
    (*outfringest)["polefaceangle"] = element->e2;
    (*outfringest)["length"] = fringeLength;
    thename = element->name + "_e2_fringe";
    BDSMagnet* endfringe = CreateDipoleFringe(element, -element->e2, thename, outfringest);
    sbendline->AddComponent(endfringe);
    }
  return sbendline;
}

BDSAcceleratorComponent* BDSComponentFactory::CreateRBend(G4double angleIn,
							  G4double angleOut)
{
  if(!HasSufficientMinimumLength(element))
    {return nullptr;}

  PoleFaceRotationsNotTooLarge(element);
  
  // require drift next to non-zero poleface or rbend with matching poleface
  if (BDS::IsFinite(element->e1))
    {
      if (
	  prevElement &&
	  prevElement->type != ElementType::_DRIFT &&
	  !(prevElement->type == ElementType::_RBEND && !BDS::IsFinite(prevElement->e2 + element->e1) )
	  )
	{
	  G4cerr << __METHOD_NAME__ << "RBend with non-zero incoming poleface requires previous element "
		 << "to be a Drift or RBend with opposite outcoming poleface" << G4endl;
	  exit(1);
	}
    }

  if (BDS::IsFinite(element->e2))
    {
      if (
	  nextElement &&
	  nextElement->type != ElementType::_DRIFT &&
	  !(nextElement->type == ElementType::_RBEND && !BDS::IsFinite(nextElement->e1 + element->e2) )
	  )
	{
	  G4cerr << __METHOD_NAME__ << "RBend with non-zero incoming poleface requires next "
		 << "element to be a Drift or RBend with opposite incoming poleface" << G4endl;
	  exit(1);
	}
    }

  // calculate length of central straight length and edge sections
  // unfortunately, this has to be duplicated here as we need to
  // calculated the magnetic field length (less than the full length)
  // in case we need to calculate the field
  G4double outerRadius = PrepareOuterDiameter(element)*0.5;
  G4double angle       = element->angle;
  G4double length      = element->l*CLHEP::m;

  CheckBendLengthAngleWidthCombo(length, angle, 2*outerRadius, element->name);

  BDSMagnetStrength* st = new BDSMagnetStrength();
  if (BDS::IsFinite(element->B) && BDS::IsFinite(element->angle))
    {// both are specified and should be used - under or overpowered dipole by design
      (*st)["field"] = element->B;
      (*st)["angle"] = - element->angle;
    }
  else if (BDS::IsFinite(element->B))
    {// only B field - calculate angle
      G4double ffact = BDSGlobalConstants::Instance()->FFact();
      (*st)["field"] = element->B * CLHEP::tesla;
      (*st)["angle"] = charge * ffact * -2.0*asin(length*0.5 / (brho / (*st)["field"]));
    }
  else
    {// only angle - calculate B field
      G4double ffact = BDSGlobalConstants::Instance()->FFact();
      (*st)["angle"] = - element->angle;
      (*st)["field"] = brho * (*st)["angle"] / length * charge * ffact / CLHEP::tesla / CLHEP::m;
    }
  // Quadrupole component
  if (BDS::IsFinite(element->k1))
    {(*st)["k1"] = element->k1 / CLHEP::m2;}
  
  BDSFieldInfo* vacuumField = new BDSFieldInfo(BDSFieldType::dipole,
					       brho,
					       BDSIntegratorType::dipole,
					       st);
  
  return new BDSMagnet(BDSMagnetType::rectangularbend,
		       element->name,
		       length,
		       PrepareBeamPipeInfo(element, angleIn, angleOut),
		       PrepareMagnetOuterInfo(element, angleIn, angleOut),
		       vacuumField,
		       nullptr);
}

BDSMagnet* BDSComponentFactory::CreateDipoleFringe(Element*           element,
                                    G4double length,
                                    G4double angle,
                                    G4String name,
                                    BDSMagnetStrength* st)
{
  BDSBeamPipeInfo* beamPipeInfo = PrepareBeamPipeInfo(element, -angle, angle);
  BDSMagnetOuterInfo* magnetOuterInfo = PrepareMagnetOuterInfo(element, -angle, angle);
  
  BDSFieldInfo* vacuumField = new BDSFieldInfo(BDSFieldType::dipole,
					       brho,
					       BDSIntegratorType::fringe,
					       st);

  return new BDSMagnet(BDSMagnetType::sectorbend,
		       name,
		       length,
		       beamPipeInfo,
		       magnetOuterInfo,
		       vacuumField,
		       nullptr);
}

BDSAcceleratorComponent* BDSComponentFactory::CreateKicker(G4bool isVertical)
{
  if(!HasSufficientMinimumLength(element))
    {return nullptr;}

  BDSMagnetStrength* st = new BDSMagnetStrength();
  G4double length = element->l*CLHEP::m;
  
  // magnetic field
  if(BDS::IsFinite(element->B))
    {
      G4double ffact = BDSGlobalConstants::Instance()->FFact();
      (*st)["field"] = - brho * element->angle / length * charge * ffact / CLHEP::tesla / CLHEP::m;
    }
  G4Transform3D fieldRotation = G4Transform3D();
  
  BDSMagnetType t = BDSMagnetType::hkicker;
  if (isVertical)
    {
      t = BDSMagnetType::vkicker;
      fieldRotation = G4RotateZ3D(CLHEP::halfpi);
    }
  
  BDSFieldInfo* vacuumField = new BDSFieldInfo(BDSFieldType::dipole,
					       brho,
					       BDSIntegratorType::g4classicalrk4,
					       st,
					       true,
					       fieldRotation);
  
  return new BDSMagnet(t,
		       element->name,
		       element->l*CLHEP::m,
		       PrepareBeamPipeInfo(element),
		       PrepareMagnetOuterInfo(element),
		       vacuumField,
		       nullptr);
}

BDSAcceleratorComponent* BDSComponentFactory::CreateQuad()
{
  if(!HasSufficientMinimumLength(element))
    {return nullptr;}

  BDSMagnetStrength* st = new BDSMagnetStrength();
  (*st)["k1"] = element->k1 / CLHEP::m2;
  BDSFieldInfo* vacuumField = new BDSFieldInfo(BDSFieldType::quadrupole,
					       brho,
					       BDSIntegratorType::quadrupole,
					       st);

  return new BDSMagnet(BDSMagnetType::quadrupole,
		       element->name,
		       element->l * CLHEP::m,
		       PrepareBeamPipeInfo(element),
		       PrepareMagnetOuterInfo(element),
		       vacuumField,
		       nullptr);
}  
  
BDSAcceleratorComponent* BDSComponentFactory::CreateSextupole()
{
  if(!HasSufficientMinimumLength(element))
    {return nullptr;}

  BDSMagnetStrength* st = new BDSMagnetStrength();
  (*st)["k2"] = element->k2 / CLHEP::m3;
  BDSFieldInfo* vacuumField = new BDSFieldInfo(BDSFieldType::sextupole,
					       brho,
					       BDSIntegratorType::sextupole,
					       st);

  return new BDSMagnet(BDSMagnetType::sextupole,
		       element->name,
		       element->l * CLHEP::m,
		       PrepareBeamPipeInfo(element),
		       PrepareMagnetOuterInfo(element),
		       vacuumField,
		       nullptr);
}

BDSAcceleratorComponent* BDSComponentFactory::CreateOctupole()
{
  if(!HasSufficientMinimumLength(element))
    {return nullptr;}

  BDSMagnetStrength* st = new BDSMagnetStrength();
  (*st)["k3"] = element->k3 / (CLHEP::m3*CLHEP::m);
  BDSFieldInfo* vacuumField = new BDSFieldInfo(BDSFieldType::octupole,
					       brho,
					       BDSIntegratorType::octupole,
					       st);

  return new BDSMagnet(BDSMagnetType::octupole,
		       element->name,
		       element->l * CLHEP::m,
		       PrepareBeamPipeInfo(element),
		       PrepareMagnetOuterInfo(element),
		       vacuumField,
		       nullptr);
}

BDSAcceleratorComponent* BDSComponentFactory::CreateDecapole()
{
  if(!HasSufficientMinimumLength(element))
    {return nullptr;}

  BDSMagnetStrength* st = new BDSMagnetStrength();
  (*st)["k4"] = element->k4 / (CLHEP::m3*CLHEP::m2);
  BDSFieldInfo* vacuumField = new BDSFieldInfo(BDSFieldType::decapole,
					       brho,
					       BDSIntegratorType::decapole,
					       st);
  

  return new BDSMagnet(BDSMagnetType::decapole,
		       element->name,
		       element->l * CLHEP::m,
		       PrepareBeamPipeInfo(element),
		       PrepareMagnetOuterInfo(element),
		       vacuumField,
		       nullptr);
}

BDSAcceleratorComponent* BDSComponentFactory::CreateMultipole()
{
 if(!HasSufficientMinimumLength(element))
    {return nullptr;}

 BDSMagnetStrength* st = new BDSMagnetStrength();
 std::list<double>::iterator kn = element->knl.begin();
 std::list<double>::iterator ks = element->ksl.begin();
 std::vector<G4String> normKeys = st->NormalComponentKeys();
 std::vector<G4String> skewKeys = st->SkewComponentKeys();
 std::vector<G4String>::iterator nkey = normKeys.begin();
 std::vector<G4String>::iterator skey = skewKeys.begin();
 for (; kn != element->knl.end(); kn++, ks++, nkey++, skey++)
   {
     (*st)[*nkey] = (*kn) / element->l;
     (*st)[*skey] = (*ks) / element->l;
   }
 BDSFieldInfo* vacuumField = new BDSFieldInfo(BDSFieldType::multipole,
					       brho,
					       BDSIntegratorType::g4classicalrk4,
					       st);

 return new BDSMagnet(BDSMagnetType::multipole,
		      element->name,
		      element->l * CLHEP::m,
		      PrepareBeamPipeInfo(element),
		      PrepareMagnetOuterInfo(element),
		      vacuumField,
		      nullptr);
}

BDSAcceleratorComponent* BDSComponentFactory::CreateElement()
{
  if(!HasSufficientMinimumLength(element)) 
    {return nullptr;}

  if(!BDS::IsFinite(element->outerDiameter))
    {
      G4cerr << __METHOD_NAME__ << "\"outerDiameter\" must be set for component named \""
	     << element->name << "\"" << G4endl;
      exit(1);
    }

  G4ThreeVector bFieldOffset = G4ThreeVector(element->bmapXOffset * CLHEP::m,
					     element->bmapYOffset * CLHEP::m,
					     element->bmapZOffset * CLHEP::m);
#ifdef BDSDEBUG 
  G4cout << "---->creating Element,"
	 << " name = " << element->name
	 << " l = " << element->l << "m"
	 << " outerDiameter = "  << element->outerDiameter << "m"
	 << " B Field Offset = " << bFieldOffset << " m"
	 << " precision region " << element->precisionRegion
	 << G4endl;
#endif

  return (new BDSElement(element->name,
			 element->l * CLHEP::m,
			 element->outerDiameter * CLHEP::m,
			 element->geometryFile,
			 element->bmapFile,
			 bFieldOffset));
}

BDSAcceleratorComponent* BDSComponentFactory::CreateSolenoid()
{
  if(!HasSufficientMinimumLength(element))
    {return nullptr;}

  BDSMagnetStrength* st = new BDSMagnetStrength();
  if (BDS::IsFinite(element->B))
    {
      (*st)["field"] = element->B * CLHEP::tesla;
      (*st)["ks"]    = (*st)["field"] / brho / CLHEP::m;
    }
  else
    {
      (*st)["field"] = (element->ks / CLHEP::m) * brho;
      (*st)["ks"]    = element->ks / CLHEP::m;
    }
  BDSFieldInfo* vacuumField = new BDSFieldInfo(BDSFieldType::solenoid,
					       brho,
					       BDSIntegratorType::solenoid,
					       st);

  return new BDSMagnet(BDSMagnetType::solenoid,
		       element->name,
		       element->l*CLHEP::m,
		       PrepareBeamPipeInfo(element),
		       PrepareMagnetOuterInfo(element),
		       vacuumField,
		       nullptr);
}

BDSAcceleratorComponent* BDSComponentFactory::CreateRectangularCollimator()
{
  if(!HasSufficientMinimumLength(element))
    {return nullptr;}

#ifdef BDSDEBUG 
  G4cout << "--->creating " << element->type << ","
	 << " name = " << element->name  << ","
	 << " x half aperture = " << element->xsize <<" m,"
	 << " y half aperture = " << element->ysize <<" m,"
	 << " material = \"" << element->material << "\""
	 << G4endl;
#endif
  
  return new BDSCollimatorRectangular(element->name,
				      element->l*CLHEP::m,
				      element->outerDiameter*CLHEP::m,
				      element->xsize*CLHEP::m,
				      element->ysize*CLHEP::m,
				      element->xsizeOut*CLHEP::m,
				      element->ysizeOut*CLHEP::m,
				      G4String(element->material),
				      G4String(element->vacuumMaterial),
				      PrepareColour(element, "collimator"));
}

BDSAcceleratorComponent* BDSComponentFactory::CreateEllipticalCollimator()
{
  if(!HasSufficientMinimumLength(element))
    {return nullptr;}

#ifdef BDSDEBUG 
  G4cout << "--->creating " << element->type << ","
	 << " name = " << element->name 
	 << " x half aperture = " << element->xsize <<" m,"
	 << " y half aperture = " << element->ysize <<" m,"
	 << " material = \"" << element->material << "\""
	 << G4endl;
#endif
  
  return new BDSCollimatorElliptical(element->name,
				     element->l*CLHEP::m,
				     element->outerDiameter*CLHEP::m,
				     element->xsize*CLHEP::m,
				     element->ysize*CLHEP::m,
				     element->xsizeOut*CLHEP::m,
				     element->ysizeOut*CLHEP::m,
				     G4String(element->material),
				     G4String(element->vacuumMaterial),
				     PrepareColour(element, "collimator"));
}

BDSAcceleratorComponent* BDSComponentFactory::CreateMuSpoiler()
{
  if(!HasSufficientMinimumLength(element))
    {return nullptr;}

  BDSMagnetStrength* st = new BDSMagnetStrength();
  (*st)["field"] = element->B * CLHEP::tesla;
  BDSFieldInfo* outerField = new BDSFieldInfo(BDSFieldType::muonspoiler,
					      brho,
					      BDSIntegratorType::g4classicalrk4,
					      st);

  return new BDSMagnet(BDSMagnetType::muonspoiler,
		       element->name,
		       element->l*CLHEP::m,
		       PrepareBeamPipeInfo(element),
		       PrepareMagnetOuterInfo(element),
		       nullptr,
		       outerField);
}

BDSAcceleratorComponent* BDSComponentFactory::CreateDegrader()
{
  if(!HasSufficientMinimumLength(element))
    {return nullptr;}

#ifdef BDSDEBUG
  G4cout << "---->creating degrader,"
	 << " name = "   << element->name
	 << " length = " << element->l
	 << G4endl;
#endif

  G4double degraderOffset;
  if ((element->materialThickness <= 0) && (element->degraderOffset <= 0))
    {
        G4cerr << __METHOD_NAME__ << "Error: Both \"materialThickness\" and \"degraderOffset\" are either undefined or <= 0" <<  G4endl;
        exit(1);
    }

  if ((element->materialThickness <= 0) && (element->degraderOffset > 0))
    {degraderOffset = element->degraderOffset*CLHEP::m;}
  else
    {
      //Width of wedge base
      G4double wedgeBasewidth = (element->l*CLHEP::m /element->numberWedges) - lengthSafety;
      
      //Angle between hypotenuse and height (in the triangular wedge face)
      G4double theta = atan(wedgeBasewidth / (2.0*element->wedgeLength*CLHEP::m));
      
      //Overlap distance of wedges
      G4double overlap = (element->materialThickness*CLHEP::m/element->numberWedges - wedgeBasewidth) * (sin(CLHEP::pi/2.0 - theta) / sin(theta));
      
      degraderOffset = overlap * -0.5;
    }
    
  return (new BDSDegrader(element->name,
			  element->l*CLHEP::m,
			  element->outerDiameter*CLHEP::m,
			  element->numberWedges,
			  element->wedgeLength*CLHEP::m,
			  element->degraderHeight*CLHEP::m,
			  degraderOffset,
			  element->material));
}

BDSAcceleratorComponent* BDSComponentFactory::CreateLaser()
{
  if(!HasSufficientMinimumLength(element))
    {return nullptr;}
	
#ifdef BDSDEBUG 
  G4cout << "---->creating Laser,"
	 << " name= "<< element->name
	 << " l=" << element->l <<"m"
	 << " lambda= " << element->waveLength << "m"
	 << " xSigma= " << element->xsize << "m"
	 << " ySigma= " << element->ysize << "m"
	 << " xdir= " << element->xdir
	 << " ydir= " << element->ydir
	 << " zdir= " << element->zdir
	 << G4endl;
#endif

  G4double length = element->l*CLHEP::m;
  G4double lambda = element->waveLength*CLHEP::m;
	
  G4ThreeVector direction = G4ThreeVector(element->xdir,element->ydir,element->zdir);
  G4ThreeVector position  = G4ThreeVector(0,0,0);
	
  return (new BDSLaserWire(element->name, length, lambda, direction) );       
}

BDSAcceleratorComponent* BDSComponentFactory::CreateScreen()
{
  if(!HasSufficientMinimumLength(element))
    {return nullptr;}
	
#ifdef BDSDEBUG 
        G4cout << "---->creating Screen,"
               << " name= "<< element->name
               << " l=" << element->l/CLHEP::m<<"m"
               << " tscint=" << element->tscint/CLHEP::m<<"m"
               << " angle=" << element->angle/CLHEP::rad<<"rad"
               << " scintmaterial=" << "ups923a"//element->scintmaterial
               << " airmaterial=" << "vacuum"//element->airmaterial
               << G4endl;
#endif
	return (new BDSScintillatorScreen(element->name,
					  element->tscint*CLHEP::m,
					  (element->angle-0.78539816339)*CLHEP::rad,
					  "ups923a",
                                      BDSGlobalConstants::Instance()->VacuumMaterial()));
}

BDSAcceleratorComponent* BDSComponentFactory::CreateAwakeScreen()
{	
#ifdef BDSDEBUG 
        G4cout << "---->creating Awake Screen,"
	       << "twindow = " << element->twindow*1e3/CLHEP::um << " um"
	       << "tscint = " << element->tscint*1e3/CLHEP::um << " um"
	       << "windowmaterial = " << element->windowmaterial << " um"
	       << "scintmaterial = " << element->scintmaterial << " um"
               << G4endl;
#endif
	return (new BDSAwakeScintillatorScreen(element->name,
					       element->scintmaterial,
					       element->tscint*1e3,
					       element->angle,
					       element->twindow*1e3,
					       element->windowmaterial));
}

BDSAcceleratorComponent* BDSComponentFactory::CreateTransform3D()
{
	
#ifdef BDSDEBUG 
  G4cout << "---->creating Transform3d,"
	 << " name= " << element->name
	 << " xdir= " << element->xdir/CLHEP::m << "m"
	 << " ydir= " << element->ydir/CLHEP::m << "m"
	 << " zdir= " << element->zdir/CLHEP::m << "m"
	 << " phi= " << element->phi/CLHEP::rad << "rad"
	 << " theta= " << element->theta/CLHEP::rad << "rad"
	 << " psi= " << element->psi/CLHEP::rad << "rad"
	 << G4endl;
#endif
	
  return (new BDSTransform3D( element->name,
			      element->xdir *CLHEP::m,
			      element->ydir *CLHEP::m,
			      element->zdir *CLHEP::m,
			      element->phi *CLHEP::rad,
			      element->theta *CLHEP::rad,
			      element->psi *CLHEP::rad ) );
	
}

BDSAcceleratorComponent* BDSComponentFactory::CreateTerminator()
{
  G4String name   = "terminator";
  G4double length = BDSSamplerPlane::ChordLength();
#ifdef BDSDEBUG
    G4cout << "---->creating Terminator,"
	   << " name = " << name
	   << " l = "    << length / CLHEP::m << "m"
	   << G4endl;
#endif
  
  return new BDSTerminator("terminator", 
			   length);
}

G4bool BDSComponentFactory::HasSufficientMinimumLength(Element* element)
{
  if(element->l*CLHEP::m < 4*lengthSafety)
    {
      G4cerr << "---->NOT creating element, "
             << " name = " << element->name
             << ", LENGTH TOO SHORT:"
             << " l = " << element->l*CLHEP::um << "um"
             << G4endl;
      return false;
    }
  else
    {return true;}
}

void BDSComponentFactory::PoleFaceRotationsNotTooLarge(Element* element,
						       G4double maxAngle)
{
  if (std::abs(element->e1) > maxAngle)
    {
      G4cerr << __METHOD_NAME__ << "Pole face angle e1: " << element->e1 << " is greater than pi/4" << G4endl;
      exit(1);
    }
  if (std::abs(element->e2) > maxAngle)
    {
      G4cerr << __METHOD_NAME__ << "Pole face angle e2: " << element->e2 << " is greater than pi/4" << G4endl;
      exit(1);
    }
}

BDSMagnetOuterInfo* BDSComponentFactory::PrepareMagnetOuterInfo(Element const* element) const
{
  // input and output face angles
  G4double angleIn  = 0;
  G4double angleOut = 0;
  if (element->type == ElementType::_RBEND)
    {
      angleIn  = -1.0*element->e1*CLHEP::rad;
      angleOut = -1.0*element->e2*CLHEP::rad;
    }
  else if (element->type == ElementType::_SBEND)
    {
      angleIn  = (element->angle*0.5) + element->e1;
      angleOut = (element->angle*0.5) + element->e2;
    }
  return PrepareMagnetOuterInfo(element, angleIn, angleOut);
}

BDSMagnetOuterInfo* BDSComponentFactory::PrepareMagnetOuterInfo(Element const* element,
								const G4double angleIn,
								const G4double angleOut) const
{
  BDSMagnetOuterInfo* info = new BDSMagnetOuterInfo();

  // angle - we can't set here as we can't rely on the angle being specified in element
  // as only the field may be specified. Therefore, must be set in above CreateXXXX methods
  
  // name
  info->name = element->name;
  
  // magnet geometry type
  if (element->magnetGeometryType == "")
    {info->geometryType = BDSGlobalConstants::Instance()->GetMagnetGeometryType();}
  else
    {info->geometryType = BDS::DetermineMagnetGeometryType(element->magnetGeometryType);}

  // set face angles w.r.t. chord
  info->angleIn  = angleIn;
  info->angleOut = angleOut;
  
  // outer diameter
  G4double outerDiameter = element->outerDiameter*CLHEP::m;
  if (outerDiameter < 1e-6)
    {//outerDiameter not set - use global option as default
      outerDiameter = BDSGlobalConstants::Instance()->OuterDiameter();
    }
  info->outerDiameter = outerDiameter;

  // outer material
  G4Material* outerMaterial;
  if(element->outerMaterial == "")
    {
      G4String defaultMaterialName = BDSGlobalConstants::Instance()->OuterMaterialName();
      outerMaterial = BDSMaterials::Instance()->GetMaterial(defaultMaterialName);
    }
  else
    {outerMaterial = BDSMaterials::Instance()->GetMaterial(element->outerMaterial);}
  info->outerMaterial = outerMaterial;
  
  return info;
}

G4double BDSComponentFactory::PrepareOuterDiameter(Element const* element) const
{
  G4double outerDiameter = element->outerDiameter*CLHEP::m;
  if (outerDiameter < 1e-6)
    {//outerDiameter not set - use global option as default
      outerDiameter = BDSGlobalConstants::Instance()->OuterDiameter();
    }
  // returns in metres
  return outerDiameter;
}

BDSBeamPipeInfo* BDSComponentFactory::PrepareBeamPipeInfo(Element const* element,
							  const G4double angleIn,
							  const G4double angleOut) const
{
  BDSBeamPipeInfo* defaultModel = BDSGlobalConstants::Instance()->GetDefaultBeamPipeModel();
  BDSBeamPipeInfo* info = new BDSBeamPipeInfo(defaultModel,
					      element->apertureType,
					      element->aper1 * CLHEP::m,
					      element->aper2 * CLHEP::m,
					      element->aper3 * CLHEP::m,
					      element->aper4 * CLHEP::m,
					      element->vacuumMaterial,
					      element->beampipeThickness * CLHEP::m,
					      element->beampipeMaterial,
					      angleIn,
					      angleOut);
  return info;
}

G4int BDSComponentFactory::CalculateNSBendSegments(Element const* element,
						   const G4double aperturePrecision) const
{
  //if maximum distance between arc path and straight path larger than 1mm, split sbend into N chunks,
  //this also works when maximum distance is less than 1mm as there will just be 1 chunk!

  G4double length = element->l*CLHEP::m;
  // from formula: L/2 / N tan (angle/N) < precision. (L=physical length)
  // add poleface rotations onto angle as absolute number (just to be safe)
  G4double totalAngle = std::abs(element->angle) + std::abs(element->e1) + std::abs(element->e2);
  G4int nSBends = (G4int) ceil(std::sqrt(length*totalAngle/2/aperturePrecision));
  if (nSBends==0)
    {nSBends = 1;} // can happen in case angle = 0
  if (BDSGlobalConstants::Instance()->DontSplitSBends())
    {nSBends = 1;}  // use for debugging
  if (nSBends % 2 == 0)
    {nSBends += 1;} // always have odd number of poles for poleface rotations
#ifdef BDSDEBUG
  G4cout << __METHOD_NAME__ << " splitting sbend into " << nSBends << " sbends" << G4endl;
#endif
  return nSBends;
}

BDSTiltOffset* BDSComponentFactory::CreateTiltOffset(Element const* element) const
{
#ifdef BDSDEBUG
  G4cout << __METHOD_NAME__ << "offsetX,Y: " << element->offsetX << " " << element->offsetY << " tilt: " << element->tilt << G4endl;
#endif
  G4double xOffset = element->offsetX * CLHEP::m;
  G4double yOffset = element->offsetY * CLHEP::m;
  G4double tilt    = element->tilt;

  return new BDSTiltOffset(xOffset, yOffset, tilt);
}

void BDSComponentFactory::CheckBendLengthAngleWidthCombo(G4double chordLength,
							 G4double angle,
							 G4double outerDiameter,
							 G4String name)
{
  G4double radiusFromAngleLength =  std::abs(chordLength / angle); // s = r*theta -> r = s/theta
#ifdef BDSDEBUG
  G4cout << __METHOD_NAME__ << "radius from angle and length: " << radiusFromAngleLength << G4endl;
#endif
  if (outerDiameter > 2*radiusFromAngleLength)
    {
      G4cerr << "Error: the combination of length, angle and outerDiameter in element named \""
	     << name
	     << "\" will result in overlapping faces!" << G4endl << "Please correct!" << G4endl;
      exit(1);
    }
}

void BDSComponentFactory::PrepareCavityModels()
{
  for (auto model : BDSParser::Instance()->GetCavityModels())
    {
      auto info = new BDSCavityInfo(BDS::DetermineCavityType(model.type),
				    nullptr, //construct without material as stored in element
				    nullptr,
				    model.eField*CLHEP::volt / CLHEP::m,
				    model.frequency*CLHEP::hertz,
				    model.phase,
				    model.irisRadius*CLHEP::m,
				    model.thickness*CLHEP::m,
				    model.equatorRadius*CLHEP::m,
				    model.halfCellLength*CLHEP::m,
				    model.numberOfPoints,
				    model.numberOfCells,
				    model.equatorEllipseSemiAxis*CLHEP::m,
				    model.irisHorizontalAxis*CLHEP::m,
				    model.irisVerticalAxis*CLHEP::m,
				    model.tangentLineAngle);
      
      cavityInfos[model.name] = info;
    }
}

BDSCavityInfo* BDSComponentFactory::PrepareCavityModelInfo(Element const* element) const
{
  // If the cavity model name (identifier) has been defined, return a *copy* of
  // that model - so that the component will own that info object.
  auto result = cavityInfos.find(element->cavityModel);
  if (result == cavityInfos.end())
    {
      G4cout << "Unknown cavity model identifier \"" << element->cavityModel << "\" - please define it" << G4endl;
      exit(1);
    }

  // ok to use compiler provided copy constructor as doesn't own materials
  // which are the only pointers in this class
  BDSCavityInfo* info = new BDSCavityInfo(*(result->second));
  // update materials in info with valid materials - only element has material info
  if (!element->material.empty())
    {info->material       = BDSMaterials::Instance()->GetMaterial(element->material);}
  else
    {
      G4cout << "ERROR: Cavity material is not defined for cavity \"" << element->name << "\" - please define it" << G4endl;
      exit(1);
    }
  if(!element->vacuumMaterial.empty())
    {info->vacuumMaterial = BDSMaterials::Instance()->GetMaterial(element->vacuumMaterial);}
  else
    {info->vacuumMaterial = BDSMaterials::Instance()->GetMaterial(BDSGlobalConstants::Instance()->VacuumMaterial());}

  return info;
}

G4String BDSComponentFactory::PrepareColour(Element const* element, const G4String fallback) const
{
  G4String colour = element->colour;
  if (colour == "")
    {colour = fallback;}
  return colour;
}<|MERGE_RESOLUTION|>--- conflicted
+++ resolved
@@ -116,17 +116,6 @@
       if (nextElement && (nextElement->type == ElementType::_RBEND))
 	{angleOut += 0.5*nextElement->angle;}// won't work if only field set TBC
 
-<<<<<<< HEAD
-      // For sbends where DontSplitSBends is true, the sbends effectively becomes an rbend,
-      // so the drifts must be modified accordingly.
-      if (prevElement && ((prevElement->type == ElementType::_SBEND)||(prevElement->type == ElementType::_SBEND)) && notSplit)
-	  {angleIn += -0.5*(prevElement->angle);}
-
-      if (nextElement && (nextElement->type == ElementType::_SBEND) && notSplit)
-	  {angleOut += 0.5*(nextElement->angle);}
-
-=======
->>>>>>> 1ea738ef
       //if drift has been modified at all
       if (BDS::IsFinite(angleIn) || BDS::IsFinite(angleOut))
       {willModify = true;}
