#include "BDSComponentFactory.hh"

// elements
#include "BDSAwakeScintillatorScreen.hh"
#include "BDSCavityRF.hh"
#include "BDSCollimatorElliptical.hh"
#include "BDSCollimatorRectangular.hh"
#include "BDSDegrader.hh"
#include "BDSDrift.hh"
#include "BDSDump.hh"
#include "BDSElement.hh"
#include "BDSKicker.hh"
#include "BDSLaserWire.hh"
#include "BDSLine.hh"
#include "BDSMuSpoiler.hh"
#include "BDSOctupole.hh"
#include "BDSDecapole.hh"
#include "BDSQuadrupole.hh"
#include "BDSRBend.hh"
#include "BDSRfCavity.hh"
#include "BDSScintillatorScreen.hh"
#include "BDSSectorBend.hh"
#include "BDSSextupole.hh"
#include "BDSSolenoid.hh"
#include "BDSTerminator.hh"
#include "BDSTeleporter.hh"
#include "BDSTiltOffset.hh"
#include "BDSMultipole.hh"
#include "BDSTransform3D.hh"

// general
#include "BDSAcceleratorComponentRegistry.hh"
#include "BDSBeamline.hh"
#include "BDSBeamPipeType.hh"
#include "BDSBeamPipeInfo.hh"
#include "BDSCavityInfo.hh"
#include "BDSCavityType.hh"
#include "BDSDebug.hh"
#include "BDSExecOptions.hh"
#include "BDSMagnetOuterInfo.hh"
#include "BDSMagnetType.hh"
#include "BDSMagnetGeometryType.hh"
#include "BDSParser.hh"
#include "BDSUtilities.hh"

#include "globals.hh" // geant4 types / globals
#include "G4GeometryTolerance.hh"

#include "parser/elementtype.h"
#include "parser/cavitymodel.h"

#include <cmath>
#include <string>
using namespace GMAD;


BDSComponentFactory::BDSComponentFactory()
{
  lengthSafety = BDSGlobalConstants::Instance()->GetLengthSafety();
  //
  // compute magnetic rigidity brho
  // formula: B(Tesla)*rho(m) = p(GeV)/(0.299792458 * |charge(e)|)
  //
  // charge (in e units)
  charge = BDSGlobalConstants::Instance()->GetParticleDefinition()->GetPDGCharge();
  // momentum (in GeV/c)

  G4double momentum = BDSGlobalConstants::Instance()->GetBeamMomentum()/CLHEP::GeV;
  // rigidity (in T*m)
  brho = BDSGlobalConstants::Instance()->GetFFact()*( momentum / 0.299792458);
  
  // rigidity (in Geant4 units)
  brho *= (CLHEP::tesla*CLHEP::m);

  G4cout << "Rigidity (Brho) : "<< std::abs(brho)/(CLHEP::tesla*CLHEP::m) << " T*m"<<G4endl;

  // prepare rf cavity model info from parser
  PrepareCavityModels();
}

BDSComponentFactory::~BDSComponentFactory()
{
  for(auto info : cavityInfos)
    {delete info.second;}
}

BDSAcceleratorComponent* BDSComponentFactory::CreateComponent(Element* elementIn, Element* prevElementIn, Element* nextElementIn)
{
  element = elementIn;
  prevElement = prevElementIn;
  nextElement = nextElementIn;

#ifdef BDSDEBUG
  G4cout << __METHOD_NAME__ << "named: \"" << element->name << "\"" << G4endl;  
#endif
  // check if the component already exists and return that
  // don't use registry for output elements since reliant on unique name
  if (element->type != ElementType::_DUMP &&
      BDSAcceleratorComponentRegistry::Instance()->IsRegistered(element->name))
    {
#ifdef BDSDEBUG
      G4cout << __METHOD_NAME__ << "using already manufactured component" << G4endl;
#endif
      return BDSAcceleratorComponentRegistry::Instance()->GetComponent(element->name);
    }
  
  BDSAcceleratorComponent* component = nullptr;
#ifdef BDSDEBUG
  G4cout << "BDSComponentFactory - creating " << element->type << G4endl;
#endif
  switch(element->type){
  case ElementType::_DRIFT:
    component = CreateDrift(); break;
  case ElementType::_RF:
    component = CreateRF(); break;
  case ElementType::_SBEND:
    component = CreateSBend(); break;
  case ElementType::_RBEND:
    component = CreateRBend(); break;
  case ElementType::_HKICK:
    component = CreateHKick(); break;
  case ElementType::_VKICK:
    component = CreateVKick(); break;
  case ElementType::_QUAD:
    component = CreateQuad(); break;
  case ElementType::_SEXTUPOLE:
    component = CreateSextupole(); break;
  case ElementType::_OCTUPOLE:
    component = CreateOctupole(); break;
  case ElementType::_DECAPOLE:
    component = CreateDecapole(); break;
  case ElementType::_MULT:
    component = CreateMultipole(); break;
  case ElementType::_ELEMENT:    
    component = CreateElement(); break;
  case ElementType::_DUMP:
    component = CreateDump(); break; 
  case ElementType::_SOLENOID:
    component = CreateSolenoid(); break; 
  case ElementType::_ECOL:
    component = CreateEllipticalCollimator(); break; 
  case ElementType::_RCOL:
    component = CreateRectangularCollimator(); break; 
  case ElementType::_MUSPOILER:    
    component = CreateMuSpoiler(); break;
  case ElementType::_DEGRADER:
    component = CreateDegrader(); break;
  case ElementType::_LASER:
    component = CreateLaser(); break; 
  case ElementType::_SCREEN:
    component = CreateScreen(); break; 
  case ElementType::_AWAKESCREEN:
    component = CreateAwakeScreen(); break; 
  case ElementType::_TRANSFORM3D:
    component = CreateTransform3D(); break;

    // common types, but nothing to do here
  case ElementType::_MARKER:
  case ElementType::_LINE:
  case ElementType::_REV_LINE:
  case ElementType::_MATERIAL:
  case ElementType::_ATOM:
    component = nullptr;
    break;
  default:
#ifdef BDSDEBUG
    G4cout << "BDSComponentFactory: type: " << element->type << G4endl; 
#endif
    G4Exception("Error: BDSComponentFactory: type not found.", "-1", FatalErrorInArgument, "");   
    exit(1);
    break;
  }

  // note this test will only be reached (and therefore the component registered)
  // if it both didn't exist and has been constructed
  if (component)
    {
      component->SetBiasVacuumList(element->biasVacuumList);
      component->SetBiasMaterialList(element->biasMaterialList);
      component->SetPrecisionRegion(element->precisionRegion);
      component->Initialise();
      BDSAcceleratorComponentRegistry::Instance()->RegisterComponent(component);
    }
  
  return component;
}

BDSAcceleratorComponent* BDSComponentFactory::CreateDump()
{
  return (new BDSDump( element->name,
		       BDSGlobalConstants::Instance()->GetSamplerLength()));
}

BDSAcceleratorComponent* BDSComponentFactory::CreateTeleporter()
{
  // This relies on things being added to the beamline immediately
  // after they've been created
  G4double teleporterLength = BDSGlobalConstants::Instance()->GetTeleporterLength() - 1e-8;

  if (teleporterLength < 10*G4GeometryTolerance::GetInstance()->GetSurfaceTolerance())
    {
      G4cout << G4endl << __METHOD_NAME__ << "WARNING - no space to put in teleporter - skipping it!" << G4endl << G4endl;
      return nullptr;
    }
  
  G4String name = "teleporter";
#ifdef BDSDEBUG
    G4cout << "---->creating Teleporter,"
	   << " name = " << name
	   << ", l = " << teleporterLength/CLHEP::m << "m"
	   << G4endl;
#endif

    return( new BDSTeleporter(name,
			      teleporterLength ));
  
}

BDSAcceleratorComponent* BDSComponentFactory::CreateDrift()
{
  if(!HasSufficientMinimumLength(element))
    {return nullptr;}

#ifdef BDSDEBUG
  G4cout << "---->creating Drift,"
	 << " name= " << element->name
	 << " l= " << element->l << "m"
	 << G4endl;
#endif

  // Match poleface from previous and next element
  double e1 = (prevElement) ? ( prevElement->e2 * CLHEP::rad ) : 0.0;
  double e2 = (nextElement) ? ( nextElement->e1 * CLHEP::rad ) : 0.0;

  //Normal vector of rbend is from the magnet, angle of the rbend has to be taken into account regardless of poleface rotation
  if (prevElement && (prevElement->type == ElementType::_RBEND))
    {e1 += -0.5*(prevElement->angle);}

  if (nextElement && (nextElement->type == ElementType::_RBEND))
    {e2 += 0.5*nextElement->angle;}

<<<<<<< HEAD
  return (new BDSDrift(element->name,
		       element->l*CLHEP::m,
		       PrepareBeamPipeInfo(element, e1, e2) ));
=======
  // Beampipeinfo needed here to get aper1 for check.
  BDSBeamPipeInfo* beamPipeInfo = PrepareBeamPipeInfo(element, e1, e2);

  double projLengthIn = 2.0 * tan(e1) * (beamPipeInfo->aper1*CLHEP::mm) ;
  double projLengthOut = 2.0 * tan(e2) * (beamPipeInfo->aper1*CLHEP::mm) ;
  double elementLength = element->l * CLHEP::m;

  if (projLengthIn > elementLength){
    G4cerr << __METHOD_NAME__ << "Drift " << element->name << " is too short for outgoing Poleface angle from " << prevElement->name << G4endl;
    exit(1);}
  if (projLengthOut > elementLength){
    G4cerr << __METHOD_NAME__ << "Drift " << element->name << " is too short for incoming Poleface angle from " << nextElement->name << G4endl;
    exit(1);}

  return (new BDSDrift( element->name,
			element->l*CLHEP::m,
			beamPipeInfo));
>>>>>>> 55a17eb7
}

BDSAcceleratorComponent* BDSComponentFactory::CreateRF()
{
  if(!HasSufficientMinimumLength(element))
    {return nullptr;}

  return (new BDSCavityRF(element->name,
			  element->l*CLHEP::m,
			  element->gradient,
			  PrepareCavityModelInfo(element)));
}

BDSAcceleratorComponent* BDSComponentFactory::CreateSBend()
{
  if(!HasSufficientMinimumLength(element))
    {return nullptr;}

  PoleFaceRotationsNotTooLarge(element);  // check if poleface is not too large

  // require drift next to non-zero poleface or sbend with matching poleface
  if (BDS::IsFinite(element->e1) )
    {
      if (
	  prevElement &&
	  !(prevElement->type == ElementType::_DRIFT) &&
	  !(prevElement->type == ElementType::_SBEND && !BDS::IsFinite(prevElement->e2 + element->e1) )
	  )
	{
	  G4cerr << __METHOD_NAME__ << "SBend with non-zero incoming poleface requires previous element to be a Drift or SBend with opposite outcoming poleface" << G4endl;
	  exit(1);
	}
    }

  if (BDS::IsFinite(element->e2) )
    {
      if (
	  nextElement &&
	  !(nextElement->type == ElementType::_DRIFT) &&
	  !(nextElement->type == ElementType::_SBEND && !BDS::IsFinite(nextElement->e1 + element->e2) )
	  )
	{
	  G4cerr << __METHOD_NAME__ << "SBend with non-zero incoming poleface requires next element to be a Drift or SBend with opposite incoming poleface" << G4endl;
	  exit(1);
	}
    }

  // arc length
  G4double length = element->l*CLHEP::m;
  G4double magFieldLength = length; // initialise with this value
  
  // magnetic field
  // MAD conventions:
  // 1) a positive bend angle represents a bend to the right, i.e.
  // towards negative x values (even for negative charges??)
  // 2) a positive K1 = 1/|Brho| dBy/dx means horizontal focusing of
  // positive charges
  
  G4double bField;
  if(element->B != 0)
    {
      bField = element->B * CLHEP::tesla;
      G4double rho = brho/bField;
      //    element->angle  = - 2.0*asin(magFieldLength/2.0/rho);
      element->angle  = - magFieldLength/rho;
#ifdef BDSDEBUG
      G4cout << __METHOD_NAME__ << "angle calculated from B(" << bField << ") : " << element->angle << G4endl;
#endif
    }
  else
    {
      element->angle *= -1;
      //    bField = - 2 * brho * sin(element->angle/2.0) / magFieldLength;
      // charge in e units
      // multiply once more with ffact to not flip fields in bends
      bField = - brho * element->angle/magFieldLength * charge * BDSGlobalConstants::Instance()->GetFFact();
      element->B = bField/CLHEP::tesla;
#ifdef BDSDEBUG
      G4cout << __METHOD_NAME__ << "B calculated from angle (" << element->angle << ") : " << bField << G4endl;
#endif
    }
  
  // B' = dBy/dx = Brho * (1/Brho dBy/dx) = Brho * k1
  // Brho is already in G4 units, but k1 is not -> multiply k1 by m^-2
  G4double bPrime = - brho * (element->k1 / CLHEP::m2);

<<<<<<< HEAD
  // Calculate number of sbends to split parent into
  G4int nSbends = CalculateNSBendSegments(element);
  std::string thename = element->name + "_1_of_" + std::to_string(nSbends);
  //calculate their angle and length
  double semiangle  = element->angle / (double) nSbends;
  double semilength = length / (double) nSbends;
=======
  //calculate number of sbends to split parent into
  //if maximum distance between arc path and straight path larger than 1mm, split sbend into N chunks,
  //this also works when maximum distance is less than 1mm as there will just be 1 chunk!
  double aperturePrecision = 1.0; // in mm
  // from formula: L/2 / N tan (angle/N) < precision. (L=physical length)
  // add poleface rotations onto angle as absolute number (just to be safe)
  double totalAngle = std::abs(element->angle) + std::abs(element->e1) + std::abs(element->e2);
  int nSbends = (int) ceil(std::sqrt(length*totalAngle/2/aperturePrecision));
  if (nSbends==0) nSbends = 1; // can happen in case angle = 0
  if (BDSGlobalConstants::Instance()->DontSplitSBends())
    {nSbends = 1;}  // use for debugging
  if (nSbends % 2 == 0)
    {nSbends += 1;} // always have odd number of poles for poleface rotations
#ifdef BDSDEBUG
  G4cout << __METHOD_NAME__ << " splitting sbend into " << nSbends << " sbends" << G4endl;
#endif
>>>>>>> 55a17eb7

  //Zero angle bend only needs one element.
  std::string thename = element->name + "_1_of_1";
  G4double angleIn    = element->e1*CLHEP::rad;
  G4double angleOut   = element->e2*CLHEP::rad;

  if (!BDS::IsFinite(element->angle)){
    return (new BDSSectorBend(thename,
                            length,
                            element->angle,
                            bField,
                            bPrime,
                            PrepareBeamPipeInfo(element,-angleIn, -angleOut),
                            PrepareMagnetOuterInfo(element,-angleIn,-angleOut)
                            ));

<<<<<<< HEAD
    //angleIn and angleOut have to be -angle*0.5 for the beam pipe angle, it was originally
    //calculated in BDSSectorbend but now has to be passed in from here.

    oneBend->SetBiasVacuumList(element->biasVacuumList);
    oneBend->SetBiasMaterialList(element->biasMaterialList);
    // create a line of this sbend repeatedly
    for (G4int i = 0; i < nSbends; ++i)
        {sbendline->AddComponent(oneBend);}
=======
  }
  else  //Otherwise, create line of sbend segments
  {
    BDSLine* sbendline = CreateSBendLine(element, nSbends, bField, bPrime);
>>>>>>> 55a17eb7
    return sbendline;
  }
}

BDSLine* BDSComponentFactory::CreateSBendLine(Element const* element,
                            int nSbends,
                            G4double bField,
                            G4double bPrime)
{
  BDSLine* sbendline = new BDSLine(element->name);

  G4double length = element->l*CLHEP::m;
  // prepare one name for all that makes sense
  std::string thename = element->name + "_1_of_" + std::to_string(nSbends);
  //calculate their angles and length
  G4double semiangle  = element->angle / (double) nSbends;
  G4double semilength = length / (double) nSbends;
  G4double angleIn    = element->e1*CLHEP::rad;
  G4double angleOut   = element->e2*CLHEP::rad;

  BDSBeamPipeInfo*    beamPipeInfo    = PrepareBeamPipeInfo(element,angleIn,angleOut);
  BDSMagnetOuterInfo* magnetOuterInfo = PrepareMagnetOuterInfo(element,angleIn,angleOut);

  CheckBendLengthAngleWidthCombo(semilength, semiangle, magnetOuterInfo->outerDiameter, thename);

  G4double deltastart = (BDS::IsFinite(element->e1)) ? (-element->e1/(0.5*(nSbends-1))) : 0.0;
  G4double deltaend = (BDS::IsFinite(element->e2)) ? (-element->e2/(0.5*(nSbends-1))) : 0.0;

  for (int i = 0; i < nSbends; ++i)
    {
      // Input and output angles when no poleface rotation
      if ((!BDS::IsFinite(element->e1))&&(!BDS::IsFinite(element->e2)))
        {
          angleIn = -semiangle*0.5;
          angleOut = -semiangle*0.5;
          thename = element->name + "_"+std::to_string(i+1)+"_of_" + std::to_string(nSbends);
        }
      else  // Input and output angles with poleface rotation
        {
          angleIn    = -0.5*element->angle/nSbends;
          angleOut   = -0.5*element->angle/nSbends;
          thename = element->name + "_"+std::to_string(i+1)+"_of_" + std::to_string(nSbends);

          if (i < 0.5*(nSbends-1))
            {
              angleIn -= (element->e1 + (i*deltastart));
              angleOut -= ((0.5*(nSbends-3)-i)*deltastart);
            }
          else if (i > 0.5*(nSbends-1))
            {
              angleIn  += ((0.5*(nSbends+1)-i)*deltaend);
              angleOut += (i-(0.5*(nSbends-1)))*deltaend;
            }
        }
      // Check for intersection of angled faces.
      G4double intersectionX = BDS::CalculateFacesOverlapRadius(angleIn,angleOut,semilength);
      BDSMagnetOuterInfo* magnetOuterInfo = PrepareMagnetOuterInfo(element,angleIn,angleOut);

      // Every geometry type has a completely arbitrary factor of 1.25 except cylindrical
      G4double magnetRadius= 0.625*magnetOuterInfo->outerDiameter*CLHEP::mm;

      if (magnetOuterInfo->geometryType == BDSMagnetGeometryType::cylindrical){
        magnetRadius= 0.5*magnetOuterInfo->outerDiameter*CLHEP::mm;}

      //Check if intersection is within radius
      if ((BDS::IsFinite(intersectionX)) && (fabs(intersectionX) < magnetRadius))
        {
          G4cerr << __METHOD_NAME__ << "Angled faces of element "<< thename << " intersect within the magnet radius." << G4endl;
          exit(1);
        }

      BDSSectorBend* oneBend = new BDSSectorBend(thename,
                             semilength,
                             semiangle,
                             bField,
                             bPrime,
                             PrepareBeamPipeInfo(element, angleIn, angleOut),
                             magnetOuterInfo);

      oneBend->SetBiasVacuumList(element->biasVacuumList);
      oneBend->SetBiasMaterialList(element->biasMaterialList);
      sbendline->AddComponent(oneBend);

#ifdef BDSDEBUG
  G4cout << "---->creating sbend line,"
     << " element= " << thename
	 << " angleIn= " << angleIn
	 << " angleOut= " << angleOut << "m"
	 << G4endl;
#endif
  }

    // clean up
    delete beamPipeInfo;
    delete magnetOuterInfo;

    return sbendline;
}

BDSAcceleratorComponent* BDSComponentFactory::CreateRBend()
{
  if(!HasSufficientMinimumLength(element))
    {return nullptr;}

  PoleFaceRotationsNotTooLarge(element);
  
  // require drift next to non-zero poleface or rbend with matching poleface
  if (BDS::IsFinite(element->e1) )
    {
      if (
	  prevElement &&
	  !(prevElement->type == ElementType::_DRIFT) &&
	  !(prevElement->type == ElementType::_RBEND && !BDS::IsFinite(prevElement->e2 + element->e1) )
	  )
	{
	  G4cerr << __METHOD_NAME__ << "SBend with non-zero incoming poleface requires previous element to be a Drift or RBend with opposite outcoming poleface" << G4endl;
	  exit(1);
	}
    }

  if (BDS::IsFinite(element->e2) )
    {
      if (
	  nextElement &&
	  !(nextElement->type == ElementType::_DRIFT) &&
	  !(nextElement->type == ElementType::_RBEND && !BDS::IsFinite(nextElement->e1 + element->e2) )
	  )
	{
	  G4cerr << __METHOD_NAME__ << "SBend with non-zero incoming poleface requires next element to be a Drift or RBend with opposite incoming poleface" << G4endl;
	  exit(1);
	}
    }
  
  // calculate length of central straight length and edge sections
  // unfortunately, this has to be duplicated here as we need to
  // calculated the magnetic field length (less than the full length)
  // in case we need to calculate the field
  G4double outerRadius = PrepareOuterDiameter(element)*0.5;
  G4double angle       = element->angle;
  G4double chordLength = element->l*CLHEP::m;
  //G4double straightSectionChord = outerRadius / (tan(0.5*fabs(angle)) + tan((0.5*CLHEP::pi) - (0.5*fabs(angle))) );
  G4double magFieldLength = chordLength;

  CheckBendLengthAngleWidthCombo(chordLength, angle, 2*outerRadius, element->name);

  // magnetic field
  // CHECK SIGNS OF B, B', ANGLE
  G4double bField;
  if(element->B != 0)
    {
      // angle = arc length/radius of curvature = L/rho = (B*L)/(B*rho)
      bField = element->B * CLHEP::tesla;
      G4double rho = brho/bField;
      //element->angle  = - bField * length / brho;
      element->angle  = - 2.0*asin(magFieldLength/2.0/rho);
#ifdef BDSDEBUG
      G4cout << "calculated angle from field - now " << element->angle << G4endl;
#endif
    }
  else
    {
      element->angle *= -1;
      // arc length = radius*angle
      //            = (geometrical length/(2.0*sin(angle/2))*angle
      G4double arclength;
      if (BDS::IsFinite(element->angle))
	{arclength = 0.5*magFieldLength * fabs(element->angle) / sin(fabs(element->angle)*0.5);}
      else
	{arclength = magFieldLength;}
      // B = Brho/rho = Brho/(arc length/angle)
      // charge in e units
      // multiply once more with ffact to not flip fields in bends
      bField = - brho * element->angle / arclength * charge * BDSGlobalConstants::Instance()->GetFFact();
      element->B = bField/CLHEP::tesla;
#ifdef BDSDEBUG
      G4cout << "calculated field from angle - angle,field = " << element->angle << " " << element->B << G4endl;
#endif
    }
  
  // B' = dBy/dx = Brho * (1/Brho dBy/dx) = Brho * k1
  // Brho is already in G4 units, but k1 is not -> multiply k1 by m^-2
  G4double bPrime = - brho * (element->k1 / CLHEP::m2);

  //e1 and e2 have to be multiplied by minus one for some reason. Cannot figure out why yet.
  G4double angleIn    = -1.0*element->e1*CLHEP::rad;
  G4double angleOut   = -1.0*element->e2*CLHEP::rad;

  return (new BDSRBend( element->name,
			element->l*CLHEP::m,
			bField,
			bPrime,
			element->angle,
			PrepareBeamPipeInfo(element,angleIn,angleOut),
			PrepareMagnetOuterInfo(element,angleIn,angleOut)));
}

BDSAcceleratorComponent* BDSComponentFactory::CreateHKick()
{
  if(!HasSufficientMinimumLength(element))
    {return nullptr;}  
  
  G4double length = element->l*CLHEP::m;
  
  G4double bField;
  if(element->B != 0)
    {
      // angle = arc length/radius of curvature = L/rho = (B*L)/(B*rho)
      bField = element->B * CLHEP::tesla;
      element->angle  = -bField * length / brho;
    }
  else
    {
      // B = Brho/rho = Brho/(arc length/angle)
      // charge in e units
      // multiply once more with ffact to not flip fields in kicks defined with angle
      bField = - brho * element->angle / length * charge * BDSGlobalConstants::Instance()->GetFFact(); // charge in e units
      element->B = bField/CLHEP::tesla;
    }
  
  // B' = dBy/dx = Brho * (1/Brho dBy/dx) = Brho * k1
  // Brho is already in G4 units, but k1 is not -> multiply k1 by m^-2
  //G4double bPrime = - _brho * (element->k1 / CLHEP::m2);
  
  return (new BDSKicker(element->name,
			element->l * CLHEP::m,
			bField,
			element->angle,
			BDSMagnetType::hkicker,
			PrepareBeamPipeInfo(element),
			PrepareMagnetOuterInfo(element)));
}

BDSAcceleratorComponent* BDSComponentFactory::CreateVKick()
{
  if(!HasSufficientMinimumLength(element))
    {return nullptr;}
  
  G4double length = element->l*CLHEP::m;
  
  // magnetic field
  G4double bField;
  if(element->B != 0)
    {
      // angle = arc length/radius of curvature = L/rho = (B*L)/(B*rho)
      bField = element->B * CLHEP::tesla;
      element->angle  = -bField * length / brho;
    }
  else
    {
      // B = Brho/rho = Brho/(arc length/angle)
      // charge in e units
      // multiply once more with ffact to not flip fields in kicks
      bField = - brho * element->angle / length * charge * BDSGlobalConstants::Instance()->GetFFact();
      element->B = bField/CLHEP::tesla;
    }
  // B' = dBy/dx = Brho * (1/Brho dBy/dx) = Brho * k1
  // Brho is already in G4 units, but k1 is not -> multiply k1 by m^-2
  //G4double bPrime = - _brho * (element->k1 / CLHEP::m2);
  
  return (new BDSKicker(element->name,
			element->l * CLHEP::m,
			bField,
			element->angle,
			BDSMagnetType::vkicker,
			PrepareBeamPipeInfo(element),
			PrepareMagnetOuterInfo(element)
			));
}

BDSAcceleratorComponent* BDSComponentFactory::CreateQuad()
{
  if(!HasSufficientMinimumLength(element))
    {return nullptr;}
  
  // magnetic field
  // B' = dBy/dx = Brho * (1/Brho dBy/dx) = Brho * k1
  // Brho is already in G4 units, but k1 is not -> multiply k1 by m^-2
  G4double bPrime = - brho * (element->k1 / CLHEP::m2);

  return (new BDSQuadrupole( element->name,
			     element->l * CLHEP::m,
			     bPrime,
			     PrepareBeamPipeInfo(element),
			     PrepareMagnetOuterInfo(element)));
}  
  
BDSAcceleratorComponent* BDSComponentFactory::CreateSextupole()
{
  if(!HasSufficientMinimumLength(element))
    {return nullptr;}
  
  // magnetic field 
  // B'' = d^2By/dx^2 = Brho * (1/Brho d^2By/dx^2) = Brho * k2
  // brho is in Geant4 units, but k2 is not -> multiply k2 by m^-3
  G4double bDoublePrime = - brho * (element->k2 / CLHEP::m3);
  
#ifdef BDSDEBUG 
  G4cout << "---->creating Sextupole,"
	 << " name= " << element->name
	 << " l= " << element->l << "m"
	 << " k2= " << element->k2 << "m^-3"
	 << " brho= " << std::abs(brho)/(CLHEP::tesla*CLHEP::m) << "T*m"
	 << " B''= " << bDoublePrime/(CLHEP::tesla/CLHEP::m2) << "T/m^2"
	 << " material= " << element->outerMaterial
	 << G4endl;
#endif
  
  return (new BDSSextupole( element->name,
			    element->l * CLHEP::m,
			    bDoublePrime,
			    PrepareBeamPipeInfo(element),
			    PrepareMagnetOuterInfo(element)));
}

BDSAcceleratorComponent* BDSComponentFactory::CreateOctupole()
{
  if(!HasSufficientMinimumLength(element))
    {return nullptr;}
  
  // magnetic field  
  // B''' = d^3By/dx^3 = Brho * (1/Brho d^3By/dx^3) = Brho * k3
  // brho is in Geant4 units, but k3 is not -> multiply k3 by m^-4
  G4double bTriplePrime = - brho * (element->k3 / (CLHEP::m3*CLHEP::m));
  
#ifdef BDSDEBUG 
  G4cout << "---->creating Octupole,"
	 << " name= " << element->name
	 << " l= " << element->l << "m"
	 << " k3= " << element->k3 << "m^-4"
	 << " brho= " << std::abs(brho)/(CLHEP::tesla*CLHEP::m) << "T*m"
	 << " B'''= " << bTriplePrime/(CLHEP::tesla/CLHEP::m3) << "T/m^3"
	 << " material= " << element->outerMaterial
	 << G4endl;
#endif
  
  return ( new BDSOctupole( element->name,
			    element->l * CLHEP::m,
			    bTriplePrime,
			    PrepareBeamPipeInfo(element),
			    PrepareMagnetOuterInfo(element)));
}

BDSAcceleratorComponent* BDSComponentFactory::CreateDecapole()
{
  if(!HasSufficientMinimumLength(element))
    {return nullptr;}
  
  // magnetic field  
  // B''' = d^4By/dx^4 = Brho * (1/Brho d^4By/dx^4) = Brho * k4
  // brho is in Geant4 units, but k4 is not -> multiply k4 by m^-5
  G4double bQuadruplePrime = - brho * (element->k4 / (CLHEP::m3*CLHEP::m2));
  
#ifdef BDSDEBUG 
  G4cout << "---->creating Decapole,"
	 << " name= " << element->name
	 << " l= " << element->l << "m"
	 << " k4= " << element->k4 << "m^-5"
	 << " brho= " << std::abs(brho)/(CLHEP::tesla*CLHEP::m) << "T*m"
	 << " B''''= " << bQuadruplePrime/(CLHEP::tesla/CLHEP::m3*CLHEP::m) << "T/m^4"
	 << " material= " << element->outerMaterial
	 << G4endl;
#endif
  
  return ( new BDSDecapole( element->name,
			    element->l * CLHEP::m,
			    bQuadruplePrime,
			    PrepareBeamPipeInfo(element),
			    PrepareMagnetOuterInfo(element)));
}

BDSAcceleratorComponent* BDSComponentFactory::CreateMultipole()
{
 if(!HasSufficientMinimumLength(element))
    {return nullptr;}
 
#ifdef BDSDEBUG 
  G4cout << "---->creating Multipole,"
	 << " name= " << element->name
	 << " l= " << element->l << "m"
	 << " material= " << element->outerMaterial
	 << G4endl;
#endif
  // magnetic field
  std::list<double>::iterator kit;
  
#ifdef BDSDEBUG 
  G4cout << " knl={ ";
#endif
  for(kit=(element->knl).begin();kit!=(element->knl).end();kit++)
    {
#ifdef BDSDEBUG 
      G4cout<<(*kit)<<", ";
#endif
      (*kit) /= element->l; 
    }
#ifdef BDSDEBUG 
  G4cout << "}";
#endif
  
#ifdef BDSDEBUG 
  G4cout << " ksl={ ";
#endif
  for(kit=(element->ksl).begin();kit!=(element->ksl).end();kit++)
    {
#ifdef BDSDEBUG 
      G4cout<<(*kit)<<" ";
#endif
      (*kit) /= element->l; 
    }
#ifdef BDSDEBUG 
  G4cout << "}" << G4endl;
#endif

  return (new BDSMultipole( element->name,
			    element->l * CLHEP::m,
			    element->knl,
			    element->ksl,
			    PrepareBeamPipeInfo(element),
			    PrepareMagnetOuterInfo(element)));
}

BDSAcceleratorComponent* BDSComponentFactory::CreateElement()
{
  if(!HasSufficientMinimumLength(element)) 
    {return nullptr;}

  if(!BDS::IsFinite(element->outerDiameter))
    {
      G4cerr << __METHOD_NAME__ << "\"outerDiameter\" must be set for component named \""
	     << element->name << "\"" << G4endl;
      exit(1);
    }
  
#ifdef BDSDEBUG 
  G4cout << "---->creating Element,"
	 << " name = " << element->name
	 << " l = " << element->l << "m"
	 << " outerDiameter = "  << element->outerDiameter << "m"
	 << " bmapZOffset = "	 << element->bmapZOffset * CLHEP::m << "mm"
	 << " precision region " << element->precisionRegion
	 << G4endl;
#endif

  return (new BDSElement(element->name,
			 element->l * CLHEP::m,
			 element->outerDiameter * CLHEP::m,
			 element->geometryFile,
			 element->bmapFile,
			 element->bmapZOffset * CLHEP::m));
}

BDSAcceleratorComponent* BDSComponentFactory::CreateSolenoid()
{
  if(!HasSufficientMinimumLength(element))
    {return nullptr;}
  
  // B = B/Brho * Brho = ks * Brho
  // brho is in Geant4 units, but ks is not -> multiply ks by m^-1
  G4double bField;
  if(element->B != 0)
    {
      bField = element->B * CLHEP::tesla;
      element->ks = (bField/brho) / CLHEP::m;
    }
  else
    {
      bField = (element->ks/CLHEP::m) * brho;
      element->B = bField/CLHEP::tesla;
    }
  
#ifdef BDSDEBUG 
  G4cout << "---->creating Solenoid,"
	 << " name = " << element->name
	 << " l = " << element->l << " m,"
	 << " ks = " << element->ks << " m^-1,"
	 << " brho = " << std::abs(brho)/(CLHEP::tesla*CLHEP::m) << " T*m,"
	 << " B = " << bField/CLHEP::tesla << " T,"
	 << " material = \"" << element->outerMaterial << "\""
	 << G4endl;
#endif
  
  return (new BDSSolenoid( element->name,
			   element->l * CLHEP::m,
			   bField,
			   PrepareBeamPipeInfo(element),
			   PrepareMagnetOuterInfo(element)));
}

BDSAcceleratorComponent* BDSComponentFactory::CreateRectangularCollimator()
{
  if(!HasSufficientMinimumLength(element))
    {return nullptr;}

#ifdef BDSDEBUG 
  G4cout << "--->creating " << element->type << ","
	 << " name = " << element->name  << ","
	 << " x half aperture = " << element->xsize <<" m,"
	 << " y half aperture = " << element->ysize <<" m,"
	 << " material = \"" << element->material << "\""
	 << G4endl;
#endif
  
  return new BDSCollimatorRectangular(element->name,
				      element->l*CLHEP::m,
				      element->outerDiameter*CLHEP::m,
				      element->xsize*CLHEP::m,
				      element->ysize*CLHEP::m,
				      element->xsizeOut*CLHEP::m,
				      element->ysizeOut*CLHEP::m,
				      element->material);
}

BDSAcceleratorComponent* BDSComponentFactory::CreateEllipticalCollimator()
{
  if(!HasSufficientMinimumLength(element))
    {return nullptr;}

#ifdef BDSDEBUG 
  G4cout << "--->creating " << element->type << ","
	 << " name = " << element->name 
	 << " x half aperture = " << element->xsize <<" m,"
	 << " y half aperture = " << element->ysize <<" m,"
	 << " material = \"" << element->material << "\""
	 << G4endl;
#endif
  
  return new BDSCollimatorElliptical(element->name,
				     element->l*CLHEP::m,
				     element->outerDiameter*CLHEP::m,
				     element->xsize*CLHEP::m,
				     element->ysize*CLHEP::m,
				     element->xsizeOut*CLHEP::m,
				     element->ysizeOut*CLHEP::m,
				     element->material);
}

BDSAcceleratorComponent* BDSComponentFactory::CreateMuSpoiler()
{
  if(!HasSufficientMinimumLength(element))
    {return nullptr;}
  
#ifdef BDSDEBUG 
  G4cout << "---->creating muspoiler,"
	 << " name = " << element->name 
	 << " length = " << element->l
	 << " B = " << element->B*CLHEP::tesla << " m*T"
	 << G4endl;
#endif
  
  return (new BDSMuSpoiler(element->name,
			   element->l*CLHEP::m,
			   element->B * CLHEP::tesla,
			   PrepareBeamPipeInfo(element),
			   PrepareMagnetOuterInfo(element)));
}

BDSAcceleratorComponent* BDSComponentFactory::CreateDegrader()
{
  if(!HasSufficientMinimumLength(element))
    {return nullptr;}

#ifdef BDSDEBUG
  G4cout << "---->creating degrader,"
	 << " name = "   << element->name
	 << " length = " << element->l
	 << G4endl;
#endif

  G4double degraderOffset;
  if ((element->materialThickness <= 0) && (element->degraderOffset <= 0))
    {
        G4cerr << __METHOD_NAME__ << "Error: Both \"materialThickness\" and \"degraderOffset\" are either undefined or <= 0" <<  G4endl;
        exit(1);
    }

  if ((element->materialThickness <= 0) && (element->degraderOffset > 0))
    {degraderOffset = element->degraderOffset*CLHEP::m;}
  else
    {
      //Width of wedge base
      G4double wedgeBasewidth = (element->l*CLHEP::m /element->numberWedges) - lengthSafety;
      
      //Angle between hypotenuse and height (in the triangular wedge face)
      G4double theta = atan(wedgeBasewidth / (2.0*element->wedgeLength*CLHEP::m));
      
      //Overlap distance of wedges
      G4double overlap = (element->materialThickness*CLHEP::m/element->numberWedges - wedgeBasewidth) * (sin(CLHEP::pi/2.0 - theta) / sin(theta));
      
      degraderOffset = overlap * -0.5;
    }
    
  return (new BDSDegrader(element->name,
			  element->l*CLHEP::m,
			  element->outerDiameter*CLHEP::m,
			  element->numberWedges,
			  element->wedgeLength*CLHEP::m,
			  element->degraderHeight*CLHEP::m,
			  degraderOffset,
			  element->material));
}

BDSAcceleratorComponent* BDSComponentFactory::CreateLaser()
{
  if(!HasSufficientMinimumLength(element))
    {return nullptr;}
	
#ifdef BDSDEBUG 
  G4cout << "---->creating Laser,"
	 << " name= "<< element->name
	 << " l=" << element->l <<"m"
	 << " lambda= " << element->waveLength << "m"
	 << " xSigma= " << element->xsize << "m"
	 << " ySigma= " << element->ysize << "m"
	 << " xdir= " << element->xdir
	 << " ydir= " << element->ydir
	 << " zdir= " << element->zdir
	 << G4endl;
#endif

  G4double length = element->l*CLHEP::m;
  G4double lambda = element->waveLength*CLHEP::m;
	
  G4ThreeVector direction = G4ThreeVector(element->xdir,element->ydir,element->zdir);
  G4ThreeVector position  = G4ThreeVector(0,0,0);
	
  return (new BDSLaserWire(element->name, length, lambda, direction) );       
}

BDSAcceleratorComponent* BDSComponentFactory::CreateScreen()
{
  if(!HasSufficientMinimumLength(element))
    {return nullptr;}
	
#ifdef BDSDEBUG 
        G4cout << "---->creating Screen,"
               << " name= "<< element->name
               << " l=" << element->l/CLHEP::m<<"m"
               << " tscint=" << element->tscint/CLHEP::m<<"m"
               << " angle=" << element->angle/CLHEP::rad<<"rad"
               << " scintmaterial=" << "ups923a"//element->scintmaterial
               << " airmaterial=" << "vacuum"//element->airmaterial
               << G4endl;
#endif
	return (new BDSScintillatorScreen(element->name,
					  element->tscint*CLHEP::m,
					  (element->angle-0.78539816339)*CLHEP::rad,
					  "ups923a",
					  BDSGlobalConstants::Instance()->GetVacuumMaterial()));
}

BDSAcceleratorComponent* BDSComponentFactory::CreateAwakeScreen()
{	
#ifdef BDSDEBUG 
        G4cout << "---->creating Awake Screen,"
	       << "twindow = " << element->twindow*1e3/CLHEP::um << " um"
	       << "tscint = " << element->tscint*1e3/CLHEP::um << " um"
	       << "windowmaterial = " << element->windowmaterial << " um"
	       << "scintmaterial = " << element->scintmaterial << " um"
               << G4endl;
#endif
	return (new BDSAwakeScintillatorScreen(element->name,
					       element->scintmaterial,
					       element->tscint*1e3,
					       element->angle,
					       element->twindow*1e3,
					       element->windowmaterial));
}

BDSAcceleratorComponent* BDSComponentFactory::CreateTransform3D()
{
	
#ifdef BDSDEBUG 
  G4cout << "---->creating Transform3d,"
	 << " name= " << element->name
	 << " xdir= " << element->xdir/CLHEP::m << "m"
	 << " ydir= " << element->ydir/CLHEP::m << "m"
	 << " zdir= " << element->zdir/CLHEP::m << "m"
	 << " phi= " << element->phi/CLHEP::rad << "rad"
	 << " theta= " << element->theta/CLHEP::rad << "rad"
	 << " psi= " << element->psi/CLHEP::rad << "rad"
	 << G4endl;
#endif
	
  return (new BDSTransform3D( element->name,
			      element->xdir *CLHEP::m,
			      element->ydir *CLHEP::m,
			      element->zdir *CLHEP::m,
			      element->phi *CLHEP::rad,
			      element->theta *CLHEP::rad,
			      element->psi *CLHEP::rad ) );
	
}

BDSAcceleratorComponent* BDSComponentFactory::CreateTerminator()
{
  G4String name   = "terminator";
  G4double length = BDSGlobalConstants::Instance()->GetSamplerLength();
#ifdef BDSDEBUG
    G4cout << "---->creating Terminator,"
	   << " name = " << name
	   << " l = "    << length / CLHEP::m << "m"
	   << G4endl;
#endif
  
  return (new BDSTerminator("terminator", 
			    length));
}

G4bool BDSComponentFactory::HasSufficientMinimumLength(Element* element)
{
  if(element->l*CLHEP::m < 4*lengthSafety)
    {
      G4cerr << "---->NOT creating element, "
             << " name = " << element->name
             << ", LENGTH TOO SHORT:"
             << " l = " << element->l*CLHEP::um << "um"
             << G4endl;
      return false;
    }
  else
    {return true;}
}

void BDSComponentFactory::PoleFaceRotationsNotTooLarge(Element* element,
						       G4double maxAngle)
{
  if (std::abs(element->e1) > maxAngle)
    {
      G4cerr << __METHOD_NAME__ << "Pole face angle e1: " << element->e1 << " is greater than pi/4" << G4endl;
      exit(1);
    }
  if (std::abs(element->e2) > maxAngle)
    {
      G4cerr << __METHOD_NAME__ << "Pole face angle e2: " << element->e2 << " is greater than pi/4" << G4endl;
      exit(1);
    }
}

BDSMagnetOuterInfo* BDSComponentFactory::PrepareMagnetOuterInfo(Element const* element) const
{
  // input and output face angles
  G4double angleIn  = 0;
  G4double angleOut = 0;
  if (element->type == ElementType::_RBEND)
    {
      angleIn  = -1.0*element->e1*CLHEP::rad;
      angleOut = -1.0*element->e2*CLHEP::rad;
    }
  else if (element->type == ElementType::_SBEND)
    {
      angleIn  = (element->angle*0.5) + element->e1;
      angleOut = (element->angle*0.5) + element->e2;
    }
  return PrepareMagnetOuterInfo(element, angleIn, angleOut);
}

BDSMagnetOuterInfo* BDSComponentFactory::PrepareMagnetOuterInfo(Element const* element,
								const G4double angleIn,
								const G4double angleOut) const
{
  BDSMagnetOuterInfo* info = new BDSMagnetOuterInfo();
  // magnet geometry type
  if (element->magnetGeometryType == "")
    {info->geometryType = BDSGlobalConstants::Instance()->GetMagnetGeometryType();}
  else
    {info->geometryType = BDS::DetermineMagnetGeometryType(element->magnetGeometryType);}

  // set face angles w.r.t. chord
  info->angleIn  = angleIn;
  info->angleOut = angleOut;
  
  // outer diameter
  G4double outerDiameter = element->outerDiameter*CLHEP::m;
  if (outerDiameter < 1e-6)
    {//outerDiameter not set - use global option as default
      outerDiameter = BDSGlobalConstants::Instance()->GetOuterDiameter();
    }
  info->outerDiameter = outerDiameter;

  // outer material
  G4Material* outerMaterial;
  if(element->outerMaterial == "")
    {
      G4String defaultMaterialName = BDSGlobalConstants::Instance()->GetOuterMaterialName();
      outerMaterial = BDSMaterials::Instance()->GetMaterial(defaultMaterialName);
    }
  else
    {outerMaterial = BDSMaterials::Instance()->GetMaterial(element->outerMaterial);}
  info->outerMaterial = outerMaterial;
  
  return info;
}

G4double BDSComponentFactory::PrepareOuterDiameter(Element const* element) const
{
  G4double outerDiameter = element->outerDiameter*CLHEP::m;
  if (outerDiameter < 1e-6)
    {//outerDiameter not set - use global option as default
      outerDiameter = BDSGlobalConstants::Instance()->GetOuterDiameter();
    }
  // returns in metres
  return outerDiameter;
}

BDSBeamPipeInfo* BDSComponentFactory::PrepareBeamPipeInfo(Element const* element,
							  const G4double angleIn,
							  const G4double angleOut) const
{
  BDSBeamPipeInfo* defaultModel = BDSGlobalConstants::Instance()->GetDefaultBeamPipeModel();
  BDSBeamPipeInfo* info = new BDSBeamPipeInfo(defaultModel,
					      element->apertureType,
					      element->aper1 * CLHEP::m,
					      element->aper2 * CLHEP::m,
					      element->aper3 * CLHEP::m,
					      element->aper4 * CLHEP::m,
					      element->vacuumMaterial,
					      element->beampipeThickness * CLHEP::m,
					      element->beampipeMaterial,
					      angleIn,
					      angleOut);
  return info;
}

G4int BDSComponentFactory::CalculateNSBendSegments(Element const* element,
						   const G4double aperturePrecision) const
{
  //if maximum distance between arc path and straight path larger than 1mm, split sbend into N chunks,
  //this also works when maximum distance is less than 1mm as there will just be 1 chunk!
  double aperturePrecision = 1.0; // in mm

  G4double length = element->l*CLHEP::m;
  // from formula: L/2 / N tan (angle/N) < precision. (L=physical length)
  // add poleface rotations onto angle as absolute number (just to be safe)
  double totalAngle = std::abs(element->angle) + std::abs(element->e1) + std::abs(element->e2);
  G4int nSbends = (G4int) ceil(std::sqrt(length*totalAngle/2/aperturePrecision));
  if (nSbends==0)
    {nSbends = 1;} // can happen in case angle = 0
  if (BDSGlobalConstants::Instance()->DontSplitSBends())
    {nSbends = 1;}  // use for debugging
  if (nSbends % 2 == 0)
    {nSbends += 1;} // always have odd number of poles for poleface rotations
#ifdef BDSDEBUG
  G4cout << __METHOD_NAME__ << " splitting sbend into " << nSbends << " sbends" << G4endl;
#endif
}

BDSTiltOffset* BDSComponentFactory::CreateTiltOffset(Element const* element) const
{
#ifdef BDSDEBUG
  G4cout << __METHOD_NAME__ << "offsetX,Y: " << element->offsetX << " " << element->offsetY << " tilt: " << element->tilt << G4endl;
#endif
  G4double xOffset = element->offsetX * CLHEP::m;
  G4double yOffset = element->offsetY * CLHEP::m;
  G4double tilt    = element->tilt;

  return new BDSTiltOffset(xOffset, yOffset, tilt);
}

void BDSComponentFactory::CheckBendLengthAngleWidthCombo(G4double chordLength,
							 G4double angle,
							 G4double outerDiameter,
							 G4String name)
{
  G4double radiusFromAngleLength =  std::abs(chordLength / angle); // s = r*theta -> r = s/theta
#ifdef BDSDEBUG
  G4cout << __METHOD_NAME__ << "radius from angle and length: " << radiusFromAngleLength << G4endl;
#endif
  if (outerDiameter > 2*radiusFromAngleLength)
    {
      G4cerr << "Error: the combination of length, angle and outerDiameter in element named \""
	     << name
	     << "\" will result in overlapping faces!" << G4endl << "Please correct!" << G4endl;
      exit(1);
    }
}

void BDSComponentFactory::PrepareCavityModels()
{
  for (auto model : BDSParser::Instance()->GetCavityModels())
    {
      auto info = new BDSCavityInfo(BDS::DetermineCavityType(model.type),
				    nullptr, //construct without material as stored in element
				    nullptr,
				    model.frequency, // TBC - units
				    model.phase,
				    model.irisRadius*CLHEP::m,
				    model.thickness*CLHEP::m,
				    model.equatorRadius*CLHEP::m,
				    model.halfCellLength*CLHEP::m,
				    model.numberOfPoints,
				    model.numberOfCells,
				    model.equatorEllipseSemiAxis*CLHEP::m,
				    model.irisHorizontalAxis*CLHEP::m,
				    model.irisVerticalAxis*CLHEP::m,
				    model.tangentLineAngle);
      
      cavityInfos[model.name] = info;
    }
}

BDSCavityInfo* BDSComponentFactory::PrepareCavityModelInfo(Element const* element) const
{
  // If the cavity model name (identifier) has been defined, return a *copy* of
  // that model - so that the component will own that info object.
  auto result = cavityInfos.find(element->cavityModel);
  if (result == cavityInfos.end())
    {
      G4cout << "Unknown cavity model identifier \"" << element->cavityModel << "\" - please define it" << G4endl;
      exit(1);
    }

  // ok to use compiler provided copy constructor as doesn't own materials
  // which are the only pointers in this class
  BDSCavityInfo* info = new BDSCavityInfo(*(result->second));
  // update materials in info with valid materials - only element has material info
  if (!element->material.empty())
    {info->material       = BDSMaterials::Instance()->GetMaterial(element->material);}
  else
    {
      G4cout << "ERROR: Cavity material is not defined for cavity \"" << element->name << "\" - please define it" << G4endl;
      exit(1);
    }
  if(!element->vacuumMaterial.empty())
    {info->vacuumMaterial = BDSMaterials::Instance()->GetMaterial(element->vacuumMaterial);}
  else
    {info->vacuumMaterial = BDSMaterials::Instance()->GetMaterial(BDSGlobalConstants::Instance()->GetVacuumMaterial());}

  return info;
}<|MERGE_RESOLUTION|>--- conflicted
+++ resolved
@@ -239,11 +239,6 @@
   if (nextElement && (nextElement->type == ElementType::_RBEND))
     {e2 += 0.5*nextElement->angle;}
 
-<<<<<<< HEAD
-  return (new BDSDrift(element->name,
-		       element->l*CLHEP::m,
-		       PrepareBeamPipeInfo(element, e1, e2) ));
-=======
   // Beampipeinfo needed here to get aper1 for check.
   BDSBeamPipeInfo* beamPipeInfo = PrepareBeamPipeInfo(element, e1, e2);
 
@@ -261,7 +256,6 @@
   return (new BDSDrift( element->name,
 			element->l*CLHEP::m,
 			beamPipeInfo));
->>>>>>> 55a17eb7
 }
 
 BDSAcceleratorComponent* BDSComponentFactory::CreateRF()
@@ -348,31 +342,8 @@
   // Brho is already in G4 units, but k1 is not -> multiply k1 by m^-2
   G4double bPrime = - brho * (element->k1 / CLHEP::m2);
 
-<<<<<<< HEAD
   // Calculate number of sbends to split parent into
   G4int nSbends = CalculateNSBendSegments(element);
-  std::string thename = element->name + "_1_of_" + std::to_string(nSbends);
-  //calculate their angle and length
-  double semiangle  = element->angle / (double) nSbends;
-  double semilength = length / (double) nSbends;
-=======
-  //calculate number of sbends to split parent into
-  //if maximum distance between arc path and straight path larger than 1mm, split sbend into N chunks,
-  //this also works when maximum distance is less than 1mm as there will just be 1 chunk!
-  double aperturePrecision = 1.0; // in mm
-  // from formula: L/2 / N tan (angle/N) < precision. (L=physical length)
-  // add poleface rotations onto angle as absolute number (just to be safe)
-  double totalAngle = std::abs(element->angle) + std::abs(element->e1) + std::abs(element->e2);
-  int nSbends = (int) ceil(std::sqrt(length*totalAngle/2/aperturePrecision));
-  if (nSbends==0) nSbends = 1; // can happen in case angle = 0
-  if (BDSGlobalConstants::Instance()->DontSplitSBends())
-    {nSbends = 1;}  // use for debugging
-  if (nSbends % 2 == 0)
-    {nSbends += 1;} // always have odd number of poles for poleface rotations
-#ifdef BDSDEBUG
-  G4cout << __METHOD_NAME__ << " splitting sbend into " << nSbends << " sbends" << G4endl;
-#endif
->>>>>>> 55a17eb7
 
   //Zero angle bend only needs one element.
   std::string thename = element->name + "_1_of_1";
@@ -389,21 +360,10 @@
                             PrepareMagnetOuterInfo(element,-angleIn,-angleOut)
                             ));
 
-<<<<<<< HEAD
-    //angleIn and angleOut have to be -angle*0.5 for the beam pipe angle, it was originally
-    //calculated in BDSSectorbend but now has to be passed in from here.
-
-    oneBend->SetBiasVacuumList(element->biasVacuumList);
-    oneBend->SetBiasMaterialList(element->biasMaterialList);
-    // create a line of this sbend repeatedly
-    for (G4int i = 0; i < nSbends; ++i)
-        {sbendline->AddComponent(oneBend);}
-=======
   }
   else  //Otherwise, create line of sbend segments
   {
     BDSLine* sbendline = CreateSBendLine(element, nSbends, bField, bPrime);
->>>>>>> 55a17eb7
     return sbendline;
   }
 }
