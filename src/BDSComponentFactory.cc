--- conflicted
+++ resolved
@@ -537,7 +537,6 @@
   
   // magnetic field
   G4double bField;
-<<<<<<< HEAD
   if(element->B != 0){
     // angle = arc length/radius of curvature = L/rho = (B*L)/(B*rho)
     bField = element->B * CLHEP::tesla;
@@ -553,59 +552,15 @@
   
   // B' = dBy/dx = Brho * (1/Brho dBy/dx) = Brho * k1
   // Brho is already in G4 units, but k1 is not -> multiply k1 by m^-2
-  G4double bPrime = - brho * (element->k1 / CLHEP::m2);
-
-  // LN I think we should build it anyway and the stepper should deal
-  // with this - ie so we still have the outer geometry
-  /*
-  if( fabs(element->angle) < 1.e-7 * CLHEP::rad ) {
-    G4cerr << "---->NOT creating Hkick,"
-	   << " name= " << element->name
-	   << ", TOO SMALL ANGLE"
-	   << " angle= " << element->angle << "rad"
-	   << ": REPLACED WITH Drift,"
-	   << " l= " << length/CLHEP::m << "m"
-	   << " aper= " << aper/CLHEP::m << "
-	   << G4endl;
-    return createDrift();
-  }
-  */
-  return (new BDSKicker( element->name,
-			 element->l * CLHEP::m,
-			 bField,
-			 bPrime,
-			 element->angle,
-			 false,   // it's a horizontal kicker
-			 PrepareBeamPipeInfo(element),
-			 PrepareMagnetOuterInfo(element)));
-=======
-  if(_element.B != 0)
-    {
-      // angle = arc length/radius of curvature = L/rho = (B*L)/(B*rho)
-      bField = _element.B * CLHEP::tesla;
-      _element.angle  = -bField * length / _brho;
-    }
-  else
-    {
-      // B = Brho/rho = Brho/(arc length/angle)
-      // charge in e units
-      // multiply once more with ffact to not flip fields in kicks defined with angle
-      bField = - _brho * _element.angle / length * _charge * BDSGlobalConstants::Instance()->GetFFact(); // charge in e units
-      _element.B = bField/CLHEP::tesla;
-    }
-  
-  // B' = dBy/dx = Brho * (1/Brho dBy/dx) = Brho * k1
-  // Brho is already in G4 units, but k1 is not -> multiply k1 by m^-2
   //G4double bPrime = - _brho * (_element.k1 / CLHEP::m2);
   
-  return (new BDSKicker(_element.name,
-			_element.l * CLHEP::m,
+  return (new BDSKicker(element->name,
+			element->l * CLHEP::m,
 			bField,
-			_element.angle,
+			element->angle,
 			BDSMagnetType::hkicker,
-			PrepareBeamPipeInfo(_element),
-			PrepareMagnetOuterInfo(_element)));
->>>>>>> 492ca32d
+			PrepareBeamPipeInfo(element),
+			PrepareMagnetOuterInfo(element)));
 }
 
 BDSAcceleratorComponent* BDSComponentFactory::CreateVKick()
@@ -617,7 +572,6 @@
   
   // magnetic field
   G4double bField;
-<<<<<<< HEAD
   if(element->B != 0){
     // angle = arc length/radius of curvature = L/rho = (B*L)/(B*rho)
     bField = element->B * CLHEP::tesla;
@@ -632,61 +586,16 @@
   }
   // B' = dBy/dx = Brho * (1/Brho dBy/dx) = Brho * k1
   // Brho is already in G4 units, but k1 is not -> multiply k1 by m^-2
-  G4double bPrime = - brho * (element->k1 / CLHEP::m2);
-
-  // LN I think we should build it anyway and the stepper should deal
-  // with this - ie so we still have the outer geometry
-  /*
-  if( fabs(element->angle) < 1.e-7 * CLHEP::rad ) {
-    G4cerr << "---->NOT creating Vkick,"
-	   << " name= " << element->name
-	   << ", TOO SMALL ANGLE"
-	   << " angle= " << element->angle << "rad"
-	   << ": REPLACED WITH Drift,"
-	   << " l= " << element->l << "m"
-	   << " aper= " << aper/CLHEP::m << "
-	   << G4endl;
-
-    return CreateDrift();
-  }
-  */
-  return (new BDSKicker( element->name,
-			 element->l * CLHEP::m,
-			 bField,
-			 bPrime,
-			 element->angle,
-			 true,   // it's a vertical kicker
-			 PrepareBeamPipeInfo(element),
-			 PrepareMagnetOuterInfo(element)
-			 ));
-=======
-  if(_element.B != 0)
-    {
-      // angle = arc length/radius of curvature = L/rho = (B*L)/(B*rho)
-      bField = _element.B * CLHEP::tesla;
-      _element.angle  = -bField * length / _brho;
-    }
-  else
-    {
-      // B = Brho/rho = Brho/(arc length/angle)
-      // charge in e units
-      // multiply once more with ffact to not flip fields in kicks
-      bField = - _brho * _element.angle / length * _charge * BDSGlobalConstants::Instance()->GetFFact();
-      _element.B = bField/CLHEP::tesla;
-    }
-  // B' = dBy/dx = Brho * (1/Brho dBy/dx) = Brho * k1
-  // Brho is already in G4 units, but k1 is not -> multiply k1 by m^-2
   //G4double bPrime = - _brho * (_element.k1 / CLHEP::m2);
   
-  return (new BDSKicker(_element.name,
-			_element.l * CLHEP::m,
+  return (new BDSKicker(element->name,
+			element->l * CLHEP::m,
 			bField,
-			_element.angle,
+			element->angle,
 			BDSMagnetType::vkicker,
-			PrepareBeamPipeInfo(_element),
-			PrepareMagnetOuterInfo(_element)
+			PrepareBeamPipeInfo(element),
+			PrepareMagnetOuterInfo(element)
 			));
->>>>>>> 492ca32d
 }
 
 BDSAcceleratorComponent* BDSComponentFactory::CreateQuad()
@@ -1137,11 +1046,7 @@
       G4cerr << "---->NOT creating element, "
              << " name = " << element->name
              << ", LENGTH TOO SHORT:"
-<<<<<<< HEAD
-             << " l = " << element->l*CLHEP::m << "m"
-=======
              << " l = " << _element.l*CLHEP::um << "um"
->>>>>>> 492ca32d
              << G4endl;
       return false;
     }
