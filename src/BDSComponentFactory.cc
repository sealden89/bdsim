#include "BDSComponentFactory.hh"

// elements
#include "BDSAwakeScintillatorScreen.hh"
#include "BDSCavityRF.hh"
#include "BDSCollimatorElliptical.hh"
#include "BDSCollimatorRectangular.hh"
#include "BDSDegrader.hh"
#include "BDSDrift.hh"
#include "BDSDump.hh"
#include "BDSElement.hh"
#include "BDSLaserWire.hh"
#include "BDSLine.hh"
#include "BDSMagnet.hh"
#include "BDSRBend.hh"
#include "BDSRfCavity.hh"
#include "BDSScintillatorScreen.hh"
#include "BDSTerminator.hh"
#include "BDSTeleporter.hh"
#include "BDSTiltOffset.hh"
#include "BDSTransform3D.hh"

// general
#include "BDSAcceleratorComponentRegistry.hh"
#include "BDSBeamline.hh"
#include "BDSBeamPipeType.hh"
#include "BDSBeamPipeInfo.hh"
#include "BDSCavityInfo.hh"
#include "BDSCavityType.hh"
#include "BDSDebug.hh"
#include "BDSExecOptions.hh"
#include "BDSFieldInfo.hh"
#include "BDSFieldType.hh"
#include "BDSIntegratorType.hh"
#include "BDSMagnetOuterInfo.hh"
#include "BDSMagnetGeometryType.hh"
#include "BDSMagnetStrength.hh"
#include "BDSMagnetType.hh"
#include "BDSParser.hh"
#include "BDSUtilities.hh"

#include "globals.hh" // geant4 types / globals
#include "G4GeometryTolerance.hh"
#include "G4Transform3D.hh"

#include "parser/elementtype.h"
#include "parser/cavitymodel.h"

#include <cmath>
#include <string>
using namespace GMAD;


BDSComponentFactory::BDSComponentFactory()
{
  lengthSafety = BDSGlobalConstants::Instance()->GetLengthSafety();
  //
  // compute magnetic rigidity brho
  // formula: B(Tesla)*rho(m) = p(GeV)/(0.299792458 * |charge(e)|)
  //
  // charge (in e units)
  charge = BDSGlobalConstants::Instance()->GetParticleDefinition()->GetPDGCharge();
  // momentum (in GeV/c)

  G4double momentum = BDSGlobalConstants::Instance()->GetBeamMomentum()/CLHEP::GeV;
  // rigidity (in T*m)
  brho = BDSGlobalConstants::Instance()->GetFFact()*( momentum / 0.299792458);
  
  // rigidity (in Geant4 units)
<<<<<<< HEAD
  _brho *= - (CLHEP::tesla*CLHEP::m);

  if (verbose || debug1)
    {G4cout << "Rigidity (Brho) : "<< fabs(_brho)/(CLHEP::tesla*CLHEP::m) << " T*m"<<G4endl;}
=======
  brho *= (CLHEP::tesla*CLHEP::m);

  G4cout << "Rigidity (Brho) : "<< std::abs(brho)/(CLHEP::tesla*CLHEP::m) << " T*m"<<G4endl;
>>>>>>> 63b1a8c0

  // prepare rf cavity model info from parser
  PrepareCavityModels();
}

BDSComponentFactory::~BDSComponentFactory()
{
  for(auto info : cavityInfos)
    {delete info.second;}
}

BDSAcceleratorComponent* BDSComponentFactory::CreateComponent(Element* elementIn,
							      Element* prevElementIn,
							      Element* nextElementIn)
{
  element     = elementIn;
  prevElement = prevElementIn;
  nextElement = nextElementIn;
  G4double angleIn  = 0.0;
  G4double angleOut = 0.0;
  G4bool registered    = false;
  // Used for multiple instances of the same element but different poleface rotations.
  G4bool willNotModify = true; 

#ifdef BDSDEBUG
  G4cout << __METHOD_NAME__ << "named: \"" << element->name << "\"" << G4endl;  
#endif

  if (BDSAcceleratorComponentRegistry::Instance()->IsRegistered(element->name))
    {registered = true;}

  if (element->type == ElementType::_DRIFT)
    {
      // Match poleface from previous and next element
      angleIn = (prevElement) ? ( prevElement->e2 * CLHEP::rad ) : 0.0;
      angleOut = (nextElement) ? ( nextElement->e1 * CLHEP::rad ) : 0.0;

      // Normal vector of rbend is from the magnet, angle of the rbend has to be
      // taken into account regardless of poleface rotation
      if (prevElement && (prevElement->type == ElementType::_RBEND))
	  {angleIn += -0.5*(prevElement->angle);}

      if (nextElement && (nextElement->type == ElementType::_RBEND))
      {angleOut += 0.5*nextElement->angle;}

      //if drift has been modified at all
      if (BDS::IsFinite(angleIn) || BDS::IsFinite(angleOut))
      {willNotModify = false;}
    }
  else if (element->type == ElementType::_RBEND)
    {
      // angleIn and angleOut have to be multiplied by minus one for rbends for
      // some reason. Cannot figure out why yet.
      angleIn = -1.0 * element->e1;
      angleOut = -1.0 * element->e2;

      if (nextElement && (nextElement->type == ElementType::_RBEND))
        {
          willNotModify = false;
          angleOut += 0.5*element->angle;
        }
      if (prevElement && (prevElement->type == ElementType::_RBEND))
        {
          willNotModify = false;
          angleIn += 0.5*element->angle;
        }
    }

  // check if the component already exists and return that
  // don't use registry for output elements since reliant on unique name
  if (element->type != ElementType::_DUMP && registered && willNotModify)
    {
#ifdef BDSDEBUG
      G4cout << __METHOD_NAME__ << "using already manufactured component" << G4endl;
#endif
      return BDSAcceleratorComponentRegistry::Instance()->GetComponent(element->name);
    }

  BDSAcceleratorComponent* component = nullptr;
#ifdef BDSDEBUG
  G4cout << "BDSComponentFactory - creating " << element->type << G4endl;
#endif
  switch(element->type){
  case ElementType::_DRIFT:
    component = CreateDrift(angleIn,angleOut); break;
  case ElementType::_RF:
    component = CreateRF(); break;
  case ElementType::_SBEND:
    component = CreateSBend(); break;
  case ElementType::_RBEND:
    component = CreateRBend(angleIn,angleOut); break;
  case ElementType::_HKICK:
<<<<<<< HEAD
    element = CreateKicker(false); break; 
  case ElementType::_VKICK:
    element = CreateKicker(true); break; 
=======
    component = CreateHKick(); break;
  case ElementType::_VKICK:
    component = CreateVKick(); break;
>>>>>>> 63b1a8c0
  case ElementType::_QUAD:
    component = CreateQuad(); break;
  case ElementType::_SEXTUPOLE:
    component = CreateSextupole(); break;
  case ElementType::_OCTUPOLE:
    component = CreateOctupole(); break;
  case ElementType::_DECAPOLE:
    component = CreateDecapole(); break;
  case ElementType::_MULT:
    component = CreateMultipole(); break;
  case ElementType::_ELEMENT:    
    component = CreateElement(); break;
  case ElementType::_DUMP:
    component = CreateDump(); break; 
  case ElementType::_SOLENOID:
    component = CreateSolenoid(); break; 
  case ElementType::_ECOL:
    component = CreateEllipticalCollimator(); break; 
  case ElementType::_RCOL:
    component = CreateRectangularCollimator(); break; 
  case ElementType::_MUSPOILER:    
    component = CreateMuSpoiler(); break;
  case ElementType::_DEGRADER:
    component = CreateDegrader(); break;
  case ElementType::_LASER:
    component = CreateLaser(); break; 
  case ElementType::_SCREEN:
    component = CreateScreen(); break; 
  case ElementType::_AWAKESCREEN:
    component = CreateAwakeScreen(); break; 
  case ElementType::_TRANSFORM3D:
    component = CreateTransform3D(); break;

    // common types, but nothing to do here
  case ElementType::_MARKER:
  case ElementType::_LINE:
  case ElementType::_REV_LINE:
  case ElementType::_MATERIAL:
  case ElementType::_ATOM:
    component = nullptr;
    break;
  default:
#ifdef BDSDEBUG
<<<<<<< HEAD
    G4cout << __METHOD_NAME__ << "type: " << _element.type << G4endl; 
#endif
    G4cerr << __METHOD_NAME__ << "Error: type not found." << G4endl;
=======
    G4cout << __METHOD_NAME__ << "type: " << element->type << G4endl; 
#endif
    G4cerr << __METHOD_NAME__ << "unknown type" << G4endl;
>>>>>>> 63b1a8c0
    exit(1);
    break;
  }

  // note this test will only be reached (and therefore the component registered)
  // if it both didn't exist and has been constructed
  if (component)
    {
      component->SetBiasVacuumList(element->biasVacuumList);
      component->SetBiasMaterialList(element->biasMaterialList);
      component->SetPrecisionRegion(element->precisionRegion);
      component->Initialise();
      //don't register the component if it's been modified for angle or pole face
      if (willNotModify)
	{BDSAcceleratorComponentRegistry::Instance()->RegisterComponent(component);}
    }
  
  return component;
}

BDSAcceleratorComponent* BDSComponentFactory::CreateDump()
{
  return (new BDSDump( element->name,
		       BDSGlobalConstants::Instance()->GetSamplerLength()));
}

BDSAcceleratorComponent* BDSComponentFactory::CreateTeleporter(const G4ThreeVector teleporterDetla)
{
  // This relies on things being added to the beamline immediately
  // after they've been created
  G4double teleporterLength = BDSGlobalConstants::Instance()->GetTeleporterLength() - 1e-8;

  if (teleporterLength < 10*G4GeometryTolerance::GetInstance()->GetSurfaceTolerance())
    {
      G4cout << G4endl << __METHOD_NAME__ << "WARNING - no space to put in teleporter - skipping it!" << G4endl << G4endl;
      return nullptr;
    }
  
  G4String name = "teleporter";
#ifdef BDSDEBUG
    G4cout << "---->creating Teleporter,"
	   << " name = " << name
	   << ", l = " << teleporterLength/CLHEP::m << "m"
	   << G4endl;
#endif

    return( new BDSTeleporter(name,
			      teleporterLength,
			      teleporterDetla));
  
}

BDSAcceleratorComponent* BDSComponentFactory::CreateDrift(G4double angleIn,
							  G4double angleOut)
{
  if(!HasSufficientMinimumLength(element))
    {return nullptr;}

#ifdef BDSDEBUG
  G4cout << "---->creating Drift,"
	 << " name= " << element->name
	 << " l= " << element->l << "m"
	 << G4endl;
#endif

  // Beampipeinfo needed here to get aper1 for check.
  BDSBeamPipeInfo* beamPipeInfo = PrepareBeamPipeInfo(element, angleIn, angleOut);

  G4double projLengthIn  = 2.0 * std::abs(tan(angleIn))  * (beamPipeInfo->aper1*CLHEP::mm) ;
  G4double projLengthOut = 2.0 * std::abs(tan(angleOut)) * (beamPipeInfo->aper1*CLHEP::mm) ;
  G4double elementLength = element->l * CLHEP::m;

  if (projLengthIn > elementLength)
    {
      G4cerr << __METHOD_NAME__ << "Drift " << element->name
	     << " is too short for outgoing Poleface angle from "
	     << prevElement->name << G4endl;
      exit(1);
    }
  if (projLengthOut > elementLength)
    {
      G4cerr << __METHOD_NAME__ << "Drift " << element->name
	     << " is too short for incoming Poleface angle from "
	     << nextElement->name << G4endl;
      exit(1);
    }

  return (new BDSDrift( element->name,
			element->l*CLHEP::m,
			beamPipeInfo));
}

BDSAcceleratorComponent* BDSComponentFactory::CreateRF()
{
  if(!HasSufficientMinimumLength(element))
    {return nullptr;}

<<<<<<< HEAD
  BDSFieldInfo* vacuumField = new BDSFieldInfo(BDSFieldType::rfcavity,
					       _brho,
					       BDSIntegratorType::g4classicalrk4,
					       nullptr,
					       true,
					       G4Transform3D(),
					       PrepareCavityModelInfo(_element));

  return new BDSCavityRF(_element.name,
			 _element.l*CLHEP::m,
			 vacuumField);
=======
  return (new BDSCavityRF(element->name,
			  element->l*CLHEP::m,
			  element->gradient,
			  PrepareCavityModelInfo(element)));
>>>>>>> 63b1a8c0
}

BDSAcceleratorComponent* BDSComponentFactory::CreateSBend()
{
  if(!HasSufficientMinimumLength(element))
    {return nullptr;}

<<<<<<< HEAD
  G4double length = _element.l * CLHEP::m;
  BDSMagnetStrength* st = new BDSMagnetStrength();
  if (BDS::IsFinite(_element.B) && BDS::IsFinite(_element.angle))
    {// both are specified and should be used - under or overpowered dipole by design
      (*st)["field"] = _element.B;
      (*st)["angle"] = - _element.angle;
    }
  else if (BDS::IsFinite(_element.B))
    {// only B field - calculate angle
      G4double ffact = BDSGlobalConstants::Instance()->GetFFact();
      (*st)["field"] = _element.B;
      (*st)["angle"] = (*st)["field"] * length * _charge * ffact / _brho;
    }
  else
    {// only angle - calculate B field
      G4double ffact = BDSGlobalConstants::Instance()->GetFFact();
      (*st)["field"] = - _brho *  _element.angle / length * _charge * ffact / CLHEP::tesla / CLHEP::m;
      (*st)["angle"] = - _element.angle;
    }
  // Quadrupole component
  if (BDS::IsFinite(_element.k1))
    {(*st)["k1"] = _element.k1 / CLHEP::m2;}

#ifdef BDSDEBUG
  G4cout << "Angle " << (*st)["angle"] << G4endl;
  G4cout << "Field " << (*st)["field"] << G4endl;
#endif

  // Calculate number of sbends to split parent into. If the maximum distance
  // between the arc and chord at the centre is > 1mm, split sbend into N chunks,
  // such that the maximum distance between the chord and the arc is 1mm, ie
  // the maximum possible error on the aperture.
  // This also works when maximum distance is less than 1mm as there will just be 1 chunk!
  double aperturePrecision = 1.0; // in mm
  // from formula: L/2 / N tan (angle/N) < precision. (L=physical length)
  int nSbends = (int) ceil(std::sqrt(std::abs(length*_element.angle/2/aperturePrecision)));
  if (nSbends==0 || BDSGlobalConstants::Instance()->DontSplitSBends())
    {nSbends = 1;} // can happen in case angle = 0
      
#ifdef BDSDEBUG
  G4cout << __METHOD_NAME__ << " splitting sbend into " << nSbends << " sbends" << G4endl;
#endif
  // prepare one name for all that makes sense
  std::string thename = _element.name + "_1_of_" + std::to_string(nSbends);
  //calculate their angle and length
  (*st)["angle"] /= (G4double) nSbends; // field stays the same
  G4double semilength = length / (G4double) nSbends;
  //create Line to put them in
  BDSLine* sbendline = new BDSLine(_element.name);
  //create sbends and put them in the line
  BDSBeamPipeInfo*    bpInfo = PrepareBeamPipeInfo(_element);
  BDSMagnetOuterInfo* moInfo = PrepareMagnetOuterInfo(_element);
  moInfo->angle = (*st)["angle"]; // already been set to semiangle by this point

  CheckBendLengthAngleWidthCombo(semilength, (*st)["angle"], moInfo->outerDiameter, thename);

  BDSFieldInfo* vacuumField = new BDSFieldInfo(BDSFieldType::dipole,
					       _brho,
					       BDSIntegratorType::dipole,
					       st);
  
  // prepare one sbend segment
  BDSMagnet* oneBend = new BDSMagnet(BDSMagnetType::sectorbend,
				     thename,
				     semilength,
				     bpInfo,
				     moInfo,
				     vacuumField,
				     nullptr);

  oneBend->SetBiasVacuumList(_element.biasVacuumList);
  oneBend->SetBiasMaterialList(_element.biasMaterialList);
  // create a line of this sbend repeatedly
  for (G4int i = 0; i < nSbends; ++i)
    {sbendline->AddComponent(oneBend);}
  return sbendline;
=======
  PoleFaceRotationsNotTooLarge(element);  // check if poleface is not too large

  // require drift next to non-zero poleface or sbend with matching poleface
  if (BDS::IsFinite(element->e1) )
    {
      if (
	  prevElement &&
	  !(prevElement->type == ElementType::_DRIFT) &&
	  !(prevElement->type == ElementType::_SBEND && !BDS::IsFinite(prevElement->e2 + element->e1) )
	  )
	{
	  G4cerr << __METHOD_NAME__ << "SBend with non-zero incoming poleface requires previous element to be a Drift or SBend with opposite outcoming poleface" << G4endl;
	  exit(1);
	}
    }

  if (BDS::IsFinite(element->e2) )
    {
      if (
	  nextElement &&
	  !(nextElement->type == ElementType::_DRIFT) &&
	  !(nextElement->type == ElementType::_SBEND && !BDS::IsFinite(nextElement->e1 + element->e2) )
	  )
	{
	  G4cerr << __METHOD_NAME__ << "SBend with non-zero incoming poleface requires next element to be a Drift or SBend with opposite incoming poleface" << G4endl;
	  exit(1);
	}
    }

  // arc length
  G4double length = element->l*CLHEP::m;
  G4double magFieldLength = length; // initialise with this value
  
  // magnetic field
  // MAD conventions:
  // 1) a positive bend angle represents a bend to the right, i.e.
  // towards negative x values (even for negative charges??)
  // 2) a positive K1 = 1/|Brho| dBy/dx means horizontal focusing of
  // positive charges
  
  G4double bField;
  if(element->B != 0)
    {
      bField = element->B * CLHEP::tesla;
      G4double rho = brho/bField;
      //    element->angle  = - 2.0*asin(magFieldLength/2.0/rho);
      element->angle  = - magFieldLength/rho;
#ifdef BDSDEBUG
      G4cout << __METHOD_NAME__ << "angle calculated from B(" << bField << ") : " << element->angle << G4endl;
#endif
    }
  else
    {
      element->angle *= -1;
      //    bField = - 2 * brho * sin(element->angle/2.0) / magFieldLength;
      // charge in e units
      // multiply once more with ffact to not flip fields in bends
      bField = - brho * element->angle/magFieldLength * charge * BDSGlobalConstants::Instance()->GetFFact();
      element->B = bField/CLHEP::tesla;
#ifdef BDSDEBUG
      G4cout << __METHOD_NAME__ << "B calculated from angle (" << element->angle << ") : " << bField << G4endl;
#endif
    }
  
  // B' = dBy/dx = Brho * (1/Brho dBy/dx) = Brho * k1
  // Brho is already in G4 units, but k1 is not -> multiply k1 by m^-2
  G4double bPrime = - brho * (element->k1 / CLHEP::m2);

  // Calculate number of sbends to split parent into
  G4int nSbends = CalculateNSBendSegments(element);

  //Zero angle bend only needs one element.
  std::string thename = element->name + "_1_of_1";
  G4double angleIn    = element->e1*CLHEP::rad;
  G4double angleOut   = element->e2*CLHEP::rad;

  if (!BDS::IsFinite(element->angle)){
    return (new BDSSectorBend(thename,
                            length,
                            element->angle,
                            bField,
                            bPrime,
                            PrepareBeamPipeInfo(element,-angleIn, -angleOut),
                            PrepareMagnetOuterInfo(element,-angleIn,-angleOut)
                            ));

  }
  else  //Otherwise, create line of sbend segments
  {
    BDSLine* sbendline = CreateSBendLine(element, nSbends, bField, bPrime);
    return sbendline;
  }
}

BDSLine* BDSComponentFactory::CreateSBendLine(Element const* element,
                            G4int nSbends,
                            G4double bField,
                            G4double bPrime)
{
  BDSLine* sbendline = new BDSLine(element->name);

  G4double length = element->l*CLHEP::m;
  // prepare one name for all that makes sense
  std::string thename = element->name + "_1_of_" + std::to_string(nSbends);
  //calculate their angles and length
  G4double semiangle  = element->angle / (G4double) nSbends;
  G4double semilength = length / (G4double) nSbends;
  G4double angleIn    = element->e1*CLHEP::rad;
  G4double angleOut   = element->e2*CLHEP::rad;

  BDSBeamPipeInfo*    beamPipeInfo    = PrepareBeamPipeInfo(element,angleIn,angleOut);
  BDSMagnetOuterInfo* magnetOuterInfo = PrepareMagnetOuterInfo(element,angleIn,angleOut);

  CheckBendLengthAngleWidthCombo(semilength, semiangle, magnetOuterInfo->outerDiameter, thename);

  G4double deltastart = (BDS::IsFinite(element->e1)) ? (-element->e1/(0.5*(nSbends-1))) : 0.0;
  G4double deltaend = (BDS::IsFinite(element->e2)) ? (-element->e2/(0.5*(nSbends-1))) : 0.0;

  for (int i = 0; i < nSbends; ++i)
    {
      thename = element->name + "_"+std::to_string(i+1)+"_of_" + std::to_string(nSbends);
      angleIn = -semiangle*0.5;
      angleOut = -semiangle*0.5;

      // Input and output angles when no poleface rotation
      if ((BDS::IsFinite(element->e1))||(BDS::IsFinite(element->e2)))
        {
          if (i < 0.5*(nSbends-1))
            {
              angleIn -= (element->e1 + (i*deltastart));
              angleOut -= ((0.5*(nSbends-3)-i)*deltastart);
            }
          else if (i > 0.5*(nSbends-1))
            {
              angleIn  += ((0.5*(nSbends+1)-i)*deltaend);
              angleOut += (i-(0.5*(nSbends-1)))*deltaend;
            }
        }
      // Check for intersection of angled faces.
      G4double intersectionX = BDS::CalculateFacesOverlapRadius(angleIn,angleOut,semilength);
      BDSMagnetOuterInfo* magnetOuterInfo = PrepareMagnetOuterInfo(element,angleIn,angleOut);

      // Every geometry type has a completely arbitrary factor of 1.25 except cylindrical
      G4double magnetRadius= 0.625*magnetOuterInfo->outerDiameter*CLHEP::mm;

      if (magnetOuterInfo->geometryType == BDSMagnetGeometryType::cylindrical){
        magnetRadius= 0.5*magnetOuterInfo->outerDiameter*CLHEP::mm;}

      //Check if intersection is within radius
      if ((BDS::IsFinite(intersectionX)) && (std::abs(intersectionX) < magnetRadius))
        {
          G4cerr << __METHOD_NAME__ << "Angled faces of element "<< thename << " intersect within the magnet radius." << G4endl;
          exit(1);
        }

      BDSSectorBend* oneBend = new BDSSectorBend(thename,
                             semilength,
                             semiangle,
                             bField,
                             bPrime,
                             PrepareBeamPipeInfo(element, angleIn, angleOut),
                             magnetOuterInfo);

      oneBend->SetBiasVacuumList(element->biasVacuumList);
      oneBend->SetBiasMaterialList(element->biasMaterialList);
      sbendline->AddComponent(oneBend);

#ifdef BDSDEBUG
  G4cout << "---->creating sbend line,"
     << " element= " << thename
	 << " angleIn= " << angleIn
	 << " angleOut= " << angleOut << "m"
	 << G4endl;
#endif
  }

    // clean up
    delete beamPipeInfo;
    delete magnetOuterInfo;

    return sbendline;
>>>>>>> 63b1a8c0
}

BDSAcceleratorComponent* BDSComponentFactory::CreateRBend(G4double angleIn,
                                    G4double angleOut)
{
  if(!HasSufficientMinimumLength(element))
    {return nullptr;}

  PoleFaceRotationsNotTooLarge(element);
  
  // require drift next to non-zero poleface or rbend with matching poleface
  if (BDS::IsFinite(element->e1) )
    {
      if (
	  prevElement &&
	  !(prevElement->type == ElementType::_DRIFT) &&
	  !(prevElement->type == ElementType::_RBEND && !BDS::IsFinite(prevElement->e2 + element->e1) )
	  )
	{
	  G4cerr << __METHOD_NAME__ << "RBend with non-zero incoming poleface requires previous element to be a Drift or RBend with opposite outcoming poleface" << G4endl;
	  exit(1);
	}
    }

  if (BDS::IsFinite(element->e2) )
    {
      if (
	  nextElement &&
	  !(nextElement->type == ElementType::_DRIFT) &&
	  !(nextElement->type == ElementType::_RBEND && !BDS::IsFinite(nextElement->e1 + element->e2) )
	  )
	{
	  G4cerr << __METHOD_NAME__ << "RBend with non-zero incoming poleface requires next element to be a Drift or RBend with opposite incoming poleface" << G4endl;
	  exit(1);
	}
    }

  // calculate length of central straight length and edge sections
  // unfortunately, this has to be duplicated here as we need to
  // calculated the magnetic field length (less than the full length)
  // in case we need to calculate the field
  G4double outerRadius = PrepareOuterDiameter(element)*0.5;
  G4double angle       = element->angle;
  G4double chordLength = element->l*CLHEP::m;
  //G4double straightSectionChord = outerRadius / (tan(0.5*fabs(angle)) + tan((0.5*CLHEP::pi) - (0.5*fabs(angle))) );
  G4double magFieldLength = chordLength;

  CheckBendLengthAngleWidthCombo(chordLength, angle, 2*outerRadius, element->name);

<<<<<<< HEAD
  BDSMagnetStrength* st = new BDSMagnetStrength();
  if (BDS::IsFinite(_element.B))
    {
      (*st)["field"] = _element.B * CLHEP::tesla;
      (*st)["angle"] = -2.0*asin(magFieldLength*0.5 / (_brho / (*st)["field"]));
      //(*st)["angle"] = (*st)["field"] * length / _brho; // for poleface branch merge
    }
  else
    {
      G4double arclength;
      if (BDS::IsFinite(_element.angle))
	{arclength = 0.5*magFieldLength * fabs(_element.angle) / sin(fabs(_element.angle)*0.5);}
      else
	{arclength = magFieldLength;}
      G4double ffact = BDSGlobalConstants::Instance()->GetFFact();
      (*st)["field"] = - _brho *  _element.angle / arclength * _charge * ffact / CLHEP::tesla;
      (*st)["angle"] = - _element.angle;
=======
  // magnetic field
  // CHECK SIGNS OF B, B', ANGLE
  G4double bField;
  if(element->B != 0)
    {
      // angle = arc length/radius of curvature = L/rho = (B*L)/(B*rho)
      bField = element->B * CLHEP::tesla;
      G4double rho = brho/bField;
      //element->angle  = - bField * length / brho;
      element->angle  = - 2.0*asin(magFieldLength/2.0/rho);
#ifdef BDSDEBUG
      G4cout << "calculated angle from field - now " << element->angle << G4endl;
#endif
    }
  else
    {
      element->angle *= -1;
      // arc length = radius*angle
      //            = (geometrical length/(2.0*sin(angle/2))*angle
      G4double arclength;
      if (BDS::IsFinite(element->angle))
	{arclength = 0.5*magFieldLength * std::abs(element->angle) / sin(std::abs(element->angle)*0.5);}
      else
	{arclength = magFieldLength;}
      // B = Brho/rho = Brho/(arc length/angle)
      // charge in e units
      // multiply once more with ffact to not flip fields in bends
      bField = - brho * element->angle / arclength * charge * BDSGlobalConstants::Instance()->GetFFact();
      element->B = bField/CLHEP::tesla;
#ifdef BDSDEBUG
      G4cout << "calculated field from angle - angle,field = " << element->angle << " " << element->B << G4endl;
#endif
    }
  
  // B' = dBy/dx = Brho * (1/Brho dBy/dx) = Brho * k1
  // Brho is already in G4 units, but k1 is not -> multiply k1 by m^-2
  G4double bPrime = - brho * (element->k1 / CLHEP::m2);

  return (new BDSRBend( element->name,
			element->l*CLHEP::m,
			bField,
			bPrime,
			element->angle,
			PrepareBeamPipeInfo(element,angleIn,angleOut),
			PrepareMagnetOuterInfo(element,angleIn,angleOut)));
}

BDSAcceleratorComponent* BDSComponentFactory::CreateHKick()
{
  if(!HasSufficientMinimumLength(element))
    {return nullptr;}  
  
  G4double length = element->l*CLHEP::m;
  
  G4double bField;
  if(element->B != 0)
    {
      // angle = arc length/radius of curvature = L/rho = (B*L)/(B*rho)
      bField = element->B * CLHEP::tesla;
      element->angle  = -bField * length / brho;
    }
  else
    {
      // B = Brho/rho = Brho/(arc length/angle)
      // charge in e units
      // multiply once more with ffact to not flip fields in kicks defined with angle
      bField = - brho * element->angle / length * charge * BDSGlobalConstants::Instance()->GetFFact(); // charge in e units
      element->B = bField/CLHEP::tesla;
>>>>>>> 63b1a8c0
    }
  // Quadrupole component
  if (BDS::IsFinite(_element.k1))
    {(*st)["k1"] = _element.k1 / CLHEP::m2;}
  
<<<<<<< HEAD
  BDSFieldInfo* vacuumField = new BDSFieldInfo(BDSFieldType::dipole,
					       _brho,
					       BDSIntegratorType::dipole,
					       st);

  BDSMagnetOuterInfo* moInfo = PrepareMagnetOuterInfo(_element);
  moInfo->angle = (*st)["angle"];
  return new BDSRBend(_element.name,
		      _element.l*CLHEP::m,
		      _element.angle,
		      PrepareBeamPipeInfo(_element),
		      moInfo,
		      vacuumField,
		      nullptr);
=======
  // B' = dBy/dx = Brho * (1/Brho dBy/dx) = Brho * k1
  // Brho is already in G4 units, but k1 is not -> multiply k1 by m^-2
  //G4double bPrime = - _brho * (element->k1 / CLHEP::m2);
  
  return (new BDSKicker(element->name,
			element->l * CLHEP::m,
			bField,
			element->angle,
			BDSMagnetType::hkicker,
			PrepareBeamPipeInfo(element),
			PrepareMagnetOuterInfo(element)));
>>>>>>> 63b1a8c0
}

BDSAcceleratorComponent* BDSComponentFactory::CreateKicker(G4bool isVertical)
{
  if(!HasSufficientMinimumLength(element))
    {return nullptr;}
<<<<<<< HEAD

  BDSMagnetStrength* st = new BDSMagnetStrength();
  G4double length = _element.l*CLHEP::m;
  if(BDS::IsFinite(_element.B))
    {
      (*st)["field"] = _element.B * CLHEP::tesla;
      (*st)["angle"] = (*st)["field"] * length / _brho;
    }
  else
    {
      G4double ffact = BDSGlobalConstants::Instance()->GetFFact();
      (*st)["angle"] = _element.angle;
      (*st)["field"] = _brho * (*st)["angle"] / length * _charge * ffact / CLHEP::tesla;
    }
  G4Transform3D fieldRotation = G4Transform3D();
  
  BDSMagnetType t = BDSMagnetType::hkicker;
  if (isVertical)
    {
      t = BDSMagnetType::vkicker;
      fieldRotation = G4RotateZ3D(CLHEP::halfpi);
    }
  
  BDSFieldInfo* vacuumField = new BDSFieldInfo(BDSFieldType::muonspoiler,
					       _brho,
					       BDSIntegratorType::g4classicalrk4,
					       st,
					       true,
					       fieldRotation);
  
  return new BDSMagnet(t,
		       _element.name,
		       _element.l*CLHEP::m,
		       PrepareBeamPipeInfo(_element),
		       PrepareMagnetOuterInfo(_element),
		       vacuumField,
		       nullptr);
=======
  
  G4double length = element->l*CLHEP::m;
  
  // magnetic field
  G4double bField;
  if(element->B != 0)
    {
      // angle = arc length/radius of curvature = L/rho = (B*L)/(B*rho)
      bField = element->B * CLHEP::tesla;
      element->angle  = -bField * length / brho;
    }
  else
    {
      // B = Brho/rho = Brho/(arc length/angle)
      // charge in e units
      // multiply once more with ffact to not flip fields in kicks
      bField = - brho * element->angle / length * charge * BDSGlobalConstants::Instance()->GetFFact();
      element->B = bField/CLHEP::tesla;
    }
  // B' = dBy/dx = Brho * (1/Brho dBy/dx) = Brho * k1
  // Brho is already in G4 units, but k1 is not -> multiply k1 by m^-2
  //G4double bPrime = - _brho * (element->k1 / CLHEP::m2);
  
  return (new BDSKicker(element->name,
			element->l * CLHEP::m,
			bField,
			element->angle,
			BDSMagnetType::vkicker,
			PrepareBeamPipeInfo(element),
			PrepareMagnetOuterInfo(element)
			));
>>>>>>> 63b1a8c0
}

BDSAcceleratorComponent* BDSComponentFactory::CreateQuad()
{
  if(!HasSufficientMinimumLength(element))
    {return nullptr;}
<<<<<<< HEAD

  BDSMagnetStrength* st = new BDSMagnetStrength();
  (*st)["k1"] = _element.k1 / CLHEP::m2;
  BDSFieldInfo* vacuumField = new BDSFieldInfo(BDSFieldType::quadrupole,
					       _brho,
					       BDSIntegratorType::quadrupole,
					       st);

  return new BDSMagnet(BDSMagnetType::quadrupole,
		       _element.name,
		       _element.l * CLHEP::m,
		       PrepareBeamPipeInfo(_element),
		       PrepareMagnetOuterInfo(_element),
		       vacuumField,
		       nullptr);
=======
  
  // magnetic field
  // B' = dBy/dx = Brho * (1/Brho dBy/dx) = Brho * k1
  // Brho is already in G4 units, but k1 is not -> multiply k1 by m^-2
  G4double bPrime = - brho * (element->k1 / CLHEP::m2);

  return (new BDSQuadrupole( element->name,
			     element->l * CLHEP::m,
			     bPrime,
			     PrepareBeamPipeInfo(element),
			     PrepareMagnetOuterInfo(element)));
>>>>>>> 63b1a8c0
}  
  
BDSAcceleratorComponent* BDSComponentFactory::CreateSextupole()
{
  if(!HasSufficientMinimumLength(element))
    {return nullptr;}
<<<<<<< HEAD

  BDSMagnetStrength* st = new BDSMagnetStrength();
  (*st)["k2"] = _element.k2 / CLHEP::m3;
  BDSFieldInfo* vacuumField = new BDSFieldInfo(BDSFieldType::sextupole,
					       _brho,
					       BDSIntegratorType::sextupole,
					       st);

  return new BDSMagnet(BDSMagnetType::sextupole,
		       _element.name,
		       _element.l * CLHEP::m,
		       PrepareBeamPipeInfo(_element),
		       PrepareMagnetOuterInfo(_element),
		       vacuumField,
		       nullptr);
=======
  
  // magnetic field 
  // B'' = d^2By/dx^2 = Brho * (1/Brho d^2By/dx^2) = Brho * k2
  // brho is in Geant4 units, but k2 is not -> multiply k2 by m^-3
  G4double bDoublePrime = - brho * (element->k2 / CLHEP::m3);
  
#ifdef BDSDEBUG 
  G4cout << "---->creating Sextupole,"
	 << " name= " << element->name
	 << " l= " << element->l << "m"
	 << " k2= " << element->k2 << "m^-3"
	 << " brho= " << std::abs(brho)/(CLHEP::tesla*CLHEP::m) << "T*m"
	 << " B''= " << bDoublePrime/(CLHEP::tesla/CLHEP::m2) << "T/m^2"
	 << " material= " << element->outerMaterial
	 << G4endl;
#endif
  
  return (new BDSSextupole( element->name,
			    element->l * CLHEP::m,
			    bDoublePrime,
			    PrepareBeamPipeInfo(element),
			    PrepareMagnetOuterInfo(element)));
>>>>>>> 63b1a8c0
}

BDSAcceleratorComponent* BDSComponentFactory::CreateOctupole()
{
  if(!HasSufficientMinimumLength(element))
    {return nullptr;}
<<<<<<< HEAD

  BDSMagnetStrength* st = new BDSMagnetStrength();
  (*st)["k3"] = _element.k3 / (CLHEP::m3*CLHEP::m);
  BDSFieldInfo* vacuumField = new BDSFieldInfo(BDSFieldType::octupole,
					       _brho,
					       BDSIntegratorType::octupole,
					       st);

  return new BDSMagnet(BDSMagnetType::octupole,
		       _element.name,
		       _element.l * CLHEP::m,
		       PrepareBeamPipeInfo(_element),
		       PrepareMagnetOuterInfo(_element),
		       vacuumField,
		       nullptr);
=======
  
  // magnetic field  
  // B''' = d^3By/dx^3 = Brho * (1/Brho d^3By/dx^3) = Brho * k3
  // brho is in Geant4 units, but k3 is not -> multiply k3 by m^-4
  G4double bTriplePrime = - brho * (element->k3 / (CLHEP::m3*CLHEP::m));
  
#ifdef BDSDEBUG 
  G4cout << "---->creating Octupole,"
	 << " name= " << element->name
	 << " l= " << element->l << "m"
	 << " k3= " << element->k3 << "m^-4"
	 << " brho= " << std::abs(brho)/(CLHEP::tesla*CLHEP::m) << "T*m"
	 << " B'''= " << bTriplePrime/(CLHEP::tesla/CLHEP::m3) << "T/m^3"
	 << " material= " << element->outerMaterial
	 << G4endl;
#endif
  
  return ( new BDSOctupole( element->name,
			    element->l * CLHEP::m,
			    bTriplePrime,
			    PrepareBeamPipeInfo(element),
			    PrepareMagnetOuterInfo(element)));
>>>>>>> 63b1a8c0
}

BDSAcceleratorComponent* BDSComponentFactory::CreateDecapole()
{
  if(!HasSufficientMinimumLength(element))
    {return nullptr;}

  BDSMagnetStrength* st = new BDSMagnetStrength();
  (*st)["k4"] = _element.k4 / (CLHEP::m3*CLHEP::m2);
  BDSFieldInfo* vacuumField = new BDSFieldInfo(BDSFieldType::decapole,
					       _brho,
					       BDSIntegratorType::decapole,
					       st);
  
<<<<<<< HEAD

  return new BDSMagnet(BDSMagnetType::decapole,
		       _element.name,
		       _element.l * CLHEP::m,
		       PrepareBeamPipeInfo(_element),
		       PrepareMagnetOuterInfo(_element),
		       vacuumField,
		       nullptr);
=======
  // magnetic field  
  // B''' = d^4By/dx^4 = Brho * (1/Brho d^4By/dx^4) = Brho * k4
  // brho is in Geant4 units, but k4 is not -> multiply k4 by m^-5
  G4double bQuadruplePrime = - brho * (element->k4 / (CLHEP::m3*CLHEP::m2));
  
#ifdef BDSDEBUG 
  G4cout << "---->creating Decapole,"
	 << " name= " << element->name
	 << " l= " << element->l << "m"
	 << " k4= " << element->k4 << "m^-5"
	 << " brho= " << std::abs(brho)/(CLHEP::tesla*CLHEP::m) << "T*m"
	 << " B''''= " << bQuadruplePrime/(CLHEP::tesla/CLHEP::m3*CLHEP::m) << "T/m^4"
	 << " material= " << element->outerMaterial
	 << G4endl;
#endif
  
  return ( new BDSDecapole( element->name,
			    element->l * CLHEP::m,
			    bQuadruplePrime,
			    PrepareBeamPipeInfo(element),
			    PrepareMagnetOuterInfo(element)));
>>>>>>> 63b1a8c0
}

BDSAcceleratorComponent* BDSComponentFactory::CreateMultipole()
{
 if(!HasSufficientMinimumLength(element))
    {return nullptr;}
<<<<<<< HEAD

 BDSMagnetStrength* st = new BDSMagnetStrength();
 std::list<double>::iterator kn = _element.knl.begin();
 std::list<double>::iterator ks = _element.ksl.begin();
 std::vector<G4String> normKeys = st->NormalComponentKeys();
 std::vector<G4String> skewKeys = st->SkewComponentKeys();
 std::vector<G4String>::iterator nkey = normKeys.begin();
 std::vector<G4String>::iterator skey = skewKeys.begin();
 for (; kn != _element.knl.end(); kn++, ks++, nkey++, skey++)
   {
     (*st)[*nkey] = (*kn) / _element.l;
     (*st)[*skey] = (*ks) / _element.l;
   }
 BDSFieldInfo* vacuumField = new BDSFieldInfo(BDSFieldType::multipole,
					       _brho,
					       BDSIntegratorType::g4classicalrk4,
					       st);

 return new BDSMagnet(BDSMagnetType::multipole,
		      _element.name,
		      _element.l * CLHEP::m,
		      PrepareBeamPipeInfo(_element),
		      PrepareMagnetOuterInfo(_element),
		      vacuumField,
		      nullptr);
=======
 
#ifdef BDSDEBUG 
  G4cout << "---->creating Multipole,"
	 << " name= " << element->name
	 << " l= " << element->l << "m"
	 << " material= " << element->outerMaterial
	 << G4endl;
#endif
  // magnetic field
  std::list<double>::iterator kit;
  
#ifdef BDSDEBUG 
  G4cout << " knl={ ";
#endif
  for(kit=(element->knl).begin();kit!=(element->knl).end();kit++)
    {
#ifdef BDSDEBUG 
      G4cout<<(*kit)<<", ";
#endif
      (*kit) /= element->l; 
    }
#ifdef BDSDEBUG 
  G4cout << "}";
#endif
  
#ifdef BDSDEBUG 
  G4cout << " ksl={ ";
#endif
  for(kit=(element->ksl).begin();kit!=(element->ksl).end();kit++)
    {
#ifdef BDSDEBUG 
      G4cout<<(*kit)<<" ";
#endif
      (*kit) /= element->l; 
    }
#ifdef BDSDEBUG 
  G4cout << "}" << G4endl;
#endif

  return (new BDSMultipole( element->name,
			    element->l * CLHEP::m,
			    element->knl,
			    element->ksl,
			    PrepareBeamPipeInfo(element),
			    PrepareMagnetOuterInfo(element)));
>>>>>>> 63b1a8c0
}

BDSAcceleratorComponent* BDSComponentFactory::CreateElement()
{
  if(!HasSufficientMinimumLength(element)) 
    {return nullptr;}

  if(!BDS::IsFinite(element->outerDiameter))
    {
      G4cerr << __METHOD_NAME__ << "\"outerDiameter\" must be set for component named \""
	     << element->name << "\"" << G4endl;
      exit(1);
    }

  G4ThreeVector bFieldOffset = G4ThreeVector(_element.bmapXOffset * CLHEP::m,
					     _element.bmapYOffset * CLHEP::m,
					     _element.bmapZOffset * CLHEP::m);
#ifdef BDSDEBUG 
  G4cout << "---->creating Element,"
<<<<<<< HEAD
	 << " name = " << _element.name
	 << " l = " << _element.l << "m"
	 << " outerDiameter = "  << _element.outerDiameter << "m"
	 << " B Field Offset = " << bFieldOffset << " m"
	 << " precision region " << _element.precisionRegion
	 << G4endl;
#endif

  return (new BDSElement(_element.name,
			 _element.l * CLHEP::m,
			 _element.outerDiameter * CLHEP::m,
			 _element.geometryFile,
			 _element.bmapFile,
			 bFieldOffset));
=======
	 << " name = " << element->name
	 << " l = " << element->l << "m"
	 << " outerDiameter = "  << element->outerDiameter << "m"
	 << " bmapZOffset = "	 << element->bmapZOffset * CLHEP::m << "mm"
	 << " precision region " << element->precisionRegion
	 << G4endl;
#endif

  return (new BDSElement(element->name,
			 element->l * CLHEP::m,
			 element->outerDiameter * CLHEP::m,
			 element->geometryFile,
			 element->bmapFile,
			 element->bmapZOffset * CLHEP::m));
>>>>>>> 63b1a8c0
}

BDSAcceleratorComponent* BDSComponentFactory::CreateSolenoid()
{
  if(!HasSufficientMinimumLength(element))
    {return nullptr;}
<<<<<<< HEAD

  BDSMagnetStrength* st = new BDSMagnetStrength();
  if (BDS::IsFinite(_element.B))
    {
      (*st)["field"] = _element.B * CLHEP::tesla;
      (*st)["ks"]    = (*st)["field"] / _brho / CLHEP::m;
    }
  else
    {
      (*st)["field"] = (_element.ks / CLHEP::m) * _brho;
      (*st)["ks"]    = _element.ks / CLHEP::m;
    }
  BDSFieldInfo* vacuumField = new BDSFieldInfo(BDSFieldType::solenoid,
					       _brho,
					       BDSIntegratorType::solenoid,
					       st);

  return new BDSMagnet(BDSMagnetType::solenoid,
		       _element.name,
		       _element.l*CLHEP::m,
		       PrepareBeamPipeInfo(_element),
		       PrepareMagnetOuterInfo(_element),
		       vacuumField,
		       nullptr);
=======
  
  // B = B/Brho * Brho = ks * Brho
  // brho is in Geant4 units, but ks is not -> multiply ks by m^-1
  G4double bField;
  if(element->B != 0)
    {
      bField = element->B * CLHEP::tesla;
      element->ks = (bField/brho) / CLHEP::m;
    }
  else
    {
      bField = (element->ks/CLHEP::m) * brho;
      element->B = bField/CLHEP::tesla;
    }
  
#ifdef BDSDEBUG 
  G4cout << "---->creating Solenoid,"
	 << " name = " << element->name
	 << " l = " << element->l << " m,"
	 << " ks = " << element->ks << " m^-1,"
	 << " brho = " << std::abs(brho)/(CLHEP::tesla*CLHEP::m) << " T*m,"
	 << " B = " << bField/CLHEP::tesla << " T,"
	 << " material = \"" << element->outerMaterial << "\""
	 << G4endl;
#endif
  
  return (new BDSSolenoid( element->name,
			   element->l * CLHEP::m,
			   bField,
			   PrepareBeamPipeInfo(element),
			   PrepareMagnetOuterInfo(element)));
>>>>>>> 63b1a8c0
}

BDSAcceleratorComponent* BDSComponentFactory::CreateRectangularCollimator()
{
  if(!HasSufficientMinimumLength(element))
    {return nullptr;}

#ifdef BDSDEBUG 
  G4cout << "--->creating " << element->type << ","
	 << " name = " << element->name  << ","
	 << " x half aperture = " << element->xsize <<" m,"
	 << " y half aperture = " << element->ysize <<" m,"
	 << " material = \"" << element->material << "\""
	 << G4endl;
#endif
  
  return new BDSCollimatorRectangular(element->name,
				      element->l*CLHEP::m,
				      element->outerDiameter*CLHEP::m,
				      element->xsize*CLHEP::m,
				      element->ysize*CLHEP::m,
				      element->xsizeOut*CLHEP::m,
				      element->ysizeOut*CLHEP::m,
				      element->material);
}

BDSAcceleratorComponent* BDSComponentFactory::CreateEllipticalCollimator()
{
  if(!HasSufficientMinimumLength(element))
    {return nullptr;}

#ifdef BDSDEBUG 
  G4cout << "--->creating " << element->type << ","
	 << " name = " << element->name 
	 << " x half aperture = " << element->xsize <<" m,"
	 << " y half aperture = " << element->ysize <<" m,"
	 << " material = \"" << element->material << "\""
	 << G4endl;
#endif
  
<<<<<<< HEAD
  return new BDSCollimatorElliptical(_element.name,
				     _element.l*CLHEP::m,
				     _element.outerDiameter*CLHEP::m,
				     _element.xsize*CLHEP::m,
				     _element.ysize*CLHEP::m,
				     _element.xsizeOut*CLHEP::m,
				     _element.ysizeOut*CLHEP::m,
				     _element.material);
=======
  return new BDSCollimatorElliptical(element->name,
				     element->l*CLHEP::m,
				     element->outerDiameter*CLHEP::m,
				     element->xsize*CLHEP::m,
				     element->ysize*CLHEP::m,
				     element->xsizeOut*CLHEP::m,
				     element->ysizeOut*CLHEP::m,
				     element->material);
>>>>>>> 63b1a8c0
}

BDSAcceleratorComponent* BDSComponentFactory::CreateMuSpoiler()
{
  if(!HasSufficientMinimumLength(element))
    {return nullptr;}
<<<<<<< HEAD

  BDSMagnetStrength* st = new BDSMagnetStrength();
  (*st)["field"] = _element.B * CLHEP::tesla;
  BDSFieldInfo* outerField = new BDSFieldInfo(BDSFieldType::muonspoiler,
					      _brho,
					      BDSIntegratorType::g4classicalrk4,
					      st);

  return new BDSMagnet(BDSMagnetType::muonspoiler,
		       _element.name,
		       _element.l*CLHEP::m,
		       PrepareBeamPipeInfo(_element),
		       PrepareMagnetOuterInfo(_element),
		       nullptr,
		       outerField);
=======
  
#ifdef BDSDEBUG 
  G4cout << "---->creating muspoiler,"
	 << " name = " << element->name 
	 << " length = " << element->l
	 << " B = " << element->B*CLHEP::tesla << " m*T"
	 << G4endl;
#endif
  
  return (new BDSMuSpoiler(element->name,
			   element->l*CLHEP::m,
			   element->B * CLHEP::tesla,
			   PrepareBeamPipeInfo(element),
			   PrepareMagnetOuterInfo(element)));
>>>>>>> 63b1a8c0
}

BDSAcceleratorComponent* BDSComponentFactory::CreateDegrader()
{
  if(!HasSufficientMinimumLength(element))
    {return nullptr;}

#ifdef BDSDEBUG
  G4cout << "---->creating degrader,"
	 << " name = "   << element->name
	 << " length = " << element->l
	 << G4endl;
#endif

  G4double degraderOffset;
  if ((element->materialThickness <= 0) && (element->degraderOffset <= 0))
    {
        G4cerr << __METHOD_NAME__ << "Error: Both \"materialThickness\" and \"degraderOffset\" are either undefined or <= 0" <<  G4endl;
        exit(1);
    }

  if ((element->materialThickness <= 0) && (element->degraderOffset > 0))
    {degraderOffset = element->degraderOffset*CLHEP::m;}
  else
    {
      //Width of wedge base
      G4double wedgeBasewidth = (element->l*CLHEP::m /element->numberWedges) - lengthSafety;
      
      //Angle between hypotenuse and height (in the triangular wedge face)
      G4double theta = atan(wedgeBasewidth / (2.0*element->wedgeLength*CLHEP::m));
      
      //Overlap distance of wedges
      G4double overlap = (element->materialThickness*CLHEP::m/element->numberWedges - wedgeBasewidth) * (sin(CLHEP::pi/2.0 - theta) / sin(theta));
      
      degraderOffset = overlap * -0.5;
    }
    
<<<<<<< HEAD
  return (new BDSDegrader(_element.name,
			  _element.l*CLHEP::m,
			  _element.outerDiameter*CLHEP::m,
			  _element.numberWedges,
			  _element.wedgeLength*CLHEP::m,
			  _element.degraderHeight*CLHEP::m,
			  degraderOffset,
			  _element.material));

=======
  return (new BDSDegrader(element->name,
			  element->l*CLHEP::m,
			  element->outerDiameter*CLHEP::m,
			  element->numberWedges,
			  element->wedgeLength*CLHEP::m,
			  element->degraderHeight*CLHEP::m,
			  degraderOffset,
			  element->material));
>>>>>>> 63b1a8c0
}

BDSAcceleratorComponent* BDSComponentFactory::CreateLaser()
{
  if(!HasSufficientMinimumLength(element))
    {return nullptr;}
	
#ifdef BDSDEBUG 
  G4cout << "---->creating Laser,"
	 << " name= "<< element->name
	 << " l=" << element->l <<"m"
	 << " lambda= " << element->waveLength << "m"
	 << " xSigma= " << element->xsize << "m"
	 << " ySigma= " << element->ysize << "m"
	 << " xdir= " << element->xdir
	 << " ydir= " << element->ydir
	 << " zdir= " << element->zdir
	 << G4endl;
#endif

<<<<<<< HEAD
  G4double length = _element.l*CLHEP::m;
  G4double lambda = _element.waveLength*CLHEP::m;
	
  G4ThreeVector direction = G4ThreeVector(_element.xdir,_element.ydir,_element.zdir);
  G4ThreeVector position  = G4ThreeVector(0,0,0);
	
  return new BDSLaserWire(_element.name, length, lambda, direction);       
=======
  G4double length = element->l*CLHEP::m;
  G4double lambda = element->waveLength*CLHEP::m;
	
  G4ThreeVector direction = G4ThreeVector(element->xdir,element->ydir,element->zdir);
  G4ThreeVector position  = G4ThreeVector(0,0,0);
	
  return (new BDSLaserWire(element->name, length, lambda, direction) );       
>>>>>>> 63b1a8c0
}

BDSAcceleratorComponent* BDSComponentFactory::CreateScreen()
{
  if(!HasSufficientMinimumLength(element))
    {return nullptr;}
	
#ifdef BDSDEBUG 
<<<<<<< HEAD
  G4cout << "---->creating Screen,"
	 << " name= "<< _element.name
	 << " l=" << _element.l/CLHEP::m<<"m"
	 << " tscint=" << _element.tscint/CLHEP::m<<"m"
	 << " angle=" << _element.angle/CLHEP::rad<<"rad"
	 << " scintmaterial=" << "ups923a"//_element.scintmaterial
	 << " airmaterial=" << "vacuum"//_element.airmaterial
	 << G4endl;
#endif
  //Name, scintillator thickness, angle in radians (relative to -45 degrees)
  return new BDSScintillatorScreen(_element.name,
				   _element.tscint*CLHEP::m,
				   (_element.angle-0.78539816339)*CLHEP::rad,
				   "ups923a",
				   BDSGlobalConstants::Instance()->GetVacuumMaterial()); 
}


BDSAcceleratorComponent* BDSComponentFactory::CreateAwakeScreen()
{	
#ifdef BDSDEBUG 
  G4cout << "---->creating Awake Screen,"
	 << "twindow = " << _element.twindow*1e3/CLHEP::um << " um"
	 << "tscint = " << _element.tscint*1e3/CLHEP::um << " um"
	 << "windowmaterial = " << _element.windowmaterial << " um"
	 << "scintmaterial = " << _element.scintmaterial << " um"
	 << G4endl;
#endif
  return new BDSAwakeScintillatorScreen(_element.name,
					_element.scintmaterial,
					_element.tscint*1e3,
					_element.angle,
					_element.twindow*1e3,
					_element.windowmaterial);
}

BDSAcceleratorComponent* BDSComponentFactory::CreateTransform3D()
{	
=======
        G4cout << "---->creating Screen,"
               << " name= "<< element->name
               << " l=" << element->l/CLHEP::m<<"m"
               << " tscint=" << element->tscint/CLHEP::m<<"m"
               << " angle=" << element->angle/CLHEP::rad<<"rad"
               << " scintmaterial=" << "ups923a"//element->scintmaterial
               << " airmaterial=" << "vacuum"//element->airmaterial
               << G4endl;
#endif
	return (new BDSScintillatorScreen(element->name,
					  element->tscint*CLHEP::m,
					  (element->angle-0.78539816339)*CLHEP::rad,
					  "ups923a",
					  BDSGlobalConstants::Instance()->GetVacuumMaterial()));
}

BDSAcceleratorComponent* BDSComponentFactory::CreateAwakeScreen()
{	
#ifdef BDSDEBUG 
        G4cout << "---->creating Awake Screen,"
	       << "twindow = " << element->twindow*1e3/CLHEP::um << " um"
	       << "tscint = " << element->tscint*1e3/CLHEP::um << " um"
	       << "windowmaterial = " << element->windowmaterial << " um"
	       << "scintmaterial = " << element->scintmaterial << " um"
               << G4endl;
#endif
	return (new BDSAwakeScintillatorScreen(element->name,
					       element->scintmaterial,
					       element->tscint*1e3,
					       element->angle,
					       element->twindow*1e3,
					       element->windowmaterial));
}

BDSAcceleratorComponent* BDSComponentFactory::CreateTransform3D()
{
	
>>>>>>> 63b1a8c0
#ifdef BDSDEBUG 
  G4cout << "---->creating Transform3d,"
	 << " name= " << element->name
	 << " xdir= " << element->xdir/CLHEP::m << "m"
	 << " ydir= " << element->ydir/CLHEP::m << "m"
	 << " zdir= " << element->zdir/CLHEP::m << "m"
	 << " phi= " << element->phi/CLHEP::rad << "rad"
	 << " theta= " << element->theta/CLHEP::rad << "rad"
	 << " psi= " << element->psi/CLHEP::rad << "rad"
	 << G4endl;
#endif
	
<<<<<<< HEAD
  return new BDSTransform3D(_element.name,
			    _element.xdir  *CLHEP::m,
			    _element.ydir  *CLHEP::m,
			    _element.zdir  *CLHEP::m,
			    _element.phi   *CLHEP::rad,
			    _element.theta *CLHEP::rad,
			    _element.psi   *CLHEP::rad);
=======
  return (new BDSTransform3D( element->name,
			      element->xdir *CLHEP::m,
			      element->ydir *CLHEP::m,
			      element->zdir *CLHEP::m,
			      element->phi *CLHEP::rad,
			      element->theta *CLHEP::rad,
			      element->psi *CLHEP::rad ) );
	
>>>>>>> 63b1a8c0
}

BDSAcceleratorComponent* BDSComponentFactory::CreateTerminator()
{
  G4String name   = "terminator";
  G4double length = BDSGlobalConstants::Instance()->GetSamplerLength();
#ifdef BDSDEBUG
    G4cout << "---->creating Terminator,"
	   << " name = " << name
	   << " l = "    << length / CLHEP::m << "m"
	   << G4endl;
#endif
  
  return new BDSTerminator("terminator", 
			   length);
}

G4bool BDSComponentFactory::HasSufficientMinimumLength(Element* element)
{
  if(element->l*CLHEP::m < 4*lengthSafety)
    {
      G4cerr << "---->NOT creating element, "
             << " name = " << element->name
             << ", LENGTH TOO SHORT:"
             << " l = " << element->l*CLHEP::um << "um"
             << G4endl;
      return false;
    }
  else
    {return true;}
}

void BDSComponentFactory::PoleFaceRotationsNotTooLarge(Element* element,
						       G4double maxAngle)
{
  if (std::abs(element->e1) > maxAngle)
    {
      G4cerr << __METHOD_NAME__ << "Pole face angle e1: " << element->e1 << " is greater than pi/4" << G4endl;
      exit(1);
    }
  if (std::abs(element->e2) > maxAngle)
    {
      G4cerr << __METHOD_NAME__ << "Pole face angle e2: " << element->e2 << " is greater than pi/4" << G4endl;
      exit(1);
    }
}

BDSMagnetOuterInfo* BDSComponentFactory::PrepareMagnetOuterInfo(Element const* element) const
{
  // input and output face angles
  G4double angleIn  = 0;
  G4double angleOut = 0;
  if (element->type == ElementType::_RBEND)
    {
      angleIn  = -1.0*element->e1*CLHEP::rad;
      angleOut = -1.0*element->e2*CLHEP::rad;
    }
  else if (element->type == ElementType::_SBEND)
    {
      angleIn  = (element->angle*0.5) + element->e1;
      angleOut = (element->angle*0.5) + element->e2;
    }
  return PrepareMagnetOuterInfo(element, angleIn, angleOut);
}

BDSMagnetOuterInfo* BDSComponentFactory::PrepareMagnetOuterInfo(Element const* element,
								const G4double angleIn,
								const G4double angleOut) const
{
  BDSMagnetOuterInfo* info = new BDSMagnetOuterInfo();

  // angle - we can't set here as we can't rely on the angle being specified in element
  // as only the field may be specified. Therefore, must be set in above CreateXXXX methods
  
  // name
  info->name = element.name;
  
  // magnet geometry type
  if (element->magnetGeometryType == "")
    {info->geometryType = BDSGlobalConstants::Instance()->GetMagnetGeometryType();}
  else
    {info->geometryType = BDS::DetermineMagnetGeometryType(element->magnetGeometryType);}

  // set face angles w.r.t. chord
  info->angleIn  = angleIn;
  info->angleOut = angleOut;
  
  // outer diameter
  G4double outerDiameter = element->outerDiameter*CLHEP::m;
  if (outerDiameter < 1e-6)
    {//outerDiameter not set - use global option as default
      outerDiameter = BDSGlobalConstants::Instance()->GetOuterDiameter();
    }
  info->outerDiameter = outerDiameter;

  // outer material
  G4Material* outerMaterial;
  if(element->outerMaterial == "")
    {
      G4String defaultMaterialName = BDSGlobalConstants::Instance()->GetOuterMaterialName();
      outerMaterial = BDSMaterials::Instance()->GetMaterial(defaultMaterialName);
    }
  else
    {outerMaterial = BDSMaterials::Instance()->GetMaterial(element->outerMaterial);}
  info->outerMaterial = outerMaterial;
  
  return info;
}

G4double BDSComponentFactory::PrepareOuterDiameter(Element const* element) const
{
  G4double outerDiameter = element->outerDiameter*CLHEP::m;
  if (outerDiameter < 1e-6)
    {//outerDiameter not set - use global option as default
      outerDiameter = BDSGlobalConstants::Instance()->GetOuterDiameter();
    }
  // returns in metres
  return outerDiameter;
}

BDSBeamPipeInfo* BDSComponentFactory::PrepareBeamPipeInfo(Element const* element,
							  const G4double angleIn,
							  const G4double angleOut) const
{
  BDSBeamPipeInfo* defaultModel = BDSGlobalConstants::Instance()->GetDefaultBeamPipeModel();
  BDSBeamPipeInfo* info = new BDSBeamPipeInfo(defaultModel,
					      element->apertureType,
					      element->aper1 * CLHEP::m,
					      element->aper2 * CLHEP::m,
					      element->aper3 * CLHEP::m,
					      element->aper4 * CLHEP::m,
					      element->vacuumMaterial,
					      element->beampipeThickness * CLHEP::m,
					      element->beampipeMaterial,
					      angleIn,
					      angleOut);
  return info;
}

G4int BDSComponentFactory::CalculateNSBendSegments(Element const* element,
						   const G4double aperturePrecision) const
{
  //if maximum distance between arc path and straight path larger than 1mm, split sbend into N chunks,
  //this also works when maximum distance is less than 1mm as there will just be 1 chunk!

  G4double length = element->l*CLHEP::m;
  // from formula: L/2 / N tan (angle/N) < precision. (L=physical length)
  // add poleface rotations onto angle as absolute number (just to be safe)
  G4double totalAngle = std::abs(element->angle) + std::abs(element->e1) + std::abs(element->e2);
  G4int nSBends = (G4int) ceil(std::sqrt(length*totalAngle/2/aperturePrecision));
  if (nSBends==0)
    {nSBends = 1;} // can happen in case angle = 0
  if (BDSGlobalConstants::Instance()->DontSplitSBends())
    {nSBends = 1;}  // use for debugging
  if (nSBends % 2 == 0)
    {nSBends += 1;} // always have odd number of poles for poleface rotations
#ifdef BDSDEBUG
  G4cout << __METHOD_NAME__ << " splitting sbend into " << nSBends << " sbends" << G4endl;
#endif
  return nSBends;
}

BDSTiltOffset* BDSComponentFactory::CreateTiltOffset(Element const* element) const
{
#ifdef BDSDEBUG
  G4cout << __METHOD_NAME__ << "offsetX,Y: " << element->offsetX << " " << element->offsetY << " tilt: " << element->tilt << G4endl;
#endif
  G4double xOffset = element->offsetX * CLHEP::m;
  G4double yOffset = element->offsetY * CLHEP::m;
  G4double tilt    = element->tilt;

  return new BDSTiltOffset(xOffset, yOffset, tilt);
}

void BDSComponentFactory::CheckBendLengthAngleWidthCombo(G4double chordLength,
							 G4double angle,
							 G4double outerDiameter,
							 G4String name)
{
  G4double radiusFromAngleLength =  std::abs(chordLength / angle); // s = r*theta -> r = s/theta
#ifdef BDSDEBUG
  G4cout << __METHOD_NAME__ << "radius from angle and length: " << radiusFromAngleLength << G4endl;
#endif
  if (outerDiameter > 2*radiusFromAngleLength)
    {
      G4cerr << "Error: the combination of length, angle and outerDiameter in element named \""
	     << name
	     << "\" will result in overlapping faces!" << G4endl << "Please correct!" << G4endl;
      exit(1);
    }
}

void BDSComponentFactory::PrepareCavityModels()
{
  for (auto model : BDSParser::Instance()->GetCavityModels())
    {
      auto info = new BDSCavityInfo(BDS::DetermineCavityType(model.type),
				    nullptr, //construct without material as stored in element
				    nullptr,
				    model.frequency, // TBC - units
				    model.phase,
				    model.irisRadius*CLHEP::m,
				    model.thickness*CLHEP::m,
				    model.equatorRadius*CLHEP::m,
				    model.halfCellLength*CLHEP::m,
				    model.numberOfPoints,
				    model.numberOfCells,
				    model.equatorEllipseSemiAxis*CLHEP::m,
				    model.irisHorizontalAxis*CLHEP::m,
				    model.irisVerticalAxis*CLHEP::m,
				    model.tangentLineAngle);
      
      cavityInfos[model.name] = info;
    }
}

BDSCavityInfo* BDSComponentFactory::PrepareCavityModelInfo(Element const* element) const
{
  // If the cavity model name (identifier) has been defined, return a *copy* of
  // that model - so that the component will own that info object.
  auto result = cavityInfos.find(element->cavityModel);
  if (result == cavityInfos.end())
    {
      G4cout << "Unknown cavity model identifier \"" << element->cavityModel << "\" - please define it" << G4endl;
      exit(1);
    }

  // ok to use compiler provided copy constructor as doesn't own materials
  // which are the only pointers in this class
  BDSCavityInfo* info = new BDSCavityInfo(*(result->second));
  // update materials in info with valid materials - only element has material info
  if (!element->material.empty())
    {info->material       = BDSMaterials::Instance()->GetMaterial(element->material);}
  else
    {
      G4cout << "ERROR: Cavity material is not defined for cavity \"" << element->name << "\" - please define it" << G4endl;
      exit(1);
    }
  if(!element->vacuumMaterial.empty())
    {info->vacuumMaterial = BDSMaterials::Instance()->GetMaterial(element->vacuumMaterial);}
  else
    {info->vacuumMaterial = BDSMaterials::Instance()->GetMaterial(BDSGlobalConstants::Instance()->GetVacuumMaterial());}

  return info;
}<|MERGE_RESOLUTION|>--- conflicted
+++ resolved
@@ -67,16 +67,9 @@
   brho = BDSGlobalConstants::Instance()->GetFFact()*( momentum / 0.299792458);
   
   // rigidity (in Geant4 units)
-<<<<<<< HEAD
-  _brho *= - (CLHEP::tesla*CLHEP::m);
-
-  if (verbose || debug1)
-    {G4cout << "Rigidity (Brho) : "<< fabs(_brho)/(CLHEP::tesla*CLHEP::m) << " T*m"<<G4endl;}
-=======
-  brho *= (CLHEP::tesla*CLHEP::m);
+  brho *= - (CLHEP::tesla*CLHEP::m);
 
   G4cout << "Rigidity (Brho) : "<< std::abs(brho)/(CLHEP::tesla*CLHEP::m) << " T*m"<<G4endl;
->>>>>>> 63b1a8c0
 
   // prepare rf cavity model info from parser
   PrepareCavityModels();
@@ -169,15 +162,9 @@
   case ElementType::_RBEND:
     component = CreateRBend(angleIn,angleOut); break;
   case ElementType::_HKICK:
-<<<<<<< HEAD
-    element = CreateKicker(false); break; 
-  case ElementType::_VKICK:
-    element = CreateKicker(true); break; 
-=======
     component = CreateHKick(); break;
   case ElementType::_VKICK:
     component = CreateVKick(); break;
->>>>>>> 63b1a8c0
   case ElementType::_QUAD:
     component = CreateQuad(); break;
   case ElementType::_SEXTUPOLE:
@@ -221,15 +208,9 @@
     break;
   default:
 #ifdef BDSDEBUG
-<<<<<<< HEAD
-    G4cout << __METHOD_NAME__ << "type: " << _element.type << G4endl; 
-#endif
-    G4cerr << __METHOD_NAME__ << "Error: type not found." << G4endl;
-=======
     G4cout << __METHOD_NAME__ << "type: " << element->type << G4endl; 
 #endif
     G4cerr << __METHOD_NAME__ << "unknown type" << G4endl;
->>>>>>> 63b1a8c0
     exit(1);
     break;
   }
@@ -327,9 +308,8 @@
   if(!HasSufficientMinimumLength(element))
     {return nullptr;}
 
-<<<<<<< HEAD
   BDSFieldInfo* vacuumField = new BDSFieldInfo(BDSFieldType::rfcavity,
-					       _brho,
+					       brho,
 					       BDSIntegratorType::g4classicalrk4,
 					       nullptr,
 					       true,
@@ -337,14 +317,8 @@
 					       PrepareCavityModelInfo(_element));
 
   return new BDSCavityRF(_element.name,
-			 _element.l*CLHEP::m,
+			 element.l*CLHEP::m,
 			 vacuumField);
-=======
-  return (new BDSCavityRF(element->name,
-			  element->l*CLHEP::m,
-			  element->gradient,
-			  PrepareCavityModelInfo(element)));
->>>>>>> 63b1a8c0
 }
 
 BDSAcceleratorComponent* BDSComponentFactory::CreateSBend()
@@ -352,84 +326,6 @@
   if(!HasSufficientMinimumLength(element))
     {return nullptr;}
 
-<<<<<<< HEAD
-  G4double length = _element.l * CLHEP::m;
-  BDSMagnetStrength* st = new BDSMagnetStrength();
-  if (BDS::IsFinite(_element.B) && BDS::IsFinite(_element.angle))
-    {// both are specified and should be used - under or overpowered dipole by design
-      (*st)["field"] = _element.B;
-      (*st)["angle"] = - _element.angle;
-    }
-  else if (BDS::IsFinite(_element.B))
-    {// only B field - calculate angle
-      G4double ffact = BDSGlobalConstants::Instance()->GetFFact();
-      (*st)["field"] = _element.B;
-      (*st)["angle"] = (*st)["field"] * length * _charge * ffact / _brho;
-    }
-  else
-    {// only angle - calculate B field
-      G4double ffact = BDSGlobalConstants::Instance()->GetFFact();
-      (*st)["field"] = - _brho *  _element.angle / length * _charge * ffact / CLHEP::tesla / CLHEP::m;
-      (*st)["angle"] = - _element.angle;
-    }
-  // Quadrupole component
-  if (BDS::IsFinite(_element.k1))
-    {(*st)["k1"] = _element.k1 / CLHEP::m2;}
-
-#ifdef BDSDEBUG
-  G4cout << "Angle " << (*st)["angle"] << G4endl;
-  G4cout << "Field " << (*st)["field"] << G4endl;
-#endif
-
-  // Calculate number of sbends to split parent into. If the maximum distance
-  // between the arc and chord at the centre is > 1mm, split sbend into N chunks,
-  // such that the maximum distance between the chord and the arc is 1mm, ie
-  // the maximum possible error on the aperture.
-  // This also works when maximum distance is less than 1mm as there will just be 1 chunk!
-  double aperturePrecision = 1.0; // in mm
-  // from formula: L/2 / N tan (angle/N) < precision. (L=physical length)
-  int nSbends = (int) ceil(std::sqrt(std::abs(length*_element.angle/2/aperturePrecision)));
-  if (nSbends==0 || BDSGlobalConstants::Instance()->DontSplitSBends())
-    {nSbends = 1;} // can happen in case angle = 0
-      
-#ifdef BDSDEBUG
-  G4cout << __METHOD_NAME__ << " splitting sbend into " << nSbends << " sbends" << G4endl;
-#endif
-  // prepare one name for all that makes sense
-  std::string thename = _element.name + "_1_of_" + std::to_string(nSbends);
-  //calculate their angle and length
-  (*st)["angle"] /= (G4double) nSbends; // field stays the same
-  G4double semilength = length / (G4double) nSbends;
-  //create Line to put them in
-  BDSLine* sbendline = new BDSLine(_element.name);
-  //create sbends and put them in the line
-  BDSBeamPipeInfo*    bpInfo = PrepareBeamPipeInfo(_element);
-  BDSMagnetOuterInfo* moInfo = PrepareMagnetOuterInfo(_element);
-  moInfo->angle = (*st)["angle"]; // already been set to semiangle by this point
-
-  CheckBendLengthAngleWidthCombo(semilength, (*st)["angle"], moInfo->outerDiameter, thename);
-
-  BDSFieldInfo* vacuumField = new BDSFieldInfo(BDSFieldType::dipole,
-					       _brho,
-					       BDSIntegratorType::dipole,
-					       st);
-  
-  // prepare one sbend segment
-  BDSMagnet* oneBend = new BDSMagnet(BDSMagnetType::sectorbend,
-				     thename,
-				     semilength,
-				     bpInfo,
-				     moInfo,
-				     vacuumField,
-				     nullptr);
-
-  oneBend->SetBiasVacuumList(_element.biasVacuumList);
-  oneBend->SetBiasMaterialList(_element.biasMaterialList);
-  // create a line of this sbend repeatedly
-  for (G4int i = 0; i < nSbends; ++i)
-    {sbendline->AddComponent(oneBend);}
-  return sbendline;
-=======
   PoleFaceRotationsNotTooLarge(element);  // check if poleface is not too large
 
   // require drift next to non-zero poleface or sbend with matching poleface
@@ -480,23 +376,34 @@
 #ifdef BDSDEBUG
       G4cout << __METHOD_NAME__ << "angle calculated from B(" << bField << ") : " << element->angle << G4endl;
 #endif
+
+  G4double length = element.l * CLHEP::m;
+  BDSMagnetStrength* st = new BDSMagnetStrength();
+  if (BDS::IsFinite(element.B) && BDS::IsFinite(element.angle))
+    {// both are specified and should be used - under or overpowered dipole by design
+      (*st)["field"] = element.B;
+      (*st)["angle"] = - element.angle;
+    }
+  else if (BDS::IsFinite(element.B))
+    {// only B field - calculate angle
+      G4double ffact = BDSGlobalConstants::Instance()->GetFFact();
+      (*st)["field"] = element.B;
+      (*st)["angle"] = (*st)["field"] * length * charge * ffact / brho;
     }
   else
-    {
-      element->angle *= -1;
-      //    bField = - 2 * brho * sin(element->angle/2.0) / magFieldLength;
-      // charge in e units
-      // multiply once more with ffact to not flip fields in bends
-      bField = - brho * element->angle/magFieldLength * charge * BDSGlobalConstants::Instance()->GetFFact();
-      element->B = bField/CLHEP::tesla;
-#ifdef BDSDEBUG
-      G4cout << __METHOD_NAME__ << "B calculated from angle (" << element->angle << ") : " << bField << G4endl;
-#endif
-    }
-  
-  // B' = dBy/dx = Brho * (1/Brho dBy/dx) = Brho * k1
-  // Brho is already in G4 units, but k1 is not -> multiply k1 by m^-2
-  G4double bPrime = - brho * (element->k1 / CLHEP::m2);
+    {// only angle - calculate B field
+      G4double ffact = BDSGlobalConstants::Instance()->GetFFact();
+      (*st)["field"] = - brho *  _element.angle / length * charge * ffact / CLHEP::tesla / CLHEP::m;
+      (*st)["angle"] = - element.angle;
+    }
+  // Quadrupole component
+  if (BDS::IsFinite(element.k1))
+    {(*st)["k1"] = element.k1 / CLHEP::m2;}
+
+#ifdef BDSDEBUG
+  G4cout << "Angle " << (*st)["angle"] << G4endl;
+  G4cout << "Field " << (*st)["field"] << G4endl;
+#endif
 
   // Calculate number of sbends to split parent into
   G4int nSbends = CalculateNSBendSegments(element);
@@ -606,12 +513,23 @@
 #endif
   }
 
-    // clean up
-    delete beamPipeInfo;
-    delete magnetOuterInfo;
+  CheckBendLengthAngleWidthCombo(semilength, (*st)["angle"], moInfo->outerDiameter, thename);
+
+  BDSFieldInfo* vacuumField = new BDSFieldInfo(BDSFieldType::dipole,
+					       _brho,
+					       BDSIntegratorType::dipole,
+					       st);
+  
+  // prepare one sbend segment
+  BDSMagnet* oneBend = new BDSMagnet(BDSMagnetType::sectorbend,
+				     thename,
+				     semilength,
+				     bpInfo,
+				     moInfo,
+				     vacuumField,
+				     nullptr);
 
     return sbendline;
->>>>>>> 63b1a8c0
 }
 
 BDSAcceleratorComponent* BDSComponentFactory::CreateRBend(G4double angleIn,
@@ -661,100 +579,28 @@
 
   CheckBendLengthAngleWidthCombo(chordLength, angle, 2*outerRadius, element->name);
 
-<<<<<<< HEAD
   BDSMagnetStrength* st = new BDSMagnetStrength();
-  if (BDS::IsFinite(_element.B))
-    {
-      (*st)["field"] = _element.B * CLHEP::tesla;
-      (*st)["angle"] = -2.0*asin(magFieldLength*0.5 / (_brho / (*st)["field"]));
+  if (BDS::IsFinite(element.B))
+    {
+      (*st)["field"] = element.B * CLHEP::tesla;
+      (*st)["angle"] = -2.0*asin(magFieldLength*0.5 / (brho / (*st)["field"]));
       //(*st)["angle"] = (*st)["field"] * length / _brho; // for poleface branch merge
     }
   else
     {
       G4double arclength;
-      if (BDS::IsFinite(_element.angle))
-	{arclength = 0.5*magFieldLength * fabs(_element.angle) / sin(fabs(_element.angle)*0.5);}
+      if (BDS::IsFinite(element.angle))
+	{arclength = 0.5*magFieldLength * fabs(element.angle) / sin(fabs(element.angle)*0.5);}
       else
 	{arclength = magFieldLength;}
       G4double ffact = BDSGlobalConstants::Instance()->GetFFact();
-      (*st)["field"] = - _brho *  _element.angle / arclength * _charge * ffact / CLHEP::tesla;
-      (*st)["angle"] = - _element.angle;
-=======
-  // magnetic field
-  // CHECK SIGNS OF B, B', ANGLE
-  G4double bField;
-  if(element->B != 0)
-    {
-      // angle = arc length/radius of curvature = L/rho = (B*L)/(B*rho)
-      bField = element->B * CLHEP::tesla;
-      G4double rho = brho/bField;
-      //element->angle  = - bField * length / brho;
-      element->angle  = - 2.0*asin(magFieldLength/2.0/rho);
-#ifdef BDSDEBUG
-      G4cout << "calculated angle from field - now " << element->angle << G4endl;
-#endif
-    }
-  else
-    {
-      element->angle *= -1;
-      // arc length = radius*angle
-      //            = (geometrical length/(2.0*sin(angle/2))*angle
-      G4double arclength;
-      if (BDS::IsFinite(element->angle))
-	{arclength = 0.5*magFieldLength * std::abs(element->angle) / sin(std::abs(element->angle)*0.5);}
-      else
-	{arclength = magFieldLength;}
-      // B = Brho/rho = Brho/(arc length/angle)
-      // charge in e units
-      // multiply once more with ffact to not flip fields in bends
-      bField = - brho * element->angle / arclength * charge * BDSGlobalConstants::Instance()->GetFFact();
-      element->B = bField/CLHEP::tesla;
-#ifdef BDSDEBUG
-      G4cout << "calculated field from angle - angle,field = " << element->angle << " " << element->B << G4endl;
-#endif
-    }
-  
-  // B' = dBy/dx = Brho * (1/Brho dBy/dx) = Brho * k1
-  // Brho is already in G4 units, but k1 is not -> multiply k1 by m^-2
-  G4double bPrime = - brho * (element->k1 / CLHEP::m2);
-
-  return (new BDSRBend( element->name,
-			element->l*CLHEP::m,
-			bField,
-			bPrime,
-			element->angle,
-			PrepareBeamPipeInfo(element,angleIn,angleOut),
-			PrepareMagnetOuterInfo(element,angleIn,angleOut)));
-}
-
-BDSAcceleratorComponent* BDSComponentFactory::CreateHKick()
-{
-  if(!HasSufficientMinimumLength(element))
-    {return nullptr;}  
-  
-  G4double length = element->l*CLHEP::m;
-  
-  G4double bField;
-  if(element->B != 0)
-    {
-      // angle = arc length/radius of curvature = L/rho = (B*L)/(B*rho)
-      bField = element->B * CLHEP::tesla;
-      element->angle  = -bField * length / brho;
-    }
-  else
-    {
-      // B = Brho/rho = Brho/(arc length/angle)
-      // charge in e units
-      // multiply once more with ffact to not flip fields in kicks defined with angle
-      bField = - brho * element->angle / length * charge * BDSGlobalConstants::Instance()->GetFFact(); // charge in e units
-      element->B = bField/CLHEP::tesla;
->>>>>>> 63b1a8c0
+      (*st)["field"] = - brho *  element.angle / arclength * charge * ffact / CLHEP::tesla;
+      (*st)["angle"] = - element.angle;
     }
   // Quadrupole component
-  if (BDS::IsFinite(_element.k1))
-    {(*st)["k1"] = _element.k1 / CLHEP::m2;}
-  
-<<<<<<< HEAD
+  if (BDS::IsFinite(element.k1))
+    {(*st)["k1"] = element.k1 / CLHEP::m2;}
+  
   BDSFieldInfo* vacuumField = new BDSFieldInfo(BDSFieldType::dipole,
 					       _brho,
 					       BDSIntegratorType::dipole,
@@ -762,46 +608,32 @@
 
   BDSMagnetOuterInfo* moInfo = PrepareMagnetOuterInfo(_element);
   moInfo->angle = (*st)["angle"];
-  return new BDSRBend(_element.name,
-		      _element.l*CLHEP::m,
-		      _element.angle,
-		      PrepareBeamPipeInfo(_element),
+  return new BDSRBend(element.name,
+		      element.l*CLHEP::m,
+		      element.angle,
+		      PrepareBeamPipeInfo(element),
 		      moInfo,
 		      vacuumField,
 		      nullptr);
-=======
-  // B' = dBy/dx = Brho * (1/Brho dBy/dx) = Brho * k1
-  // Brho is already in G4 units, but k1 is not -> multiply k1 by m^-2
-  //G4double bPrime = - _brho * (element->k1 / CLHEP::m2);
-  
-  return (new BDSKicker(element->name,
-			element->l * CLHEP::m,
-			bField,
-			element->angle,
-			BDSMagnetType::hkicker,
-			PrepareBeamPipeInfo(element),
-			PrepareMagnetOuterInfo(element)));
->>>>>>> 63b1a8c0
 }
 
 BDSAcceleratorComponent* BDSComponentFactory::CreateKicker(G4bool isVertical)
 {
   if(!HasSufficientMinimumLength(element))
     {return nullptr;}
-<<<<<<< HEAD
 
   BDSMagnetStrength* st = new BDSMagnetStrength();
-  G4double length = _element.l*CLHEP::m;
-  if(BDS::IsFinite(_element.B))
-    {
-      (*st)["field"] = _element.B * CLHEP::tesla;
-      (*st)["angle"] = (*st)["field"] * length / _brho;
+  G4double length = element.l*CLHEP::m;
+  if(BDS::IsFinite(element.B))
+    {
+      (*st)["field"] = element.B * CLHEP::tesla;
+      (*st)["angle"] = (*st)["field"] * length / brho;
     }
   else
     {
       G4double ffact = BDSGlobalConstants::Instance()->GetFFact();
-      (*st)["angle"] = _element.angle;
-      (*st)["field"] = _brho * (*st)["angle"] / length * _charge * ffact / CLHEP::tesla;
+      (*st)["angle"] = element.angle;
+      (*st)["field"] = brho * (*st)["angle"] / length * charge * ffact / CLHEP::tesla;
     }
   G4Transform3D fieldRotation = G4Transform3D();
   
@@ -813,179 +645,82 @@
     }
   
   BDSFieldInfo* vacuumField = new BDSFieldInfo(BDSFieldType::muonspoiler,
-					       _brho,
+					       brho,
 					       BDSIntegratorType::g4classicalrk4,
 					       st,
 					       true,
 					       fieldRotation);
   
   return new BDSMagnet(t,
-		       _element.name,
-		       _element.l*CLHEP::m,
-		       PrepareBeamPipeInfo(_element),
-		       PrepareMagnetOuterInfo(_element),
+		       element.name,
+		       element.l*CLHEP::m,
+		       PrepareBeamPipeInfo(element),
+		       PrepareMagnetOuterInfo(element),
 		       vacuumField,
 		       nullptr);
-=======
-  
-  G4double length = element->l*CLHEP::m;
-  
-  // magnetic field
-  G4double bField;
-  if(element->B != 0)
-    {
-      // angle = arc length/radius of curvature = L/rho = (B*L)/(B*rho)
-      bField = element->B * CLHEP::tesla;
-      element->angle  = -bField * length / brho;
-    }
-  else
-    {
-      // B = Brho/rho = Brho/(arc length/angle)
-      // charge in e units
-      // multiply once more with ffact to not flip fields in kicks
-      bField = - brho * element->angle / length * charge * BDSGlobalConstants::Instance()->GetFFact();
-      element->B = bField/CLHEP::tesla;
-    }
-  // B' = dBy/dx = Brho * (1/Brho dBy/dx) = Brho * k1
-  // Brho is already in G4 units, but k1 is not -> multiply k1 by m^-2
-  //G4double bPrime = - _brho * (element->k1 / CLHEP::m2);
-  
-  return (new BDSKicker(element->name,
-			element->l * CLHEP::m,
-			bField,
-			element->angle,
-			BDSMagnetType::vkicker,
-			PrepareBeamPipeInfo(element),
-			PrepareMagnetOuterInfo(element)
-			));
->>>>>>> 63b1a8c0
 }
 
 BDSAcceleratorComponent* BDSComponentFactory::CreateQuad()
 {
   if(!HasSufficientMinimumLength(element))
     {return nullptr;}
-<<<<<<< HEAD
 
   BDSMagnetStrength* st = new BDSMagnetStrength();
-  (*st)["k1"] = _element.k1 / CLHEP::m2;
+  (*st)["k1"] = element.k1 / CLHEP::m2;
   BDSFieldInfo* vacuumField = new BDSFieldInfo(BDSFieldType::quadrupole,
-					       _brho,
+					       brho,
 					       BDSIntegratorType::quadrupole,
 					       st);
 
   return new BDSMagnet(BDSMagnetType::quadrupole,
-		       _element.name,
-		       _element.l * CLHEP::m,
-		       PrepareBeamPipeInfo(_element),
-		       PrepareMagnetOuterInfo(_element),
+		       element.name,
+		       element.l * CLHEP::m,
+		       PrepareBeamPipeInfo(element),
+		       PrepareMagnetOuterInfo(element),
 		       vacuumField,
 		       nullptr);
-=======
-  
-  // magnetic field
-  // B' = dBy/dx = Brho * (1/Brho dBy/dx) = Brho * k1
-  // Brho is already in G4 units, but k1 is not -> multiply k1 by m^-2
-  G4double bPrime = - brho * (element->k1 / CLHEP::m2);
-
-  return (new BDSQuadrupole( element->name,
-			     element->l * CLHEP::m,
-			     bPrime,
-			     PrepareBeamPipeInfo(element),
-			     PrepareMagnetOuterInfo(element)));
->>>>>>> 63b1a8c0
 }  
   
 BDSAcceleratorComponent* BDSComponentFactory::CreateSextupole()
 {
   if(!HasSufficientMinimumLength(element))
     {return nullptr;}
-<<<<<<< HEAD
 
   BDSMagnetStrength* st = new BDSMagnetStrength();
-  (*st)["k2"] = _element.k2 / CLHEP::m3;
+  (*st)["k2"] = element.k2 / CLHEP::m3;
   BDSFieldInfo* vacuumField = new BDSFieldInfo(BDSFieldType::sextupole,
-					       _brho,
+					       brho,
 					       BDSIntegratorType::sextupole,
 					       st);
 
   return new BDSMagnet(BDSMagnetType::sextupole,
-		       _element.name,
-		       _element.l * CLHEP::m,
-		       PrepareBeamPipeInfo(_element),
-		       PrepareMagnetOuterInfo(_element),
+		       element.name,
+		       element.l * CLHEP::m,
+		       PrepareBeamPipeInfo(element),
+		       PrepareMagnetOuterInfo(element),
 		       vacuumField,
 		       nullptr);
-=======
-  
-  // magnetic field 
-  // B'' = d^2By/dx^2 = Brho * (1/Brho d^2By/dx^2) = Brho * k2
-  // brho is in Geant4 units, but k2 is not -> multiply k2 by m^-3
-  G4double bDoublePrime = - brho * (element->k2 / CLHEP::m3);
-  
-#ifdef BDSDEBUG 
-  G4cout << "---->creating Sextupole,"
-	 << " name= " << element->name
-	 << " l= " << element->l << "m"
-	 << " k2= " << element->k2 << "m^-3"
-	 << " brho= " << std::abs(brho)/(CLHEP::tesla*CLHEP::m) << "T*m"
-	 << " B''= " << bDoublePrime/(CLHEP::tesla/CLHEP::m2) << "T/m^2"
-	 << " material= " << element->outerMaterial
-	 << G4endl;
-#endif
-  
-  return (new BDSSextupole( element->name,
-			    element->l * CLHEP::m,
-			    bDoublePrime,
-			    PrepareBeamPipeInfo(element),
-			    PrepareMagnetOuterInfo(element)));
->>>>>>> 63b1a8c0
 }
 
 BDSAcceleratorComponent* BDSComponentFactory::CreateOctupole()
 {
   if(!HasSufficientMinimumLength(element))
     {return nullptr;}
-<<<<<<< HEAD
 
   BDSMagnetStrength* st = new BDSMagnetStrength();
-  (*st)["k3"] = _element.k3 / (CLHEP::m3*CLHEP::m);
+  (*st)["k3"] = element.k3 / (CLHEP::m3*CLHEP::m);
   BDSFieldInfo* vacuumField = new BDSFieldInfo(BDSFieldType::octupole,
-					       _brho,
+					       brho,
 					       BDSIntegratorType::octupole,
 					       st);
 
   return new BDSMagnet(BDSMagnetType::octupole,
-		       _element.name,
-		       _element.l * CLHEP::m,
-		       PrepareBeamPipeInfo(_element),
-		       PrepareMagnetOuterInfo(_element),
+		       element.name,
+		       element.l * CLHEP::m,
+		       PrepareBeamPipeInfo(element),
+		       PrepareMagnetOuterInfo(element),
 		       vacuumField,
 		       nullptr);
-=======
-  
-  // magnetic field  
-  // B''' = d^3By/dx^3 = Brho * (1/Brho d^3By/dx^3) = Brho * k3
-  // brho is in Geant4 units, but k3 is not -> multiply k3 by m^-4
-  G4double bTriplePrime = - brho * (element->k3 / (CLHEP::m3*CLHEP::m));
-  
-#ifdef BDSDEBUG 
-  G4cout << "---->creating Octupole,"
-	 << " name= " << element->name
-	 << " l= " << element->l << "m"
-	 << " k3= " << element->k3 << "m^-4"
-	 << " brho= " << std::abs(brho)/(CLHEP::tesla*CLHEP::m) << "T*m"
-	 << " B'''= " << bTriplePrime/(CLHEP::tesla/CLHEP::m3) << "T/m^3"
-	 << " material= " << element->outerMaterial
-	 << G4endl;
-#endif
-  
-  return ( new BDSOctupole( element->name,
-			    element->l * CLHEP::m,
-			    bTriplePrime,
-			    PrepareBeamPipeInfo(element),
-			    PrepareMagnetOuterInfo(element)));
->>>>>>> 63b1a8c0
 }
 
 BDSAcceleratorComponent* BDSComponentFactory::CreateDecapole()
@@ -1000,117 +735,45 @@
 					       BDSIntegratorType::decapole,
 					       st);
   
-<<<<<<< HEAD
 
   return new BDSMagnet(BDSMagnetType::decapole,
-		       _element.name,
-		       _element.l * CLHEP::m,
-		       PrepareBeamPipeInfo(_element),
-		       PrepareMagnetOuterInfo(_element),
+		       element.name,
+		       element.l * CLHEP::m,
+		       PrepareBeamPipeInfo(element),
+		       PrepareMagnetOuterInfo(element),
 		       vacuumField,
 		       nullptr);
-=======
-  // magnetic field  
-  // B''' = d^4By/dx^4 = Brho * (1/Brho d^4By/dx^4) = Brho * k4
-  // brho is in Geant4 units, but k4 is not -> multiply k4 by m^-5
-  G4double bQuadruplePrime = - brho * (element->k4 / (CLHEP::m3*CLHEP::m2));
-  
-#ifdef BDSDEBUG 
-  G4cout << "---->creating Decapole,"
-	 << " name= " << element->name
-	 << " l= " << element->l << "m"
-	 << " k4= " << element->k4 << "m^-5"
-	 << " brho= " << std::abs(brho)/(CLHEP::tesla*CLHEP::m) << "T*m"
-	 << " B''''= " << bQuadruplePrime/(CLHEP::tesla/CLHEP::m3*CLHEP::m) << "T/m^4"
-	 << " material= " << element->outerMaterial
-	 << G4endl;
-#endif
-  
-  return ( new BDSDecapole( element->name,
-			    element->l * CLHEP::m,
-			    bQuadruplePrime,
-			    PrepareBeamPipeInfo(element),
-			    PrepareMagnetOuterInfo(element)));
->>>>>>> 63b1a8c0
 }
 
 BDSAcceleratorComponent* BDSComponentFactory::CreateMultipole()
 {
  if(!HasSufficientMinimumLength(element))
     {return nullptr;}
-<<<<<<< HEAD
 
  BDSMagnetStrength* st = new BDSMagnetStrength();
- std::list<double>::iterator kn = _element.knl.begin();
- std::list<double>::iterator ks = _element.ksl.begin();
+ std::list<double>::iterator kn = element.knl.begin();
+ std::list<double>::iterator ks = element.ksl.begin();
  std::vector<G4String> normKeys = st->NormalComponentKeys();
  std::vector<G4String> skewKeys = st->SkewComponentKeys();
  std::vector<G4String>::iterator nkey = normKeys.begin();
  std::vector<G4String>::iterator skey = skewKeys.begin();
  for (; kn != _element.knl.end(); kn++, ks++, nkey++, skey++)
    {
-     (*st)[*nkey] = (*kn) / _element.l;
-     (*st)[*skey] = (*ks) / _element.l;
+     (*st)[*nkey] = (*kn) / element.l;
+     (*st)[*skey] = (*ks) / element.l;
    }
  BDSFieldInfo* vacuumField = new BDSFieldInfo(BDSFieldType::multipole,
-					       _brho,
+					       brho,
 					       BDSIntegratorType::g4classicalrk4,
 					       st);
 
  return new BDSMagnet(BDSMagnetType::multipole,
-		      _element.name,
-		      _element.l * CLHEP::m,
-		      PrepareBeamPipeInfo(_element),
-		      PrepareMagnetOuterInfo(_element),
+		      element.name,
+		      element.l * CLHEP::m,
+		      PrepareBeamPipeInfo(element),
+		      PrepareMagnetOuterInfo(element),
 		      vacuumField,
 		      nullptr);
-=======
- 
-#ifdef BDSDEBUG 
-  G4cout << "---->creating Multipole,"
-	 << " name= " << element->name
-	 << " l= " << element->l << "m"
-	 << " material= " << element->outerMaterial
-	 << G4endl;
-#endif
-  // magnetic field
-  std::list<double>::iterator kit;
-  
-#ifdef BDSDEBUG 
-  G4cout << " knl={ ";
-#endif
-  for(kit=(element->knl).begin();kit!=(element->knl).end();kit++)
-    {
-#ifdef BDSDEBUG 
-      G4cout<<(*kit)<<", ";
-#endif
-      (*kit) /= element->l; 
-    }
-#ifdef BDSDEBUG 
-  G4cout << "}";
-#endif
-  
-#ifdef BDSDEBUG 
-  G4cout << " ksl={ ";
-#endif
-  for(kit=(element->ksl).begin();kit!=(element->ksl).end();kit++)
-    {
-#ifdef BDSDEBUG 
-      G4cout<<(*kit)<<" ";
-#endif
-      (*kit) /= element->l; 
-    }
-#ifdef BDSDEBUG 
-  G4cout << "}" << G4endl;
-#endif
-
-  return (new BDSMultipole( element->name,
-			    element->l * CLHEP::m,
-			    element->knl,
-			    element->ksl,
-			    PrepareBeamPipeInfo(element),
-			    PrepareMagnetOuterInfo(element)));
->>>>>>> 63b1a8c0
 }
 
 BDSAcceleratorComponent* BDSComponentFactory::CreateElement()
@@ -1130,7 +793,6 @@
 					     _element.bmapZOffset * CLHEP::m);
 #ifdef BDSDEBUG 
   G4cout << "---->creating Element,"
-<<<<<<< HEAD
 	 << " name = " << _element.name
 	 << " l = " << _element.l << "m"
 	 << " outerDiameter = "  << _element.outerDiameter << "m"
@@ -1139,92 +801,42 @@
 	 << G4endl;
 #endif
 
-  return (new BDSElement(_element.name,
-			 _element.l * CLHEP::m,
-			 _element.outerDiameter * CLHEP::m,
-			 _element.geometryFile,
-			 _element.bmapFile,
+  return (new BDSElement(element.name,
+			 element.l * CLHEP::m,
+			 element.outerDiameter * CLHEP::m,
+			 element.geometryFile,
+			 element.bmapFile,
 			 bFieldOffset));
-=======
-	 << " name = " << element->name
-	 << " l = " << element->l << "m"
-	 << " outerDiameter = "  << element->outerDiameter << "m"
-	 << " bmapZOffset = "	 << element->bmapZOffset * CLHEP::m << "mm"
-	 << " precision region " << element->precisionRegion
-	 << G4endl;
-#endif
-
-  return (new BDSElement(element->name,
-			 element->l * CLHEP::m,
-			 element->outerDiameter * CLHEP::m,
-			 element->geometryFile,
-			 element->bmapFile,
-			 element->bmapZOffset * CLHEP::m));
->>>>>>> 63b1a8c0
 }
 
 BDSAcceleratorComponent* BDSComponentFactory::CreateSolenoid()
 {
   if(!HasSufficientMinimumLength(element))
     {return nullptr;}
-<<<<<<< HEAD
 
   BDSMagnetStrength* st = new BDSMagnetStrength();
-  if (BDS::IsFinite(_element.B))
-    {
-      (*st)["field"] = _element.B * CLHEP::tesla;
-      (*st)["ks"]    = (*st)["field"] / _brho / CLHEP::m;
+  if (BDS::IsFinite(element.B))
+    {
+      (*st)["field"] = element.B * CLHEP::tesla;
+      (*st)["ks"]    = (*st)["field"] / brho / CLHEP::m;
     }
   else
     {
-      (*st)["field"] = (_element.ks / CLHEP::m) * _brho;
-      (*st)["ks"]    = _element.ks / CLHEP::m;
+      (*st)["field"] = (element.ks / CLHEP::m) * brho;
+      (*st)["ks"]    = element.ks / CLHEP::m;
     }
   BDSFieldInfo* vacuumField = new BDSFieldInfo(BDSFieldType::solenoid,
-					       _brho,
+					       brho,
 					       BDSIntegratorType::solenoid,
 					       st);
 
   return new BDSMagnet(BDSMagnetType::solenoid,
-		       _element.name,
-		       _element.l*CLHEP::m,
-		       PrepareBeamPipeInfo(_element),
-		       PrepareMagnetOuterInfo(_element),
+		       element.name,
+		       element.l*CLHEP::m,
+		       PrepareBeamPipeInfo(element),
+		       PrepareMagnetOuterInfo(element),
 		       vacuumField,
 		       nullptr);
-=======
-  
-  // B = B/Brho * Brho = ks * Brho
-  // brho is in Geant4 units, but ks is not -> multiply ks by m^-1
-  G4double bField;
-  if(element->B != 0)
-    {
-      bField = element->B * CLHEP::tesla;
-      element->ks = (bField/brho) / CLHEP::m;
-    }
-  else
-    {
-      bField = (element->ks/CLHEP::m) * brho;
-      element->B = bField/CLHEP::tesla;
-    }
-  
-#ifdef BDSDEBUG 
-  G4cout << "---->creating Solenoid,"
-	 << " name = " << element->name
-	 << " l = " << element->l << " m,"
-	 << " ks = " << element->ks << " m^-1,"
-	 << " brho = " << std::abs(brho)/(CLHEP::tesla*CLHEP::m) << " T*m,"
-	 << " B = " << bField/CLHEP::tesla << " T,"
-	 << " material = \"" << element->outerMaterial << "\""
-	 << G4endl;
-#endif
-  
-  return (new BDSSolenoid( element->name,
-			   element->l * CLHEP::m,
-			   bField,
-			   PrepareBeamPipeInfo(element),
-			   PrepareMagnetOuterInfo(element)));
->>>>>>> 63b1a8c0
 }
 
 BDSAcceleratorComponent* BDSComponentFactory::CreateRectangularCollimator()
@@ -1265,16 +877,6 @@
 	 << G4endl;
 #endif
   
-<<<<<<< HEAD
-  return new BDSCollimatorElliptical(_element.name,
-				     _element.l*CLHEP::m,
-				     _element.outerDiameter*CLHEP::m,
-				     _element.xsize*CLHEP::m,
-				     _element.ysize*CLHEP::m,
-				     _element.xsizeOut*CLHEP::m,
-				     _element.ysizeOut*CLHEP::m,
-				     _element.material);
-=======
   return new BDSCollimatorElliptical(element->name,
 				     element->l*CLHEP::m,
 				     element->outerDiameter*CLHEP::m,
@@ -1283,14 +885,12 @@
 				     element->xsizeOut*CLHEP::m,
 				     element->ysizeOut*CLHEP::m,
 				     element->material);
->>>>>>> 63b1a8c0
 }
 
 BDSAcceleratorComponent* BDSComponentFactory::CreateMuSpoiler()
 {
   if(!HasSufficientMinimumLength(element))
     {return nullptr;}
-<<<<<<< HEAD
 
   BDSMagnetStrength* st = new BDSMagnetStrength();
   (*st)["field"] = _element.B * CLHEP::tesla;
@@ -1300,28 +900,12 @@
 					      st);
 
   return new BDSMagnet(BDSMagnetType::muonspoiler,
-		       _element.name,
-		       _element.l*CLHEP::m,
-		       PrepareBeamPipeInfo(_element),
-		       PrepareMagnetOuterInfo(_element),
+		       element.name,
+		       element.l*CLHEP::m,
+		       PrepareBeamPipeInfo(element),
+		       PrepareMagnetOuterInfo(element),
 		       nullptr,
 		       outerField);
-=======
-  
-#ifdef BDSDEBUG 
-  G4cout << "---->creating muspoiler,"
-	 << " name = " << element->name 
-	 << " length = " << element->l
-	 << " B = " << element->B*CLHEP::tesla << " m*T"
-	 << G4endl;
-#endif
-  
-  return (new BDSMuSpoiler(element->name,
-			   element->l*CLHEP::m,
-			   element->B * CLHEP::tesla,
-			   PrepareBeamPipeInfo(element),
-			   PrepareMagnetOuterInfo(element)));
->>>>>>> 63b1a8c0
 }
 
 BDSAcceleratorComponent* BDSComponentFactory::CreateDegrader()
@@ -1359,17 +943,6 @@
       degraderOffset = overlap * -0.5;
     }
     
-<<<<<<< HEAD
-  return (new BDSDegrader(_element.name,
-			  _element.l*CLHEP::m,
-			  _element.outerDiameter*CLHEP::m,
-			  _element.numberWedges,
-			  _element.wedgeLength*CLHEP::m,
-			  _element.degraderHeight*CLHEP::m,
-			  degraderOffset,
-			  _element.material));
-
-=======
   return (new BDSDegrader(element->name,
 			  element->l*CLHEP::m,
 			  element->outerDiameter*CLHEP::m,
@@ -1378,7 +951,6 @@
 			  element->degraderHeight*CLHEP::m,
 			  degraderOffset,
 			  element->material));
->>>>>>> 63b1a8c0
 }
 
 BDSAcceleratorComponent* BDSComponentFactory::CreateLaser()
@@ -1399,15 +971,6 @@
 	 << G4endl;
 #endif
 
-<<<<<<< HEAD
-  G4double length = _element.l*CLHEP::m;
-  G4double lambda = _element.waveLength*CLHEP::m;
-	
-  G4ThreeVector direction = G4ThreeVector(_element.xdir,_element.ydir,_element.zdir);
-  G4ThreeVector position  = G4ThreeVector(0,0,0);
-	
-  return new BDSLaserWire(_element.name, length, lambda, direction);       
-=======
   G4double length = element->l*CLHEP::m;
   G4double lambda = element->waveLength*CLHEP::m;
 	
@@ -1415,7 +978,6 @@
   G4ThreeVector position  = G4ThreeVector(0,0,0);
 	
   return (new BDSLaserWire(element->name, length, lambda, direction) );       
->>>>>>> 63b1a8c0
 }
 
 BDSAcceleratorComponent* BDSComponentFactory::CreateScreen()
@@ -1424,46 +986,6 @@
     {return nullptr;}
 	
 #ifdef BDSDEBUG 
-<<<<<<< HEAD
-  G4cout << "---->creating Screen,"
-	 << " name= "<< _element.name
-	 << " l=" << _element.l/CLHEP::m<<"m"
-	 << " tscint=" << _element.tscint/CLHEP::m<<"m"
-	 << " angle=" << _element.angle/CLHEP::rad<<"rad"
-	 << " scintmaterial=" << "ups923a"//_element.scintmaterial
-	 << " airmaterial=" << "vacuum"//_element.airmaterial
-	 << G4endl;
-#endif
-  //Name, scintillator thickness, angle in radians (relative to -45 degrees)
-  return new BDSScintillatorScreen(_element.name,
-				   _element.tscint*CLHEP::m,
-				   (_element.angle-0.78539816339)*CLHEP::rad,
-				   "ups923a",
-				   BDSGlobalConstants::Instance()->GetVacuumMaterial()); 
-}
-
-
-BDSAcceleratorComponent* BDSComponentFactory::CreateAwakeScreen()
-{	
-#ifdef BDSDEBUG 
-  G4cout << "---->creating Awake Screen,"
-	 << "twindow = " << _element.twindow*1e3/CLHEP::um << " um"
-	 << "tscint = " << _element.tscint*1e3/CLHEP::um << " um"
-	 << "windowmaterial = " << _element.windowmaterial << " um"
-	 << "scintmaterial = " << _element.scintmaterial << " um"
-	 << G4endl;
-#endif
-  return new BDSAwakeScintillatorScreen(_element.name,
-					_element.scintmaterial,
-					_element.tscint*1e3,
-					_element.angle,
-					_element.twindow*1e3,
-					_element.windowmaterial);
-}
-
-BDSAcceleratorComponent* BDSComponentFactory::CreateTransform3D()
-{	
-=======
         G4cout << "---->creating Screen,"
                << " name= "<< element->name
                << " l=" << element->l/CLHEP::m<<"m"
@@ -1501,7 +1023,6 @@
 BDSAcceleratorComponent* BDSComponentFactory::CreateTransform3D()
 {
 	
->>>>>>> 63b1a8c0
 #ifdef BDSDEBUG 
   G4cout << "---->creating Transform3d,"
 	 << " name= " << element->name
@@ -1514,15 +1035,6 @@
 	 << G4endl;
 #endif
 	
-<<<<<<< HEAD
-  return new BDSTransform3D(_element.name,
-			    _element.xdir  *CLHEP::m,
-			    _element.ydir  *CLHEP::m,
-			    _element.zdir  *CLHEP::m,
-			    _element.phi   *CLHEP::rad,
-			    _element.theta *CLHEP::rad,
-			    _element.psi   *CLHEP::rad);
-=======
   return (new BDSTransform3D( element->name,
 			      element->xdir *CLHEP::m,
 			      element->ydir *CLHEP::m,
@@ -1531,7 +1043,6 @@
 			      element->theta *CLHEP::rad,
 			      element->psi *CLHEP::rad ) );
 	
->>>>>>> 63b1a8c0
 }
 
 BDSAcceleratorComponent* BDSComponentFactory::CreateTerminator()
