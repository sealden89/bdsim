--- conflicted
+++ resolved
@@ -40,11 +40,7 @@
 				  BDSGlobalConstants::Instance()->GetComponentBoxSize()/2,
 				  BDSGlobalConstants::Instance()->GetComponentBoxSize()/2,
 				  itsLength/2),
-<<<<<<< HEAD
-			BDSMaterials::Instance()->GetMaterial(BDSGlobalConstants::Instance()->GetVacuumMaterialName()),
-=======
 			BDSMaterials::Instance()->GetMaterial(BDSGlobalConstants::Instance()->GetEmptyMaterial()),
->>>>>>> 64724e19
 			itsName);
 }
 
@@ -70,7 +66,7 @@
 				  itsXAper,
 				  itsYAper,
 				  itsLength/2),
-			BDSMaterials::Instance()->GetMaterial(BDSGlobalConstants::Instance()->GetVacuumMaterialName()),
+			BDSMaterials::Instance()->GetMaterial(BDSGlobalConstants::Instance()->GetVacuumMaterial()),
 			itsName+"_inner");
   
   itsPhysiComp2 = 
