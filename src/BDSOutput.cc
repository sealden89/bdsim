--- conflicted
+++ resolved
@@ -1,8 +1,4 @@
-<<<<<<< HEAD
-#include "BDSExecOptions.hh"
 #include "BDSDebug.hh"
-=======
->>>>>>> 1250cdfe
 #include "BDSOutput.hh"
 #include "BDSExecOptions.hh"
 #include "BDSSampler.hh"
@@ -442,11 +438,9 @@
  }
 }
 
-<<<<<<< HEAD
-
 void BDSOutput::WriteCCDHits(BDSCCDPixelHitsCollection* hc)
 {
-  if( format == _ROOT) {
+  if( format == BDSOutputFormat::_ROOT) {
 #ifdef USE_ROOT
     G4int n_hit = hc->entries();
     //    G4cout << __METHOD_NAME__ << " - n_hit = " << n_hit << G4endl;
@@ -460,21 +454,10 @@
 #endif
   }
   
-  if( format == _ASCII) {
-  }
-}
-
-// write some comments to the output file
-// only for ASCII output
-void BDSOutput::Echo(G4String str)
-{
-  if(format == _ASCII)  of<<"#"<<str<<G4endl;
-  else // default
-    G4cout<<"#"<<str<<G4endl;
-}
-
-=======
->>>>>>> 1250cdfe
+  if( format == BDSOutputFormat::_ASCII) {
+  }
+}
+
 //G4int BDSOutput::Commit(G4int FileNum)
 G4int BDSOutput::Commit()
 {
