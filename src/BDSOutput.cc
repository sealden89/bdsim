--- conflicted
+++ resolved
@@ -47,10 +47,7 @@
 #include "BDSOutputROOTGeant4Data.hh"
 #include "BDSPrimaryVertexInformation.hh"
 #include "BDSScorerHistogramDef.hh"
-<<<<<<< HEAD
-=======
 #include "BDSSDManager.hh"
->>>>>>> 4ca0832b
 #include "BDSStackingAction.hh"
 #include "BDSTrajectoryPoint.hh"
 #include "BDSUtilities.hh"
@@ -513,24 +510,6 @@
 	}
     }
 
-<<<<<<< HEAD
-  // scoring maps
-  const std::map<G4String, BDSScorerHistogramDef> scorerHistogramDefs = BDSAcceleratorModel::Instance()->ScorerHistogramDefinitionsMap();
-  if (!scorerHistogramDefs.empty())
-    {
-      for (const auto& nameDef : scorerHistogramDefs)
-	{
-	  const auto def = nameDef.second;
-	  // use safe output name without any slashes in the name
-	  G4int histID = Create3DHistogram(def.outputName, def.outputName,
-					   def.nBinsX, def.xLow/CLHEP::m, def.xHigh/CLHEP::m,
-					   def.nBinsY, def.yLow/CLHEP::m, def.yHigh/CLHEP::m,
-					   def.nBinsZ, def.zLow/CLHEP::m, def.zHigh/CLHEP::m);
-	  histIndices3D[def.uniqueName] = histID;
-	  // avoid using [] operator for map as we have no default constructor for BDSHistBinMapper3D
-	  scorerCoordinateMaps.insert(std::make_pair(def.uniqueName, def.coordinateMapper));
-	}
-=======
   G4int nBLMs = BDSBLMRegistry::Instance()->NBLMs();
   if (nBLMs > 0)
     {     
@@ -575,7 +554,6 @@
                 {blmCollectionNameToHistogramID[kv.first] = hind;}
             }
         }
->>>>>>> 4ca0832b
     }
 }
 
@@ -905,15 +883,11 @@
 #else
       if (nameHitsMap.second->size() == 0)
 #endif
-<<<<<<< HEAD
-        {continue;}
-=======
 #ifdef BDSDEBUG
         {G4cout << nameHitsMap.first << " empty" << G4endl; continue;}
 #else
         {G4cout << nameHitsMap.first << " empty" << G4endl; continue;}
 #endif
->>>>>>> 4ca0832b
       FillScorerHitsIndividual(nameHitsMap.first, nameHitsMap.second);
     }
 }
@@ -921,12 +895,9 @@
 void BDSOutput::FillScorerHitsIndividual(G4String histogramDefName,
 					 const G4THitsMap<G4double>* hitMap)
 {
-<<<<<<< HEAD
-=======
   if (histogramDefName.contains("blm_"))
     {return FillScorerHitsIndividualBLM(histogramDefName, hitMap);}
 
->>>>>>> 4ca0832b
   G4int histIndex = histIndices3D[histogramDefName];
   // avoid using [] operator for map as we have no default constructor for BDSHistBinMapper3D
   const BDSHistBinMapper3D& mapper = scorerCoordinateMaps.at(histogramDefName);
@@ -947,8 +918,6 @@
   runHistos->AccumulateHistogram3D(histIndex, evtHistos->Get3DHistogram(histIndex));
 }
 
-<<<<<<< HEAD
-=======
 void BDSOutput::FillScorerHitsIndividualBLM(G4String histogramDefName,
                                             const G4THitsMap<G4double>* hitMap)
 {
@@ -968,7 +937,6 @@
     }
 }
 
->>>>>>> 4ca0832b
 void BDSOutput::FillRunInfo(const BDSEventInfo* info)
 {
   if (info)
