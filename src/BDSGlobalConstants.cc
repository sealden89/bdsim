/** BDSIM, v0.4   

Last modified 23.10.2007 by Steve Malton

**/
#include "BDSGlobalConstants.hh"
#include "parser/options.h"
#include "BDSDebug.hh"
#include "G4FieldManager.hh"
#include "G4UniformMagField.hh"
#include <cstdlib>
#include "G4ThreeVector.hh"

extern Options options;

BDSGlobalConstants* BDSGlobalConstants::_instance = 0;

BDSGlobalConstants* BDSGlobalConstants::Instance(){
  if(_instance==0) {
    _instance = new BDSGlobalConstants(options);
  }
  return _instance;
}

BDSGlobalConstants::BDSGlobalConstants(struct Options& opt):
  itsBeamParticleDefinition(NULL),itsBeamMomentum(0.0),itsBeamKineticEnergy(0.0),itsParticleMomentum(0.0),itsParticleKineticEnergy(0.0),itsSMax(0.0)
{
  itsPhysListName = opt.physicsList;
  itsPipeMaterial = opt.pipeMaterial;
  itsVacMaterial = opt.vacMaterial;
  itsTunnelMaterialName = opt.tunnelMaterial;
  itsTunnelCavityMaterialName = opt.tunnelCavityMaterial;
  itsSoilMaterialName = opt.soilMaterial;

  itsMagnetGeometry = opt.magnetGeometry;

  itsSampleDistRandomly = true;
  itsGeometryBias = opt.geometryBias;
  
  itsShowTunnel=opt.showTunnel;
  itsSensitiveComponents=opt.sensitiveBeamlineComponents;
  itsSensitiveBeamPipe=opt.sensitiveBeamPipe;
  itsSensitiveBLMs=opt.sensitiveBLMs;
  itsDefaultRangeCut=opt.defaultRangeCut;
  itsElossHistoBinWidth=opt.elossHistoBinWidth; //Longitudinal and transverse energy loss histogram bin widths
  itsElossHistoTransBinWidth=opt.elossHistoTransBinWidth;
  itsFFact=opt.ffact;
  itsParticleName=G4String(opt.particleName);
  itsBeamTotalEnergy = opt.beamEnergy * CLHEP::GeV;
  if (itsBeamTotalEnergy == 0) {
    G4cerr << __METHOD_NAME__ << "Error: option \"beamenergy\" is not defined or must be greater than 0" <<  G4endl;
    exit(1);
  }
  itsParticleTotalEnergy = opt.E0 * CLHEP::GeV; 
  if (itsParticleTotalEnergy == 0) {
    itsParticleTotalEnergy = itsBeamTotalEnergy;
  }

  itsVacuumPressure = opt.vacuumPressure*CLHEP::bar;
  itsPlanckScatterFe = opt.planckScatterFe;
  //Fraction of events with leading particle biasing.
  itsBeampipeRadius = opt.beampipeRadius * CLHEP::m;
  if(itsBeampipeRadius == 0){
    G4cerr << __METHOD_NAME__ << "Error: option \"beampipeRadius\" must be greater than 0" <<  G4endl;
    exit(1);
  }
  itsBeampipeThickness = opt.beampipeThickness * CLHEP::m;
  itsComponentBoxSize = opt.componentBoxSize * CLHEP::m;
  if (itsComponentBoxSize < (itsBeampipeThickness + itsBeampipeRadius)){
    G4cerr << __METHOD_NAME__ << "Error: option \"boxSize\" must be greater than the sum of \"beampipeRadius\" and \"beamPipeThickness\" " << G4endl;
    exit(1);
  }
  itsBuildTunnel = opt.buildTunnel;
  itsBuildTunnelFloor = opt.buildTunnelFloor;  
  itsTunnelRadius = opt.tunnelRadius * CLHEP::m;
  if (itsTunnelRadius < itsComponentBoxSize/2){
    G4cerr << __METHOD_NAME__ << "> Error: option \"tunnelRadius\" must be grater than \"boxSize\"/2 " << G4endl;
    exit(1);
  }
  itsTunnelThickness = opt.tunnelThickness * CLHEP::m; //Tunnel geometry options read from file
  itsTunnelSoilThickness = opt.tunnelSoilThickness * CLHEP::m;
  itsTunnelFloorOffset = opt.tunnelFloorOffset * CLHEP::m;
  itsTunnelOffsetX = opt.tunnelOffsetX * CLHEP::m;
  itsTunnelOffsetY = opt.tunnelOffsetY * CLHEP::m;
  //Beam loss monitor (BLM) geometry
  itsBlmRad = opt.blmRad * CLHEP::m;
  itsBlmLength = opt.blmLength * CLHEP::m;
  //Sampler geometry - default diameter is the tunnel diameter
  if(opt.samplerDiameter==0){
    itsSamplerDiameter=2*itsTunnelRadius;
  } else {
    itsSamplerDiameter = opt.samplerDiameter * CLHEP::m;
  }
  itsSamplerLength = 4E-8 * CLHEP::m;
  itsThresholdCutCharged = opt.thresholdCutCharged * CLHEP::GeV;
  itsThresholdCutPhotons = opt.thresholdCutPhotons * CLHEP::GeV;
  itsProdCutPhotons = opt.prodCutPhotons * CLHEP::m;
  itsProdCutPhotonsP = opt.prodCutPhotonsP * CLHEP::m;
  itsProdCutPhotonsA = opt.prodCutPhotonsA * CLHEP::m;
  itsProdCutElectrons = opt.prodCutElectrons * CLHEP::m;
  itsProdCutElectronsP = opt.prodCutElectronsP * CLHEP::m;
  itsProdCutElectronsA = opt.prodCutElectronsA * CLHEP::m;
  itsProdCutPositrons = opt.prodCutPositrons * CLHEP::m;
  itsProdCutPositronsP = opt.prodCutPositronsP * CLHEP::m;
  itsProdCutPositronsA = opt.prodCutPositronsA * CLHEP::m;
  itsDeltaChord = opt.deltaChord * CLHEP::m;
  itsChordStepMinimum = opt.chordStepMinimum * CLHEP::m;
  itsDeltaIntersection= opt.deltaIntersection * CLHEP::m;
  itsMinimumEpsilonStep = opt.minimumEpsilonStep;
  itsMaximumEpsilonStep = opt.maximumEpsilonStep;
  itsMaxTime = opt.maximumTrackingTime * CLHEP::s;
  
  itsDeltaOneStep = opt.deltaOneStep * CLHEP::m;
  itsDoPlanckScattering = opt.doPlanckScattering;
  itsCheckOverlaps = opt.checkOverlaps;
  itsTurnOnCerenkov = opt.turnOnCerenkov;
  itsTurnOnOpticalAbsorption = opt.turnOnOpticalAbsorption;
  itsTurnOnRayleighScattering = opt.turnOnRayleighScattering;
  itsTurnOnMieScattering = opt.turnOnMieScattering;
  itsTurnOnOpticalSurface = opt.turnOnOpticalSurface;
  itsTurnOnBirksSaturation = opt.turnOnBirksSaturation;
  itsScintYieldFactor=opt.scintYieldFactor;
  itsSynchRadOn = opt.synchRadOn;
  G4cout << "BDSGlobalConstants::Instance() synchRadOn = " << itsSynchRadOn << G4endl;
  itsDecayOn = opt.decayOn;
  itsSynchTrackPhotons= opt.synchTrackPhotons;
  G4cout << __METHOD_NAME__ << "synchTrackphotons = " << itsSynchTrackPhotons << G4endl;
  itsSynchLowX = opt.synchLowX;
  itsSynchLowGamE = opt.synchLowGamE * CLHEP::GeV;  // lowest gamma energy
  itsSynchPhotonMultiplicity = opt.synchPhotonMultiplicity;
  itsSynchMeanFreeFactor = opt.synchMeanFreeFactor;
  itsLengthSafety = opt.lengthSafety;
  itsNumberToGenerate = opt.numberToGenerate;
  itsNumberOfEventsPerNtuple = opt.numberOfEventsPerNtuple;
  itsEventNumberOffset = opt.eventNumberOffset;
  itsRandomSeed = opt.randomSeed;
  itsGammaToMuFe= opt.gammaToMuFe;
  itsAnnihiToMuFe= opt.annihiToMuFe;
  itsEeToHadronsFe=opt.eeToHadronsFe;
  itsUseEMLPB=opt.useEMLPB;
  itsUseHadLPB=opt.useHadLPB;
  itsDecayOn=opt.decayOn;
  SetLPBFraction(opt.LPBFraction);
  itsStoreMuonTrajectories = opt.storeMuonTrajectories;
  itsTrajCutGTZ = opt.trajCutGTZ;
  itsTrajCutLTR = opt.trajCutLTR;
  itsStoreNeutronTrajectories = opt.storeNeutronTrajectories;
  itsStoreTrajectory = opt.storeTrajectory;
  //G4cout<<"STOREA TRAJ = "<< itsStoreTrajectory<<G4endl;
  stopTracks = opt.stopTracks; 
  // defaults - parameters of the laserwire process
  itsLaserwireWavelength = 0.532 * CLHEP::micrometer;
  itsLaserwireDir = G4ThreeVector(1,0,0);
  itsLaserwireTrackPhotons = 1;
  itsLaserwireTrackElectrons = 1;
  isWaitingForDump = false;
  isDumping = false;
  isReading = false;
  isReadFromStack = false;
  itsFifo = opt.fifo;
#ifdef BDSDEBUG
  G4cout << __METHOD_NAME__ << "itsFifo = " << itsFifo << G4endl;
  G4cout << __METHOD_NAME__ << "GetFifo() = " << GetFifo() << G4endl;
#endif
  itsRefVolume = opt.refvolume;
  itsRefCopyNo = opt.refcopyno;
  itsIncludeIronMagFields = opt.includeIronMagFields;
  zeroMagField = new G4UniformMagField(G4ThreeVector());
  itsZeroFieldManager=new G4FieldManager();
  itsZeroFieldManager->SetDetectorField(zeroMagField);
  itsZeroFieldManager->CreateChordFinder(zeroMagField);
  itsTurnsTaken = 1; //counting from 1
  if(opt.nturns < 1)
    itsTurnsToTake = 1;
  else
    itsTurnsToTake = opt.nturns;
  teleporterdelta     = G4ThreeVector(0.,0.,0.);
  teleporterlength    = 0.0;

  InitRotationMatrices();
  
  // options that are never used (no set method):
  itsLWCalWidth       = 0.0;
  itsLWCalOffset      = 0.0;
  itsMagnetPoleRadius = 0.0;
  itsMagnetPoleSize   = 0.0;
}

void BDSGlobalConstants::InitRotationMatrices(){
  _RotY90       = new G4RotationMatrix();
  _RotYM90      = new G4RotationMatrix();
  _RotX90       = new G4RotationMatrix();
  _RotXM90      = new G4RotationMatrix();
  _RotYM90X90   = new G4RotationMatrix();
  _RotYM90XM90  = new G4RotationMatrix();
  G4double pi_ov_2 = asin(1.);
  _RotY90->rotateY(pi_ov_2);
  _RotYM90->rotateY(-pi_ov_2);
  _RotX90->rotateX(pi_ov_2);
  _RotXM90->rotateX(-pi_ov_2);
  _RotYM90X90->rotateY(-pi_ov_2);
  _RotYM90X90->rotateX( pi_ov_2);
  _RotYM90XM90->rotateY(-pi_ov_2);
  _RotYM90XM90->rotateX(-pi_ov_2);
}

//Methods to get the rotation matrices
G4RotationMatrix* BDSGlobalConstants::RotY90() const{
  return _RotY90;
}

G4RotationMatrix* BDSGlobalConstants::RotYM90() const{
  return _RotYM90;
}

G4RotationMatrix* BDSGlobalConstants::RotX90() const{
  return _RotX90;
}

G4RotationMatrix* BDSGlobalConstants::RotXM90() const{
  return _RotXM90;
}

G4RotationMatrix* BDSGlobalConstants::RotYM90X90() const{
  return _RotYM90X90;
}

G4RotationMatrix* BDSGlobalConstants::RotYM90XM90() const{
  return _RotYM90XM90;
}

// a robust compiler-invariant method to convert from integer to G4String
G4String BDSGlobalConstants::StringFromInt(G4int N) 
{
  if (N==0) return "0";
  G4int nLocal=N, nDigit=0, nMax=1;
  do { nDigit++;
      nMax*=10;} while(N > nMax-1);
  nMax/=10;
  G4String Cnum;
  do {Cnum+=StringFromDigit(nLocal/nMax);
      nLocal-= nLocal/nMax * nMax;
      nMax/=10;}   while(nMax>1);
  if(nMax!=0)Cnum+=StringFromDigit(nLocal/nMax);
  return Cnum;
}

// a robust compiler-invariant method to convert from digit to G4String
G4String BDSGlobalConstants::StringFromDigit(G4int N) 
{
  if(N<0 || N>9)
    G4Exception("Invalid Digit in BDSGlobalConstants::StringFromDigit", "-1", FatalException, "");
  G4String Cnum;
  if(N==0)Cnum="0";
  else if(N==1)Cnum="1";
  else if(N==2)Cnum="2";
  else if(N==3)Cnum="3";
  else if(N==4)Cnum="4";
  else if(N==5)Cnum="5";
  else if(N==6)Cnum="6";
  else if(N==7)Cnum="7";
  else if(N==8)Cnum="8";
  else if(N==9)Cnum="9"; 
  return Cnum;
}

<<<<<<< HEAD
void BDSGlobalConstants::SetBDSIMPATH(){
  //Set itsBDSIMPATH to mirror what is done in parser.l (i.e. if no environment varible set, assume base filename path is that of the gmad file).
  itsBDSIMPATH=getEnv("BDSIMPATH");
  if(itsBDSIMPATH.length()<=0){
    std::string mainfilename=BDSExecOptions::Instance()->GetInputFilename();
    std::string basefilepath = "";
    std::string::size_type found = mainfilename.rfind("/");//find the last '/'
    if (found != std::string::npos){
      //if we found a '/' get the path before that and prepend to included files
      basefilepath += mainfilename.substr(0,found);
      basefilepath += "/";
    }
    //get current working directory and build up include filenames
    const int maxfilenamelength = 200;
    char cwdchars[maxfilenamelength];
    std::string cwd = (std::string)getcwd(cwdchars, sizeof(cwdchars));
    itsBDSIMPATH= cwd + "/" + basefilepath; 
  } 
  itsBDSIMPATH += "/"; 
}

=======
>>>>>>> 271e5a27
BDSGlobalConstants::~BDSGlobalConstants()
{  
  delete itsZeroFieldManager;
  delete zeroMagField;
  _instance = 0;
}<|MERGE_RESOLUTION|>--- conflicted
+++ resolved
@@ -4,12 +4,15 @@
 
 **/
 #include "BDSGlobalConstants.hh"
+#include "BDSExecOptions.hh"
 #include "parser/options.h"
 #include "BDSDebug.hh"
 #include "G4FieldManager.hh"
 #include "G4UniformMagField.hh"
 #include <cstdlib>
 #include "G4ThreeVector.hh"
+#include "parser/getEnv.h"
+#include <unistd.h>
 
 extern Options options;
 
@@ -25,6 +28,7 @@
 BDSGlobalConstants::BDSGlobalConstants(struct Options& opt):
   itsBeamParticleDefinition(NULL),itsBeamMomentum(0.0),itsBeamKineticEnergy(0.0),itsParticleMomentum(0.0),itsParticleKineticEnergy(0.0),itsSMax(0.0)
 {
+ SetBDSIMPATH();
   itsPhysListName = opt.physicsList;
   itsPipeMaterial = opt.pipeMaterial;
   itsVacMaterial = opt.vacMaterial;
@@ -184,6 +188,12 @@
   itsLWCalOffset      = 0.0;
   itsMagnetPoleRadius = 0.0;
   itsMagnetPoleSize   = 0.0;
+  teleporterdelta     = G4ThreeVector(0.,0.,0.);
+  teleporterlength    = 0.0;
+  // //Synchrotron primary generator
+  // itsSynchPrimaryGen = false; //XXX check what this is 19/4/11
+  // itsSynchPrimaryAngle = 0.0;
+  // itsSynchPrimaryLength = 0.0;
 }
 
 void BDSGlobalConstants::InitRotationMatrices(){
@@ -264,7 +274,6 @@
   return Cnum;
 }
 
-<<<<<<< HEAD
 void BDSGlobalConstants::SetBDSIMPATH(){
   //Set itsBDSIMPATH to mirror what is done in parser.l (i.e. if no environment varible set, assume base filename path is that of the gmad file).
   itsBDSIMPATH=getEnv("BDSIMPATH");
@@ -282,12 +291,9 @@
     char cwdchars[maxfilenamelength];
     std::string cwd = (std::string)getcwd(cwdchars, sizeof(cwdchars));
     itsBDSIMPATH= cwd + "/" + basefilepath; 
-  } 
-  itsBDSIMPATH += "/"; 
-}
-
-=======
->>>>>>> 271e5a27
+  }
+}
+
 BDSGlobalConstants::~BDSGlobalConstants()
 {  
   delete itsZeroFieldManager;
