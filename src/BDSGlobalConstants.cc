/* 
Beam Delivery Simulation (BDSIM) Copyright (C) Royal Holloway, 
University of London 2001 - 2022.

This file is part of BDSIM.

BDSIM is free software: you can redistribute it and/or modify 
it under the terms of the GNU General Public License as published 
by the Free Software Foundation version 3 of the License.

BDSIM is distributed in the hope that it will be useful, but 
WITHOUT ANY WARRANTY; without even the implied warranty of
MERCHANTABILITY or FITNESS FOR A PARTICULAR PURPOSE.  See the
GNU General Public License for more details.

You should have received a copy of the GNU General Public License
along with BDSIM.  If not, see <http://www.gnu.org/licenses/>.
*/
#include "BDSBeamPipeInfo.hh"
#include "BDSDebug.hh"
#include "BDSException.hh"
#include "BDSGlobalConstants.hh"
#include "BDSFieldInfo.hh"
#include "BDSIntegratorSetType.hh"
#include "BDSOutputType.hh"
#include "BDSPTCOneTurnMap.hh"
#include "BDSParser.hh"
#include "BDSSamplerCustom.hh"
#include "BDSSamplerPlane.hh"
#include "BDSSamplerRegistry.hh"
#include "BDSTrajectoryFilter.hh"
#include "BDSTrajectoryOptions.hh"
#include "BDSTunnelInfo.hh"
#include "BDSUtilities.hh"
#include "BDSWarning.hh"

#include "parser/options.h"

#include "globals.hh"
#include "G4Colour.hh"
#include "G4RotationMatrix.hh"
#include "G4ThreeVector.hh"
#include "G4Transform3D.hh"
#include "G4UserLimits.hh"
#include "G4Version.hh"
#include "G4VisAttributes.hh"

#include "CLHEP/Units/SystemOfUnits.h"
#include "CLHEP/Vector/EulerAngles.h"

#include <cstdlib>
#include <limits>
#include <sstream>
#include <string>
#include <stdexcept>
#include <utility>

BDSGlobalConstants* BDSGlobalConstants::instance = nullptr;

BDSGlobalConstants* BDSGlobalConstants::Instance()
{
  if (!instance)
    {
      if (BDSParser::IsInitialised())
        {instance = new BDSGlobalConstants(BDSParser::Instance()->GetOptions());}
      else
        {instance = new BDSGlobalConstants(GMAD::Options());}
    }
  return instance;
}

BDSGlobalConstants::BDSGlobalConstants(const GMAD::Options& opt):
  options(opt),
  turnsTaken(0)
{
  ResetTurnNumber();
  outputType = BDS::DetermineOutputType(options.outputFormat);

  numberToGenerate = G4int(options.nGenerate);

  samplerDiameter = G4double(options.samplerDiameter)*CLHEP::m;
  curvilinearDiameter = 5*CLHEP::m;
  curvilinearDiameterShrunkForBends = false;

  // beam pipe
  defaultBeamPipeModel = new BDSBeamPipeInfo(options.apertureType,
					     options.aper1 * CLHEP::m,
					     options.aper2 * CLHEP::m,
					     options.aper3 * CLHEP::m,
					     options.aper4 * CLHEP::m,
					     options.vacMaterial,
					     options.beampipeThickness * CLHEP::m,
					     options.beampipeMaterial);
  
  // magnet geometry
  G4double horizontalWidth = options.horizontalWidth * CLHEP::m;
  if (horizontalWidth < 2*(defaultBeamPipeModel->beamPipeThickness + defaultBeamPipeModel->aper1))
    {
      G4cerr << __METHOD_NAME__ << "Error: option \"horizontalWidth\" " << horizontalWidth
	     << " must be greater than 2x (\"aper1\" + \"beamPipeThickness\") ("
	     << defaultBeamPipeModel->aper1 << " + " << defaultBeamPipeModel->beamPipeThickness << ")" << G4endl;
      throw BDSException(__METHOD_NAME__,"error in beam pipe defaults");
    }
  magnetGeometryType = BDS::DetermineMagnetGeometryType(options.magnetGeometryType);

  // tunnel
  tunnelInfo = new BDSTunnelInfo(options.tunnelType,
				 options.tunnelThickness     * CLHEP::m,
				 options.tunnelSoilThickness * CLHEP::m,
				 options.tunnelMaterial,
				 options.soilMaterial,
				 options.buildTunnelFloor,
				 options.tunnelFloorOffset   * CLHEP::m,
				 options.tunnelAper1         * CLHEP::m,
				 options.tunnelAper2         * CLHEP::m,
				 options.storeElossTunnel,
				 options.tunnelVisible);
  
  // defaults - parameters of the laserwire process
  itsLaserwireWavelength = 0.532 * CLHEP::micrometer;
  itsLaserwireDir = G4ThreeVector(1,0,0);
  itsLaserwireTrackPhotons = true;
  itsLaserwireTrackElectrons = true;

  // initialise the default vis attributes and user limits that
  // can be copied by various bits of geometry
  InitVisAttributes();
  InitDefaultUserLimits();

  integratorSet = BDS::DetermineIntegratorSetType(options.integratorSet);

  InitialiseBeamlineTransform();
  
  if (options.lengthSafetyLarge <= options.lengthSafety)
    {throw BDSException(__METHOD_NAME__, "\"lengthSafetyLarge\" must be > \"lengthSafety\"");}

  BDSSamplerPlane::chordLength  = 10*LengthSafety();
  BDSSamplerCustom::chordLength = 10*BDSSamplerPlane::chordLength;
  
  ProcessTrajectoryELossSRange();

  // mark which trajectory filters have been set
  trajectoryFiltersSet[BDSTrajectoryFilter::depth]           = options.HasBeenSet("storeTrajectoryDepth");
  trajectoryFiltersSet[BDSTrajectoryFilter::particle]        = options.HasBeenSet("storeTrajectoryParticle") ||
    options.HasBeenSet("storeTrajectoryParticleID");
  trajectoryFiltersSet[BDSTrajectoryFilter::energyThreshold] = options.HasBeenSet("storeTrajectoryEnergyThreshold");
  trajectoryFiltersSet[BDSTrajectoryFilter::sampler]         = options.HasBeenSet("storeTrajectorySamplerID");
  trajectoryFiltersSet[BDSTrajectoryFilter::elossSRange]     = options.HasBeenSet("storeTrajectoryElossSRange");
  trajectoryFiltersSet[BDSTrajectoryFilter::minimumZ]        = options.HasBeenSet("trajCutGTZ");
  trajectoryFiltersSet[BDSTrajectoryFilter::maximumR]        = options.HasBeenSet("trajCutLTR");

  if (StoreMinimalData())
    {
      G4cout << "\nGlobal option> storing minimal data\n" << G4endl;
      // these options are made with respect to the defaults in parser/optionsBase.cc - i.e. no need ot set false
      // for a default that is false -> saves code
      // the one on the right MUST be the one returned by this class in the getter function in the header
      auto& o = options;
      std::map<std::string, bool*> otc = {
        {"storeApertureImpacts",               &o.storeApertureImpacts},
        {"storeApertureImpactsHistograms",     &o.storeApertureImpactsHistograms},
        {"storeCollimatorInfo",                &o.storeCollimatorInfo},
        {"storeCollimatorHits",                &o.storeCollimatorHits},
        {"storeCollimatorHitsLinks",           &o.storeCollimatorHitsLinks},
        {"storeCollimatorHitsIons",            &o.storeCollimatorHitsIons},
        {"storeCollimatorHitsAll",             &o.storeCollimatorHitsAll},
        {"storePrimaryHistograms",             &o.storePrimaryHistograms},
        {"storeTrajectoryTransportationSteps", &o.storeTrajectoryTransportationSteps},
        {"storeModel",                         &o.storeModel}
      };
      for (auto& no : otc)
	{
	  if (!options.HasBeenSet(no.first))
	    {*no.second = false;}
	}
      // try again for options that have multiple versions and check if any are set
      // even though there's only one member bool we turn on / off in the options
      std::map<std::set<std::string>, bool*> otcMultiple = {
        {{"storeELoss", "storeEloss"},                     &o.storeEloss},
        {{"storeELoss","storeEloss"},                      &o.storeEloss},
        {{"storeELossHistograms", "storeElossHistograms"}, &o.storeElossHistograms},
        {{"storeTrajectory", "storeTrajectories"},         &o.storeTrajectory},
        {{"storeParticleData","storeGeant4Data"},          &o.storeParticleData},
        {{"storePrimaries", "writePrimaries"},             &o.storePrimaries},
      };
      for (auto& no : otcMultiple)
	{
	  bool hasBeenSet = false;
	  for (auto& op : no.first)
	    {hasBeenSet = hasBeenSet || options.HasBeenSet(op);}
	  if (!hasBeenSet)
	    {*no.second = false;}
	}
    }
<<<<<<< HEAD
  
  // TBC
  if (options.HasBeenSet("fieldModulator"))
    {throw BDSException(__METHOD_NAME__, "the option \"fieldModulator\" cannot be used currently - in development");}
  
=======

  // uproot
  if (options.uprootCompatible == 1)
  {
    options.samplersSplitLevel = 1;
    options.modelSplitLevel = 2;
  }

>>>>>>> 48800636
#if G4VERSION_NUMBER > 1079
  if (options.HasBeenSet("scintYieldFactor"))
    {BDS::Warning("The option \"scintYieldFactor\" has no effect with Geant4 11.0 onwards");}
#endif
}

void BDSGlobalConstants::InitialiseBeamlineTransform()
{  
  G4ThreeVector offset = G4ThreeVector(options.beamlineX * CLHEP::m,
				       options.beamlineY * CLHEP::m,
				       options.beamlineZ * CLHEP::m);
  
  G4RotationMatrix rm;
  if (options.beamlineAxisAngle)
    {
      G4ThreeVector axis = G4ThreeVector(options.beamlineAxisX,
					 options.beamlineAxisY,
					 options.beamlineAxisZ);

      rm = G4RotationMatrix(axis, options.beamlineAngle * CLHEP::rad);
    }
  else
    {
      G4double phi   = options.beamlinePhi   * CLHEP::rad;
      G4double theta = options.beamlineTheta * CLHEP::rad;
      G4double psi   = options.beamlinePsi   * CLHEP::rad;
      CLHEP::HepEulerAngles ang = CLHEP::HepEulerAngles(phi, theta, psi);
      rm = G4RotationMatrix(ang);
    }
  
  beamlineTransform = G4Transform3D(rm, offset);
}

void BDSGlobalConstants::InitVisAttributes()
{
  //for vacuum volumes
  invisibleVisAttr = new G4VisAttributes(G4Colour::Black());
  invisibleVisAttr->SetVisibility(false);
  invisibleVisAttr->SetForceLineSegmentsPerCircle(options.nSegmentsPerCircle);

  //for normally invisible volumes like marker / container volumes in debug mode
  visibleDebugVisAttr = new G4VisAttributes(); //green
  visibleDebugVisAttr->SetColour(0,0.6,0,0.1);
  visibleDebugVisAttr->SetVisibility(true);
  visibleDebugVisAttr->SetForceLineSegmentsPerCircle(options.nSegmentsPerCircle);
}

void BDSGlobalConstants::InitDefaultUserLimits()
{
  auto pteAsVector = BDS::SplitOnWhiteSpace(ParticlesToExcludeFromCuts());
  // construct the set of PDG IDs
  for (G4int i = 0; i < (G4int)pteAsVector.size(); i++)
    {
      try
        {
          G4int pdgID = std::stoi(pteAsVector[i]);
          particlesToExcludeFromCutsAsSet.insert(pdgID);
        }
      catch (std::logic_error& e)
        {
          G4String msg = "Particle ID " + pteAsVector[i] + " at index " + std::to_string(i);
          msg += " in the option particlesToExcludeFromCutsAsSet cannot be converted to an integer";
          throw BDSException(__METHOD_NAME__, msg);
        }
    }
  
  defaultUserLimits = new G4UserLimits("default_cuts");
  const G4double maxTime = MaxTime();
  if (maxTime > 0)
    {
      G4cout << __METHOD_NAME__ << "Setting maximum tracking time to " << maxTime << " ns" << G4endl;
      defaultUserLimits->SetUserMaxTime(maxTime);
    }
  defaultUserLimits->SetMaxAllowedStep(MaxStepLength());
  defaultUserLimits->SetUserMaxTrackLength(MaxTrackLength());
  G4double minEK = MinimumKineticEnergy();
  defaultUserLimits->SetUserMinEkine(minEK);
  if (minEK > 0)
    {G4cout << __METHOD_NAME__ << "Default minimum kinetic energy for model: " << minEK/CLHEP::GeV << " GeV" << G4endl;}
  G4double minR = MinimumRange();
  defaultUserLimits->SetUserMinRange(minR);
  if (minR > 0)
    {G4cout << __METHOD_NAME__ << "Default minimum range for user limits: " << minR/CLHEP::mm << " mm" << G4endl;} 

  
  BDSFieldInfo::defaultUL = defaultUserLimits; // update static member for field definitions

  defaultUserLimitsTunnel = new G4UserLimits(*defaultUserLimits);
  defaultUserLimitsTunnel->SetType("default_cuts_tunnel");
  if (BDS::IsFinite(MinimumKineticEnergyTunnel()))
    {defaultUserLimitsTunnel->SetUserMinEkine(MinimumKineticEnergyTunnel());}
  if (TunnelIsInfiniteAbsorber())
    {defaultUserLimitsTunnel->SetUserMinEkine(std::numeric_limits<double>::max());}
}

G4int BDSGlobalConstants::PrintModuloEvents() const
{
  G4int nGenerate = NGenerate();
  G4double fraction = PrintFractionEvents();
  G4int printModulo = (G4int)ceil(nGenerate * fraction);
  if (printModulo < 0)
    {printModulo = 1;}

  if (!Batch())
    {printModulo = 1;} // interactive -> print every event
  return printModulo;
}

G4int BDSGlobalConstants::PrintModuloTurns() const
{
  G4int nTurns = TurnsToTake();
  G4double fraction = PrintFractionTurns();
  G4int printModulo = (G4int)ceil(nTurns * fraction);
  if (printModulo < 0)
    {printModulo = 1;}

  if (!Batch())
    {printModulo = 1;} // interactive -> print every turn
  return printModulo;
}

BDSGlobalConstants::~BDSGlobalConstants()
{  
  delete defaultBeamPipeModel;
  delete tunnelInfo;
  delete defaultUserLimits;
  delete defaultUserLimitsTunnel;
  delete invisibleVisAttr;
  delete visibleDebugVisAttr;

  instance = nullptr;
}

void BDSGlobalConstants::ProcessTrajectoryELossSRange()
{
  if (options.storeTrajectoryELossSRange.empty())
    {return;}
  std::istringstream is(options.storeTrajectoryELossSRange);
  std::string tok;
  while (is >> tok)
    {
      std::size_t loc = tok.find(':',0);
      if (loc == std::string::npos)
	{throw BDSException(__METHOD_NAME__, "Error: no ':' character found in option storeTrajectoryELossSRange \"" + options.storeTrajectoryELossSRange + "\" - invalid range.");}
      G4double rstart = 0;
      G4double rend   = 0;
      try
	{
	  rstart = std::stod(tok.substr(0, loc));
	  rend   = std::stod(tok.substr(loc+1,tok.size()));
	}
      catch (const std::invalid_argument& e)
	{
	  G4cerr << "Invalid value \"" << tok << "\" in option storeTrajectoryELossSRange." << G4endl;
	  throw BDSException(__METHOD_NAME__, "Error: can't convert string to number for option storeTrajectoryELossSRange.");
	}
      if (rend < rstart)
	{
	  G4String message = "Error in option storeTrajectoryElossSRange - end point "
	    + std::to_string(rend) + " is less than beginning " + std::to_string(rstart) + ".";
	  throw BDSException(__METHOD_NAME__, message);
	}
      elossSRange.emplace_back(rstart*CLHEP::m, rend*CLHEP::m);
    }
}

G4bool BDSGlobalConstants::StoreTrajectoryTransportationSteps() const
{
  // only if true we let this option take precedence
  if (options.trajNoTransportation)
    {return false;}
  else
    {return options.storeTrajectoryTransportationSteps;}
}

BDS::TrajectoryOptions BDSGlobalConstants::StoreTrajectoryOptions() const
{
  BDS::TrajectoryOptions result = {!StoreTrajectoryTransportationSteps(),
				   StoreTrajectoryKineticEnergy(),
				   StoreTrajectoryMomentumVector(),
				   StoreTrajectoryProcesses(),
				   StoreTrajectoryTime(),
				   StoreTrajectoryLocal(),
				   StoreTrajectoryLinks(),
				   StoreTrajectoryIon(),
				   StoreTrajectoryMaterial()};
  
  if (StoreTrajectoryAllVariables())
  {
    result.storeKineticEnergy  = true;
    result.storeMomentumVector = true;
    result.storeProcesses      = true;
    result.storeTime           = true;
    result.storeLocal          = true;
    result.storeLinks          = true;
    result.storeIon            = true;
    result.storeMaterial       = true;
  }
  return result;
}<|MERGE_RESOLUTION|>--- conflicted
+++ resolved
@@ -192,22 +192,19 @@
 	    {*no.second = false;}
 	}
     }
-<<<<<<< HEAD
   
   // TBC
   if (options.HasBeenSet("fieldModulator"))
     {throw BDSException(__METHOD_NAME__, "the option \"fieldModulator\" cannot be used currently - in development");}
   
-=======
 
   // uproot
   if (options.uprootCompatible == 1)
-  {
-    options.samplersSplitLevel = 1;
-    options.modelSplitLevel = 2;
-  }
-
->>>>>>> 48800636
+    {
+      options.samplersSplitLevel = 1;
+      options.modelSplitLevel = 2;
+    }
+
 #if G4VERSION_NUMBER > 1079
   if (options.HasBeenSet("scintYieldFactor"))
     {BDS::Warning("The option \"scintYieldFactor\" has no effect with Geant4 11.0 onwards");}
