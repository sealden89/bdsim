/* 
Beam Delivery Simulation (BDSIM) Copyright (C) Royal Holloway, 
University of London 2001 - 2019.

This file is part of BDSIM.

BDSIM is free software: you can redistribute it and/or modify 
it under the terms of the GNU General Public License as published 
by the Free Software Foundation version 3 of the License.

BDSIM is distributed in the hope that it will be useful, but 
WITHOUT ANY WARRANTY; without even the implied warranty of
MERCHANTABILITY or FITNESS FOR A PARTICULAR PURPOSE.  See the
GNU General Public License for more details.

You should have received a copy of the GNU General Public License
along with BDSIM.  If not, see <http://www.gnu.org/licenses/>.
*/
#include "BDSAuxiliaryNavigator.hh"
#include "BDSEnergyCounterHit.hh"
#include "BDSEnergyCounterSD.hh"
#include "BDSDebug.hh"
#include "BDSGlobalConstants.hh"
#include "BDSPhysicalVolumeInfo.hh"
#include "BDSPhysicalVolumeInfoRegistry.hh"
#include "BDSStep.hh"
#include "BDSUtilities.hh"

#include "globals.hh" // geant4 types / globals
#include "G4AffineTransform.hh"
#include "G4Event.hh"
#include "G4EventManager.hh"
#include "G4LogicalVolume.hh"
#include "G4ParticleDefinition.hh"
#include "G4SDManager.hh"
#include "G4Step.hh"
#include "G4ThreeVector.hh"
#include "G4Track.hh"
#include "G4VPhysicalVolume.hh"
#include "G4VTouchable.hh"

BDSEnergyCounterSD::BDSEnergyCounterSD(G4String name,
<<<<<<< HEAD
				       G4bool   stopSecondariesIn,
				       G4bool   verboseIn):
  BDSSensitiveDetector("energy_counter/"+name),
=======
				       G4bool   stopSecondariesIn):
  G4VSensitiveDetector("energy_counter/"+name),
>>>>>>> 28b6f95a
  stopSecondaries(stopSecondariesIn),
  colName(name),
  energyCounterCollection(nullptr),
  HCIDe(-1),
  enrg(0.0),
  weight(0.0),
  X(0.0),
  Y(0.0),
  Z(0.0),
  sBefore(0.0),
  sAfter(0.0),
  x(0.0),
  y(0.0),
  z(0.0),
  globalTime(0.0),
  stepLength(0.0),
  ptype(0),
  trackID(-1),
  parentID(-1),
  volName(""),
  turnstaken(0),
  eventnumber(0),
  auxNavigator(new BDSAuxiliaryNavigator())
{
  collectionName.insert(colName);
}

BDSEnergyCounterSD::~BDSEnergyCounterSD()
{
  delete auxNavigator;
}

void BDSEnergyCounterSD::Initialize(G4HCofThisEvent* HCE)
{
  energyCounterCollection = new BDSEnergyCounterHitsCollection(GetName(),colName);
  if (HCIDe < 0)
    {HCIDe = G4SDManager::GetSDMpointer()->GetCollectionID(energyCounterCollection);}
  HCE->AddHitsCollection(HCIDe,energyCounterCollection);
  
#ifdef BDSDEBUG
  G4cout << __METHOD_NAME__ << "Hits Collection ID: " << HCIDe << G4endl;
#endif
}

G4bool BDSEnergyCounterSD::ProcessHits(G4Step* aStep,
				       G4TouchableHistory* /*th*/)
{
  // Get the energy deposited along the step
  enrg = aStep->GetTotalEnergyDeposit();

  //if the energy is 0, don't do anything
  if (!BDS::IsFinite(enrg))
    {return false;}

  G4Track* track = aStep->GetTrack();
  parentID = track->GetParentID(); // needed later on too
  ptype    = track->GetDefinition()->GetPDGEncoding();

  // step points - used many times
  G4StepPoint* preStepPoint  = aStep->GetPreStepPoint();
  G4StepPoint* postStepPoint = aStep->GetPostStepPoint();

  preStepKineticEnergy = preStepPoint->GetKineticEnergy();
  
  // avoid double getting pv
  auto hitMassWorldPV = preStepPoint->GetPhysicalVolume();
  volName             = hitMassWorldPV->GetName();
  G4int nCopy         = hitMassWorldPV->GetCopyNo();
  
  // attribute the energy deposition to a uniformly random position along the step - correct!
  // random distance - store to use twice to ensure global and local represent the same point
  G4double randDist = G4UniformRand();
  
  // global coordinate positions of the step
  G4ThreeVector posbefore = preStepPoint->GetPosition();
  G4ThreeVector posafter  = postStepPoint->GetPosition();
  G4ThreeVector eDepPos   = posbefore + randDist*(posafter - posbefore);

  // calculate local coordinates
  BDSStep stepLocal = auxNavigator->ConvertToLocal(aStep);
  const G4ThreeVector& posbeforelocal = stepLocal.PreStepPoint();
  const G4ThreeVector& posafterlocal  = stepLocal.PostStepPoint();
  G4ThreeVector eDepPosLocal = posbeforelocal + randDist*(posafterlocal - posbeforelocal);
  stepLength = (posafterlocal - posbeforelocal).mag();
  
  // global
  X = eDepPos.x();
  Y = eDepPos.y();
  Z = eDepPos.z();
  // local
  x = eDepPosLocal.x();
  y = eDepPosLocal.y();
  z = eDepPosLocal.z();

  // Just as the energy deposition is attributed to a uniformly random
  // point between the preStep and the postStep positions, attribute the
  // deposition to random time between preStep and postStep times,
  // using the same random number as for the position.
  G4double preGlobalTime  = preStepPoint->GetGlobalTime();
  G4double postGlobalTime = postStepPoint->GetGlobalTime();
  globalTime = preGlobalTime + randDist * (postGlobalTime - preGlobalTime);

  // get the s coordinate (central s + local z)
  // volume is from curvilinear coordinate parallel geometry
  BDSPhysicalVolumeInfo* theInfo = BDSPhysicalVolumeInfoRegistry::Instance()->GetInfo(stepLocal.VolumeForTransform());
  G4int beamlineIndex = -1;
  
  // declare lambda for updating parameters if info found (avoid duplication of code)
  auto UpdateParams = [&](BDSPhysicalVolumeInfo* info)
    {
      G4double sCentre = info->GetSPos();
      sAfter           = sCentre + posafterlocal.z();
      sBefore          = sCentre + posbeforelocal.z();
      beamlineIndex    = info->GetBeamlineIndex();
    };
  
  if (theInfo)
    {UpdateParams(theInfo);}
  else
    {
      // Try again but with the pre step point only
      G4ThreeVector unitDirection = (posafter - posbefore).unit();
      BDSStep stepLocal2 = auxNavigator->ConvertToLocal(posbefore, unitDirection);
      theInfo = BDSPhysicalVolumeInfoRegistry::Instance()->GetInfo(stepLocal2.VolumeForTransform());
      if (theInfo)
	{UpdateParams(theInfo);}
      else
	{
	  // Try yet again with just a slight shift (100um is bigger than any padding space).
	  G4ThreeVector shiftedPos = posbefore + 0.1*CLHEP::mm*unitDirection;
	  stepLocal2 = auxNavigator->ConvertToLocal(shiftedPos, unitDirection);
	  theInfo = BDSPhysicalVolumeInfoRegistry::Instance()->GetInfo(stepLocal2.VolumeForTransform());
	  if (theInfo)
	    {UpdateParams(theInfo);}
	  else
	    {
#ifdef BDSDEBUG
	      G4cerr << "No volume info for ";
	      auto vol = stepLocal.VolumeForTransform();
	      if (vol)
		{G4cerr << vol->GetName() << G4endl;}
	      else
		{G4cerr << "Unknown" << G4endl;}
#endif
	      // unphysical default value to allow easy identification in output
	      sAfter        = -1000;
	      sBefore       = -1000;
	      beamlineIndex = -2;
	    }
	}
    }
  
  G4double sHit = sBefore + randDist*(sAfter - sBefore);
  
  eventnumber = G4EventManager::GetEventManager()->GetConstCurrentEvent()->GetEventID();
  weight      = track->GetWeight();
  trackID     = track->GetTrackID();
  turnstaken  = BDSGlobalConstants::Instance()->TurnsTaken();
  
  //create hits and put in hits collection of the event
  BDSEnergyCounterHit* hit = new BDSEnergyCounterHit(nCopy,
						     enrg,
						     preStepKineticEnergy,
						     X, Y, Z,
						     sBefore,
						     sAfter,
						     sHit,
						     x, y, z,
						     globalTime,
						     ptype,
						     trackID,
						     parentID,
						     weight,
						     turnstaken,
						     eventnumber,
						     stepLength,
						     beamlineIndex);
  
  // don't worry, won't add 0 energy tracks as filtered at top by if statement
  energyCounterCollection->insert(hit);
   
  return true;
}

G4bool BDSEnergyCounterSD::ProcessHitsTrack(const G4Track* track,
					    G4TouchableHistory* /*th*/)
{
  parentID   = track->GetParentID(); // needed later on too
  ptype      = track->GetDefinition()->GetPDGEncoding();
  enrg       = track->GetTotalEnergy();
  globalTime = track->GetGlobalTime();
  weight     = track->GetWeight();
  trackID    = track->GetTrackID();
  preStepKineticEnergy = track->GetKineticEnergy();

  //if the energy is 0, don't do anything
  if (!BDS::IsFinite(enrg))
    {return false;}
  
  stepLength = 0;
  G4ThreeVector posGlobal = track->GetPosition();
  X = posGlobal.x();
  Y = posGlobal.y();
  Z = posGlobal.z();
  
  // avoid double getting pv
  auto hitMassWorldPV = track->GetVolume();
  G4int nCopy         = hitMassWorldPV->GetCopyNo();

  // calculate local coordinates
  G4ThreeVector momGlobalUnit = track->GetMomentumDirection();
  BDSStep stepLocal = auxNavigator->ConvertToLocal(posGlobal, momGlobalUnit, 1*CLHEP::mm, true, 1*CLHEP::mm);
  G4ThreeVector posLocal = stepLocal.PreStepPoint();
  // local
  x = posLocal.x();
  y = posLocal.y();
  z = posLocal.z();
  
  // get the s coordinate (central s + local z)
  // volume is from curvilinear coordinate parallel geometry
  BDSPhysicalVolumeInfo* theInfo = BDSPhysicalVolumeInfoRegistry::Instance()->GetInfo(stepLocal.VolumeForTransform());
  G4int beamlineIndex = -1;
  
  // declare lambda for updating parameters if info found (avoid duplication of code)
  auto UpdateParams = [&](BDSPhysicalVolumeInfo* info)
    {
      G4double sCentre = info->GetSPos();
      sAfter           = sCentre;
      sBefore          = sCentre;
      beamlineIndex    = info->GetBeamlineIndex();
    };
  
  if (theInfo)
    {UpdateParams(theInfo);}
  else
    {
      // Try yet again with just a slight shift (100um is bigger than any padding space).
      G4ThreeVector shiftedPos = posGlobal + 0.1*CLHEP::mm * momGlobalUnit;
      BDSStep stepLocal2 = auxNavigator->ConvertToLocal(shiftedPos, momGlobalUnit);
      theInfo = BDSPhysicalVolumeInfoRegistry::Instance()->GetInfo(stepLocal2.VolumeForTransform());
      if (theInfo)
	{UpdateParams(theInfo);}
      else
	{
#ifdef BDSDEBUG
	  G4cerr << "No volume info for ";
	  auto vol = stepLocal.VolumeForTransform();
	  if (vol)
	    {G4cerr << vol->GetName() << G4endl;}
	  else
	    {G4cerr << "Unknown" << G4endl;}
#endif
	  // unphysical default value to allow easy identification in output
	  sAfter        = -1000;
	  sBefore       = -1000;
	  beamlineIndex = -2;
	}
    }
  G4double sHit = sBefore; // duplicate
  
  eventnumber = G4EventManager::GetEventManager()->GetConstCurrentEvent()->GetEventID();
  turnstaken = BDSGlobalConstants::Instance()->TurnsTaken();
  
  //create hits and put in hits collection of the event
  BDSEnergyCounterHit* hit = new BDSEnergyCounterHit(nCopy,
						     enrg,
						     preStepKineticEnergy,
						     X, Y, Z,
						     sBefore,
						     sAfter,
						     sHit,
						     x, y, z,
						     globalTime,
						     ptype,
						     trackID,
						     parentID,
						     weight,
						     turnstaken,
						     eventnumber,
						     stepLength,
						     beamlineIndex);
  
  // don't worry, won't add 0 energy tracks as filtered at top by if statement
  energyCounterCollection->insert(hit);
   
  return true;
}

G4VHit* BDSEnergyCounterSD::last() const
{
  BDSEnergyCounterHit* lastHit = energyCounterCollection->GetVector()->back();
  return dynamic_cast<G4VHit*>(lastHit);
}<|MERGE_RESOLUTION|>--- conflicted
+++ resolved
@@ -40,14 +40,8 @@
 #include "G4VTouchable.hh"
 
 BDSEnergyCounterSD::BDSEnergyCounterSD(G4String name,
-<<<<<<< HEAD
-				       G4bool   stopSecondariesIn,
-				       G4bool   verboseIn):
+				       G4bool   stopSecondariesIn):
   BDSSensitiveDetector("energy_counter/"+name),
-=======
-				       G4bool   stopSecondariesIn):
-  G4VSensitiveDetector("energy_counter/"+name),
->>>>>>> 28b6f95a
   stopSecondaries(stopSecondariesIn),
   colName(name),
   energyCounterCollection(nullptr),
