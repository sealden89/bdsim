--- conflicted
+++ resolved
@@ -255,7 +255,6 @@
   
   // see explanation in other processhits function
   BDSEnergyCounterHit* ECHit = new BDSEnergyCounterHit(nCopy,
-<<<<<<< HEAD
 						       enrg,
 						       X,
 						       Y,
@@ -269,34 +268,13 @@
 						       volName, 
 						       ptype,
 						       trackID,
+                               parentID,
 						       weight, 
 						       0,
 						       turnstaken,
 						       eventnumber,
 						       stepLength,
 						       theInfo->GetBeamlineIndex());
-=======
-                                                       enrg,
-                                                       X,
-                                                       Y,
-                                                       Z,
-                                                       Z /*SBefore*/,
-                                                       Z /*SAfter*/,
-                                                       sHit,
-                                                       x,
-                                                       y,
-                                                       z,
-                                                       volName,
-                                                       ptype,
-                                                       trackID,
-                                                       parentID,
-                                                       weight,
-                                                       0,
-                                                       turnstaken,
-                                                       eventnumber,
-                                                       stepLength,
-                                                       theInfo->GetBeamlineIndex());
->>>>>>> 072700d8
   
   // don't worry, won't add 0 energy tracks as filtered at top by if statement
   energyCounterCollection->insert(ECHit);
