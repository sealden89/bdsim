//  
//   BDSIM, (C) 2001-2007
//    
//   version 0.3 
//   last modified : 08 May 2007 by agapov@pp.rhul.ac.uk
//  


//
//    beam dumper/reader for online exchange with external codes
//

#include "BDSExecOptions.hh"
#include "BDSGlobalConstants.hh" 
#include "BDSDump.hh"
#include "G4Box.hh"
#include "G4Tubs.hh"
#include "G4VisAttributes.hh"
#include "G4LogicalVolume.hh"
#include "G4VPhysicalVolume.hh"
#include "G4UserLimits.hh"
#include "BDSDumpSD.hh"
#include "G4SDManager.hh"

BDSDumpSD* BDSDumpSensDet;

int BDSDump::nDumps=0;

<<<<<<< HEAD
//============================================================

BDSDump::BDSDump (G4String aName,G4double aLength):
  BDSAcceleratorComponent(
			 aName,
			 aLength,0,0,0)
=======
BDSDump::BDSDump (G4String name, G4double length):
  BDSAcceleratorComponent(name, length, 0, "dump")
>>>>>>> bfd6661b
{
  //SetName("Dump_"+BDS::StringFromInt(nDumps)+"_"+itsName);
  ++nDumps;
  //BDSRoot->SetDumpNumber(nDumps);
}

void BDSDump::BuildContainerLogicalVolume()
{
  G4double radius = BDSGlobalConstants::Instance()->GetSamplerDiameter() * 0.5;
  
  containerSolid = new G4Box(name + "_container_solid",
			     radius,
			     radius,
			     chordLength*0.5);
  
  containerLogicalVolume = new G4LogicalVolume(containerSolid,
					       emptyMaterial,
					       name + "_container_lv");

#ifndef NOUSERLIMITS
  G4UserLimits* itsOuterUserLimits = new G4UserLimits();
  itsOuterUserLimits->SetMaxAllowedStep(chordLength);
  itsOuterUserLimits->SetUserMinEkine(BDSGlobalConstants::Instance()->GetThresholdCutCharged());
  itsOuterUserLimits->SetUserMaxTime(BDSGlobalConstants::Instance()->GetMaxTime());
  containerLogicalVolume->SetUserLimits(itsOuterUserLimits);
#endif
  // Sensitive Detector:
  if(nDumps==0)
    {
      G4SDManager* SDMan = G4SDManager::GetSDMpointer();
      BDSDumpSensDet=new BDSDumpSD(name,"plane");
      SDMan->AddNewDetector(BDSDumpSensDet);
    }
  containerLogicalVolume->SetSensitiveDetector(BDSDumpSensDet);
}

BDSDump::~BDSDump()
{
  nDumps--;
}<|MERGE_RESOLUTION|>--- conflicted
+++ resolved
@@ -26,17 +26,8 @@
 
 int BDSDump::nDumps=0;
 
-<<<<<<< HEAD
-//============================================================
-
-BDSDump::BDSDump (G4String aName,G4double aLength):
-  BDSAcceleratorComponent(
-			 aName,
-			 aLength,0,0,0)
-=======
 BDSDump::BDSDump (G4String name, G4double length):
   BDSAcceleratorComponent(name, length, 0, "dump")
->>>>>>> bfd6661b
 {
   //SetName("Dump_"+BDS::StringFromInt(nDumps)+"_"+itsName);
   ++nDumps;
