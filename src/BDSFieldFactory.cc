/* 
Beam Delivery Simulation (BDSIM) Copyright (C) Royal Holloway, 
University of London 2001 - 2022.

This file is part of BDSIM.

BDSIM is free software: you can redistribute it and/or modify 
it under the terms of the GNU General Public License as published 
by the Free Software Foundation version 3 of the License.

BDSIM is distributed in the hope that it will be useful, but 
WITHOUT ANY WARRANTY; without even the implied warranty of
MERCHANTABILITY or FITNESS FOR A PARTICULAR PURPOSE.  See the
GNU General Public License for more details.

You should have received a copy of the GNU General Public License
along with BDSIM.  If not, see <http://www.gnu.org/licenses/>.
*/
#include "BDSArrayReflectionType.hh"
#include "BDSBeamPipeInfo.hh"
#include "BDSDebug.hh"
#include "BDSException.hh"
#include "BDSPTCOneTurnMap.hh"
#include "BDSPrimaryGeneratorAction.hh"
#include "BDSFieldClassType.hh"
#include "BDSFieldE.hh"
#include "BDSFieldEGlobal.hh"
#include "BDSFieldEGlobalPlacement.hh"
#include "BDSFieldEInterpolated.hh"
#include "BDSFieldEInterpolated2Layer.hh"
#include "BDSFieldESinusoid.hh"
#include "BDSFieldEZero.hh"
#include "BDSFieldEM.hh"
#include "BDSFieldEMGlobal.hh"
#include "BDSFieldEMGlobalPlacement.hh"
#include "BDSFieldEMInterpolated.hh"
#include "BDSFieldEMRFCavity.hh"
#include "BDSFieldEMZero.hh"
#include "BDSFieldFactory.hh"
#include "BDSFieldInfo.hh"
#include "BDSFieldLoader.hh"
#include "BDSFieldMag.hh"
#include "BDSFieldMagDecapole.hh"
#include "BDSFieldMagDipole.hh"
#include "BDSFieldMagDipoleOuter.hh"
#include "BDSFieldMagDipoleOuterOld.hh"
#include "BDSFieldMagDipoleQuadrupole.hh"
#include "BDSFieldMagGlobal.hh"
#include "BDSFieldMagGlobalPlacement.hh"
#include "BDSFieldMagInterpolated.hh"
#include "BDSFieldMagInterpolated2Layer.hh"
#include "BDSFieldMagMultipole.hh"
#include "BDSFieldMagMultipoleOuter.hh"
#include "BDSFieldMagMultipoleOuterDual.hh"
#include "BDSFieldMagMultipoleOuterDualOld.hh"
#include "BDSFieldMagMultipoleOuterOld.hh"
#include "BDSFieldMagMuonSpoiler.hh"
#include "BDSFieldMagOctupole.hh"
#include "BDSFieldMagQuadrupole.hh"
#include "BDSFieldMagSextupole.hh"
#include "BDSFieldMagSolenoidSheet.hh"
#include "BDSFieldMagSkewOwn.hh"
#include "BDSFieldMagUndulator.hh"
#include "BDSFieldMagZero.hh"
#include "BDSFieldObjects.hh"
#include "BDSFieldType.hh"
#include "BDSGlobalConstants.hh"
#include "BDSIntegratorCavityFringe.hh"
#include "BDSIntegratorDecapole.hh"
#include "BDSIntegratorDipoleRodrigues.hh"
#include "BDSIntegratorDipoleRodrigues2.hh"
#include "BDSIntegratorDipoleFringe.hh"
#include "BDSIntegratorDipoleFringeScaling.hh"
#include "BDSIntegratorDipoleQuadrupole.hh"
#include "BDSIntegratorEuler.hh"
#include "BDSIntegratorG4RK4MinStep.hh"
#include "BDSIntegratorKickerThin.hh"
#include "BDSIntegratorOctupole.hh"
#include "BDSIntegratorQuadrupole.hh"
#include "BDSIntegratorMultipoleThin.hh"
#include "BDSIntegratorParallelTransport.hh"
#include "BDSIntegratorSextupole.hh"
#include "BDSIntegratorSolenoid.hh"
#include "BDSIntegratorTeleporter.hh"
#include "BDSIntegratorRMatrixThin.hh"
#include "BDSIntegratorType.hh"
#include "BDSMagnetOuterFactoryLHC.hh"
#include "BDSMagnetStrength.hh"
#include "BDSMagnetType.hh"
#include "BDSModulator.hh"
#include "BDSModulatorInfo.hh"
#include "BDSModulatorSinT.hh"
#include "BDSModulatorTopHatT.hh"
#include "BDSModulatorType.hh"
#include "BDSParser.hh"
#include "BDSParticleDefinition.hh"
#include "BDSUtilities.hh"
#include "BDSWarning.hh"

#include "parser/field.h"
#include "parser/modulator.h"

#include "globals.hh" // geant4 types / globals
#include "G4EquationOfMotion.hh"
#include "G4EqMagElectricField.hh"
#include "G4MagIntegratorStepper.hh"
#include "G4Mag_UsualEqRhs.hh"
#include "G4RotationMatrix.hh"
#include "G4String.hh"
#include "G4ThreeVector.hh"
#include "G4Transform3D.hh"
#include "G4Version.hh"

// geant4 integrators
#include "G4CashKarpRKF45.hh"
#include "G4ClassicalRK4.hh"
#include "G4ConstRK4.hh"
#include "G4ExactHelixStepper.hh"
#include "G4ExplicitEuler.hh"
#include "G4HelixExplicitEuler.hh"
#include "G4HelixHeum.hh"
#include "G4HelixImplicitEuler.hh"
#include "G4HelixMixedStepper.hh"
#include "G4HelixSimpleRunge.hh"
#include "G4ImplicitEuler.hh"
#include "G4NystromRK4.hh"
#include "G4RKG3_Stepper.hh"
#include "G4SimpleHeum.hh"
#include "G4SimpleRunge.hh"
#if G4VERSION_NUMBER > 1029
#include "G4BogackiShampine23.hh"
#include "G4BogackiShampine45.hh"
#include "G4DoLoMcPriRK34.hh"
#include "G4DormandPrince745.hh"
#include "G4DormandPrinceRK56.hh"
#include "G4TsitourasRK45.hh"
#endif
#if G4VERSION_NUMBER > 1039
#include "G4DormandPrinceRK78.hh"
#include "G4RK547FEq1.hh"
#include "G4RK547FEq2.hh"
#include "G4RK547FEq3.hh"
#endif

#include "CLHEP/Units/SystemOfUnits.h"
#include "CLHEP/Vector/EulerAngles.h"

#include <limits>
#include <map>
#include <utility>
#include <vector>

const BDSParticleDefinition* BDSFieldFactory::designParticle = nullptr;
BDSPrimaryGeneratorAction* BDSFieldFactory::primaryGeneratorAction = nullptr;

BDSFieldFactory* BDSFieldFactory::instance = nullptr;

BDSFieldFactory* BDSFieldFactory::Instance()
{
  if (!instance)
    {instance = new BDSFieldFactory();}
  return instance;
}

BDSFieldFactory::BDSFieldFactory():
  useOldMultipoleOuterFields(false)
{
  G4double defaultRigidity = std::numeric_limits<double>::max();
  if (designParticle)
    {defaultRigidity = designParticle->BRho();}
  // we do this so we don't have to have used the parser to use this class
  if (BDSParser::IsInitialised())
    {
      PrepareModulatorDefinitions(BDSParser::Instance()->GetModulators());
      PrepareFieldDefinitions(BDSParser::Instance()->GetFields(), defaultRigidity);
    }
  useOldMultipoleOuterFields = BDSGlobalConstants::Instance()->UseOldMultipoleOuterFields();
}

BDSFieldFactory::~BDSFieldFactory()
{
  for (auto& info : parserDefinitions)
    {delete info.second;}
  for (auto& info : parserModulatorDefinitions)
    {delete info.second;}
}

void BDSFieldFactory::PrepareFieldDefinitions(const std::vector<GMAD::Field>& definitions,
                                              G4double defaultBRho)
{
  for (const auto& definition : definitions)
    {
      if (definition.type.empty())
	{
	  G4String msg = "\"type\" not specified in field definition \"";
	  msg += definition.name + "\", but required.";
	  throw BDSException(__METHOD_NAME__, msg);
	}
      BDSFieldType    fieldType = BDS::DetermineFieldType(definition.type);
      BDSIntegratorType intType = BDS::DetermineIntegratorType(definition.integrator);

      G4ThreeVector offset = G4ThreeVector(definition.x*CLHEP::m,
					   definition.y*CLHEP::m,
					   definition.z*CLHEP::m);

      G4RotationMatrix rm;
      if (definition.axisAngle)
	{
	  G4ThreeVector axis = G4ThreeVector(definition.axisX,
					     definition.axisY,
					     definition.axisZ);
	  rm = G4RotationMatrix(axis, definition.angle*CLHEP::rad);
	}
      else
	{
	  if (BDS::IsFinite(definition.phi)   ||
	      BDS::IsFinite(definition.theta) ||
	      BDS::IsFinite(definition.psi))
	    {// only build if finite
	      CLHEP::HepEulerAngles ang = CLHEP::HepEulerAngles(definition.phi*CLHEP::rad,
								definition.theta*CLHEP::rad,
								definition.psi*CLHEP::rad);
	      rm = G4RotationMatrix(ang);
	    }
	  // else rm is default rotation matrix
	}
      
      G4Transform3D transform = G4Transform3D(rm, offset);

      BDSFieldFormat magFormat = BDSFieldFormat::none;
      G4String       magFile   = "";
      G4bool  magFileSpecified = !definition.magneticFile.empty();
      if (magFileSpecified)
	{
	  std::pair<G4String, G4String> bf = BDS::SplitOnColon(G4String(definition.magneticFile));
	  magFormat = BDS::DetermineFieldFormat(bf.first);
	  magFile   = BDS::GetFullPath(bf.second);
	}
      
      BDSFieldFormat eleFormat = BDSFieldFormat::none;
      G4String       eleFile   = "";
      G4bool  eleFileSpecified = !definition.electricFile.empty();
      if (eleFileSpecified)
	{
	  std::pair<G4String, G4String> ef = BDS::SplitOnColon(G4String(definition.electricFile));
	  eleFormat = BDS::DetermineFieldFormat(ef.first);
	  eleFile   = BDS::GetFullPath(ef.second);
	}
      
      BDSInterpolatorType magIntType = BDSInterpolatorType::cubic3d;
      if (magFileSpecified)
        {// determine and check type of integrator
          G4int nDimFF = BDS::NDimensionsOfFieldFormat(magFormat);
          if (!definition.magneticInterpolator.empty())
            {
              magIntType = BDS::DetermineInterpolatorType(G4String(definition.magneticInterpolator));
              // detect if an auto type and match up accordingly, else check it's the right one
	      if (BDS::InterpolatorTypeIsAuto(magIntType))
                {magIntType = BDS::InterpolatorTypeSpecificFromAuto(nDimFF, magIntType);}
	      else
                {
                  G4int nDimInt = BDS::NDimensionsOfInterpolatorType(magIntType);
                  if (nDimFF != nDimInt)
		    {
		      G4String message = "mismatch in number of dimensions between magnetic interpolator ";
		      message += "and field map format for field definition \"" + definition.name + "\"";
		      throw BDSException(__METHOD_NAME__, message);
		    }
                }
            }
          else
            {magIntType = DefaultInterpolatorType(nDimFF);}
	}
      
      BDSInterpolatorType eleIntType = BDSInterpolatorType::cubic3d;
      if (eleFileSpecified)
	{// determine and check type of integrator
          G4int nDimFF = BDS::NDimensionsOfFieldFormat(eleFormat);
          if (!definition.electricInterpolator.empty())
            {
              eleIntType = BDS::DetermineInterpolatorType(G4String(definition.electricInterpolator));
	      // detect if an auto type and match up accordingly, else check it's the right one
	      if (BDS::InterpolatorTypeIsAuto(eleIntType))
                {eleIntType = BDS::InterpolatorTypeSpecificFromAuto(nDimFF, eleIntType);}
	      else
                {
                  G4int nDimInt = BDS::NDimensionsOfInterpolatorType(eleIntType);
                  if (nDimFF != nDimInt)
		    {
		      G4String message = "mismatch in number of dimensions between electric interpolator ";
		      message += "and field map format for field definition \"" + definition.name + "\"";
		      throw BDSException(__METHOD_NAME__, message);
		    }
                }
            }
          else
            {eleIntType = DefaultInterpolatorType(nDimFF);}
        }
      
      G4UserLimits* fieldLimit = nullptr;
      if (definition.maximumStepLength > 0)
	{// only assign if specified
	  auto defaultUL = BDSGlobalConstants::Instance()->DefaultUserLimits();
	  // copy the default and update with the length of the object rather than the default 1m
	  G4double limit = G4double(definition.maximumStepLength) * CLHEP::m;
	  G4UserLimits* ul = BDS::CreateUserLimits(defaultUL, limit, 1.0);
	  // only specify a user limit object if the step length was specified
	  if (ul != defaultUL)
	    {fieldLimit = ul;}
	}
      
      BDSMagnetStrength* st = new BDSMagnetStrength();
      G4double poleTipRadius = BDSGlobalConstants::Instance()->DefaultBeamPipeModel()->aper1;
      if (!definition.fieldParameters.empty())
        {PrepareFieldStrengthFromParameters(st, definition.fieldParameters, poleTipRadius);}
      
      BDSFieldInfo* info = new BDSFieldInfo(fieldType,
					    defaultBRho,
					    intType,
					    st,
					    G4bool(definition.globalTransform),
					    transform,
					    magFile,
					    magFormat,
					    magIntType,
					    eleFile,
					    eleFormat,
					    eleIntType,
					    false,   /*don't cache transforms*/
					    G4double(definition.eScaling),
					    G4double(definition.bScaling),
					    G4double(definition.t*CLHEP::s),
					    G4bool(definition.autoScale),
					    fieldLimit);
      info->SetScalingRadius(poleTipRadius);
      info->SetModulatorInfo(GetModulatorDefinition(definition.fieldModulator));
      
      if (!definition.magneticSubField.empty())
	{
	  if (definition.magneticSubField == definition.name)
	    {throw BDSException(__METHOD_NAME__, "error in \"" + definition.name + "\": magneticSubField cannot be the field itself");}
	  info->SetMagneticSubField(G4String(definition.magneticSubField));
	}
      if (!definition.electricSubField.empty())
	{
	  if (definition.electricSubField == definition.name)
	    {throw BDSException(__METHOD_NAME__, "error in \"" + definition.name + "\": electricSubField cannot be the field itself");}
	  info->SetElectricSubField(G4String(definition.electricSubField));
	}
      if (!definition.magneticReflection.empty())
	{
	  G4String magneticReflection = G4String(definition.magneticReflection);
	  BDSArrayReflectionTypeSet mar = BDS::DetermineArrayReflectionTypeSet(magneticReflection);
	  info->SetMagneticArrayReflectionType(mar);
	}
      if (!definition.electricReflection.empty())
	{
	  G4String electricReflection = G4String(definition.electricReflection);
	  BDSArrayReflectionTypeSet ear = BDS::DetermineArrayReflectionTypeSet(electricReflection);
	  info->SetElectricArrayReflectionType(ear);
	}
      
      info->SetNameOfParserDefinition(G4String(definition.name));
      if (BDSGlobalConstants::Instance()->Verbose())
        {
          G4cout << "Definition: \"" << definition.name << "\"" << G4endl;
          G4cout << *info << G4endl;
        }
      parserDefinitions[G4String(definition.name)] = info;
    }
}

void BDSFieldFactory::PrepareModulatorDefinitions(const std::vector<GMAD::Modulator>& definitions)
{
  for (const auto& definition : definitions)
    {
      if (definition.type.empty())
        {
          G4String msg = "\"type\" not specified in modulator definition \"";
          msg += definition.name + "\", but required.";
          throw BDSException(__METHOD_NAME__, msg);
        }
      BDSModulatorType modulatorType = BDS::DetermineModulatorType(definition.type);
      
      // We can't calculate any global phase here because this one modulator info may
      // be used by multiple beam line elements at different locations
      BDSModulatorInfo* info = new BDSModulatorInfo(modulatorType,
                                                    definition.frequency * CLHEP::hertz,
                                                    definition.phase * CLHEP::rad,
                                                    definition.tOffset * CLHEP::s,
                                                    definition.amplitudeScale,
                                                    definition.amplitudeOffset,
                                                    definition.T0,
                                                    definition.T1);
      info->nameOfParserDefinition = definition.name;
      parserModulatorDefinitions[G4String(definition.name)] = info;
    }
}

G4double BDSFieldFactory::CalculateGlobalPhase(G4double oscillatorFrequency,
                                               G4double tOffsetIn)
{
  if (!BDS::IsFinite(oscillatorFrequency))
    {return 0;} // prevent division by 0 for period
  G4double period = 1. / oscillatorFrequency;
  G4double nPeriods = tOffsetIn / period;
  // phase is the remainder from total phase / N*2pi, where n is unknown.
  G4double integerPart = 0;
  G4double fractionalPart = std::modf(nPeriods, &integerPart);
  G4double phaseOffset = fractionalPart * CLHEP::twopi;
  return phaseOffset;
}

G4double BDSFieldFactory::CalculateGlobalPhase(const BDSModulatorInfo& modulatorInfo,
                                               const BDSFieldInfo& fieldInfo)
{
  G4double synchronousT0 = 0.0;
  auto magnetStrength = fieldInfo.MagnetStrength();
  if (magnetStrength)
    {synchronousT0 = (*magnetStrength)["synchronousT0"];}
  
  // for finite frequency, construct it so that phase is w.r.t. the centre of the cavity
  // and that it's 0 by default
  G4double tOffset = 0;
  if (BDS::IsFinite(modulatorInfo.tOffset)) // use the one specified
    {tOffset = modulatorInfo.tOffset;}
  else // this gives 0 phase at the middle of cavity assuming relativistic particle with v = c
    {tOffset = synchronousT0;}
  
  G4double globalPhase = CalculateGlobalPhase(modulatorInfo.frequency, tOffset);
  return globalPhase;
}

G4double BDSFieldFactory::ConvertToDoubleWithException(const G4String& value,
                                                       const G4String& parameterNameForError) const
{
  G4double result = 0;
  try
    {result = std::stod(value);}
  catch (std::exception& e)
    {
      G4String msg(e.what());
      G4String baseMsg = "Unable to interpret value (\"" + value + "\" of parameter \"";
      baseMsg += parameterNameForError + "\" as a number: ";
      throw BDSException(__METHOD_NAME__, baseMsg + msg);
    }
  return result;
}

void BDSFieldFactory::PrepareFieldStrengthFromParameters(BDSMagnetStrength* st,
                                                         const G4String& fieldParameters,
                                                         G4double& poleTipRadius) const
{
  // use function from BDSUtilities to process user params string into
  // map of strings and values.
  std::map<G4String, G4String> map = BDS::GetUserParametersMap(fieldParameters, '=');
  
  for (const auto& keyValue : map)
    {
      if (BDSMagnetStrength::ValidKey(keyValue.first))
	{
	  G4double value = ConvertToDoubleWithException(keyValue.second, keyValue.first);
	  (*st)[keyValue.first] = value * BDSMagnetStrength::Unit(keyValue.first);
	}
      else if (keyValue.first == "poletipradius")
	{poleTipRadius = ConvertToDoubleWithException(keyValue.second, keyValue.first) * CLHEP::m;}
      else
	{
	  G4String msg = "Invalid key \"" + keyValue.first + "\" for field parameters. ";
	  msg += "Acceptable parameters are: \n";
	  const std::vector<G4String>& allKeys = BDSMagnetStrength::AllKeys();
	  for (G4int i = 0; i < (G4int)allKeys.size(); i++)
	    {
	      msg += allKeys[i] + ", ";
	      if ((i % 10 == 0) && (i > 0))
		{msg += "\n";}
	    }
	  throw BDSException(__METHOD_NAME__, msg);
	}
    }
}

BDSFieldInfo* BDSFieldFactory::GetDefinition(const G4String& name) const
{
  // Here we test if the string is empty and return nullptr. We do this so
  // this method can be used without exiting when no key is specified at all.
  // If a key is given and not found, then that requires the users attention.
  if (name.empty())
    {return nullptr;}
  auto result = parserDefinitions.find(name);
  if (result == parserDefinitions.end())
    {// not a valid key
      G4cerr << __METHOD_NAME__ << "\"" << name << "\" is not a valid field specifier" << G4endl;
      G4cout << "Defined field specifiers are:" << G4endl;
      for (const auto& it : parserDefinitions)
	{G4cout << "\"" << it.first << "\"" << G4endl;}
      throw BDSException(__METHOD_NAME__, "invalid field name");
    }
  return result->second;
}

BDSModulatorInfo* BDSFieldFactory::GetModulatorDefinition(const G4String& modulatorName) const
{
  if (modulatorName.empty())
    {return nullptr;}
  
  auto search = parserModulatorDefinitions.find(modulatorName);
  if (search == parserModulatorDefinitions.end())
    {
      G4cerr << __METHOD_NAME__ << "\"" << modulatorName << "\" is not a valid modulator definition name" << G4endl;
      G4cout << "Defined modulator definitions are:" << G4endl;
      for (const auto& it : parserModulatorDefinitions)
        {G4cout << "\"" << it.first << "\"" << G4endl;}
      throw BDSException(__METHOD_NAME__, "invalid modulator name");
    }
  else
    {return search->second;}
}

BDSFieldObjects* BDSFieldFactory::CreateField(const BDSFieldInfo&      info,
					      const BDSMagnetStrength* scalingStrength,
					      const G4String&          scalingKey)
{
  // Forward on to delegate functions for the main types of field
  // such as E, EM and Magnetic
  BDSFieldObjects* field = nullptr;
  
  if (info.FieldType() == BDSFieldType::none)
    {return field;} // as nullptr

  BDSFieldClassType clas = BDS::DetermineFieldClassType(info.FieldType());
  try
    {
      switch (clas.underlying())
	{
	case BDSFieldClassType::magnetic:
	  {field = CreateFieldMag(info, scalingStrength, scalingKey); break;}
	case BDSFieldClassType::electromagnetic:
	  {field = CreateFieldEM(info); break;}
	case BDSFieldClassType::electric:
	  {field = CreateFieldE(info); break;}
	case BDSFieldClassType::irregular:
	  {field = CreateFieldIrregular(info); break;}
	default:
	  {break;} // this will return nullptr
	}
    }
  catch (BDSException& e)
    {
      e.AppendToMessage("\nProblem with field possibly named \"" + info.NameOfParserDefinition() + "\"");
      throw e;
    }
  return field;
}

BDSInterpolatorType BDSFieldFactory::DefaultInterpolatorType(G4int numberOfDimensions)
{
  BDSInterpolatorType result;
  switch (numberOfDimensions)
    {
      case 1:
        {result = BDSInterpolatorType::cubic1d; break;}
      case 2:
        {result = BDSInterpolatorType::cubic2d; break;}
      case 3:
        {result = BDSInterpolatorType::cubic3d; break;}
      case 4:
        {result = BDSInterpolatorType::cubic4d; break;}
      default:
        {throw BDSException(__METHOD_NAME__, "unsupported number of dimensions " + std::to_string(numberOfDimensions));}
    }
  return result;
}
      
BDSFieldObjects* BDSFieldFactory::CreateFieldMag(const BDSFieldInfo&      info,
						 const BDSMagnetStrength* scalingStrength,
						 const G4String&          scalingKey)
{
  const BDSMagnetStrength* strength = info.MagnetStrength();
  BDSFieldMag* field = CreateFieldMagRaw(info, scalingStrength, scalingKey);
  if (!field)
    {return nullptr;} // return nullptr of right type

  BDSFieldMag* resultantField = field;
  // Optionally provide local to global transform using curvilinear coordinate system.
  if (info.UsePlacementWorldTransform())
    {resultantField = new BDSFieldMagGlobalPlacement(field);}
  else if (info.ProvideGlobal())
    {resultantField = new BDSFieldMagGlobal(field);}

  // Always this equation of motion for magnetic (only) fields
  BDSMagUsualEqRhs* eqOfM = new BDSMagUsualEqRhs(resultantField);

  // Create appropriate integrator
  G4MagIntegratorStepper* integrator = CreateIntegratorMag(info, eqOfM, strength);

  BDSFieldObjects* completeField = new BDSFieldObjects(&info, resultantField, eqOfM, integrator);
  return completeField;
}

BDSFieldMag* BDSFieldFactory::CreateFieldMagRaw(const BDSFieldInfo&      info,
						const BDSMagnetStrength* scalingStrength,
						const G4String&          scalingKey)
{
  BDSFieldMag* field = nullptr;
  const BDSMagnetStrength* strength = info.MagnetStrength();
  G4double brho           = info.BRho();
  G4double poleTipRadius  = info.PoleTipRadius();
  G4double beamPipeRadius = info.BeamPipeRadius();
  switch (info.FieldType().underlying())
    {
    case BDSFieldType::bmap1d:
    case BDSFieldType::bmap2d:
    case BDSFieldType::bmap3d:
    case BDSFieldType::bmap4d:
    case BDSFieldType::mokka:
      {
	BDSFieldMagInterpolated* ff = BDSFieldLoader::Instance()->LoadMagField(info,
									       scalingStrength,
									       scalingKey);
	if (ff)
	  {info.UpdateUserLimitsLengthMaximumStepSize(ff->SmallestSpatialStep(), true);}
	field = ff;
	break;
      }
    case BDSFieldType::bfieldzero:
      {field = new BDSFieldMagZero(); break;}
    case BDSFieldType::solenoid:
    case BDSFieldType::dipole:
    case BDSFieldType::dipole3d:
      {field = new BDSFieldMagDipole(strength); break;}
    case BDSFieldType::solenoidsheet:
      {field = new BDSFieldMagSolenoidSheet(strength, poleTipRadius); break;}
    case BDSFieldType::quadrupole:
      {field = new BDSFieldMagQuadrupole(strength, brho); break;}
    case BDSFieldType::undulator:
      {field = new BDSFieldMagUndulator(strength, beamPipeRadius); break;}
    case BDSFieldType::dipolequadrupole:
      {field = new BDSFieldMagDipoleQuadrupole(strength, brho); break;}
    case BDSFieldType::sextupole:
      {field = new BDSFieldMagSextupole(strength, brho); break;}
    case BDSFieldType::octupole:
      {field = new BDSFieldMagOctupole(strength, brho); break;}
    case BDSFieldType::decapole:
      {field = new BDSFieldMagDecapole(strength, brho); break;}
    case BDSFieldType::multipole:
      {field = new BDSFieldMagMultipole(strength, brho); break;}
    case BDSFieldType::muonspoiler:
      {field = new BDSFieldMagMuonSpoiler(strength, brho); break;}
    case BDSFieldType::skewquadrupole:
      {field = new BDSFieldMagSkewOwn(new BDSFieldMagQuadrupole(strength, brho), CLHEP::pi/4.); break;}
    case BDSFieldType::skewsextupole:
      {field = new BDSFieldMagSkewOwn(new BDSFieldMagSextupole(strength, brho), CLHEP::pi/6.); break;}
    case BDSFieldType::skewoctupole:
      {field = new BDSFieldMagSkewOwn(new BDSFieldMagOctupole(strength, brho), CLHEP::pi/8.); break;}
    case BDSFieldType::skewdecapole:
      {field = new BDSFieldMagSkewOwn(new BDSFieldMagDecapole(strength, brho), CLHEP::pi/10.); break;}
    case BDSFieldType::multipoleouterdipole:
      {// suitable only for querying transversely in x,y - no 3d nature
	BDSFieldMag* innerField = new BDSFieldMagDipole(strength);
	G4bool positiveField = (*strength)["field"] < 0; // convention for dipoles - "positive"
	if (useOldMultipoleOuterFields)
	  {field = new BDSFieldMagMultipoleOuterOld(1, poleTipRadius, innerField, positiveField, GetOuterScaling(strength));}
	else // positive field for a dipole has no meaning for this class - fix at false
	  {field = new BDSFieldMagMultipoleOuter(1, poleTipRadius, innerField, false, brho, GetOuterScaling(strength));}
	delete innerField; // no longer required
	break;
      }
    case BDSFieldType::multipoleouterquadrupole:
      {
	BDSFieldMag* innerField = new BDSFieldMagQuadrupole(strength, brho);
	G4bool positiveField = (*strength)["k1"] > 0;
	if (useOldMultipoleOuterFields)
	  {field = new BDSFieldMagMultipoleOuterOld(2, poleTipRadius, innerField, positiveField, GetOuterScaling(strength));}
	else
	  {field = new BDSFieldMagMultipoleOuter(2, poleTipRadius, innerField, positiveField, brho, GetOuterScaling(strength));}
	delete innerField; // no longer required
	break;
      }
    case BDSFieldType::multipoleoutersextupole:
      {
	BDSFieldMag* innerField = new BDSFieldMagSextupole(strength, brho);
	G4bool positiveField = (*strength)["k2"] > 0;
	if (useOldMultipoleOuterFields)
	  {field = new BDSFieldMagMultipoleOuterOld(3, poleTipRadius, innerField, positiveField, GetOuterScaling(strength));}
	else
	  {field = new BDSFieldMagMultipoleOuter(3, poleTipRadius, innerField, positiveField, brho, GetOuterScaling(strength));}
	delete innerField; // no longer required
	break;
      }
    case BDSFieldType::multipoleouteroctupole:
      {
	BDSFieldMag* innerField = new BDSFieldMagOctupole(strength, brho);
	G4bool positiveField = (*strength)["k3"] > 0;
	if (useOldMultipoleOuterFields)
	  {field = new BDSFieldMagMultipoleOuterOld(4, poleTipRadius, innerField, positiveField, GetOuterScaling(strength));}
	else
	  {field = new BDSFieldMagMultipoleOuter(4, poleTipRadius, innerField, positiveField, brho, GetOuterScaling(strength));}
	delete innerField; // no longer required
	break;
      }
    case BDSFieldType::multipoleouterdecapole:
      {
	BDSFieldMag* innerField = new BDSFieldMagDecapole(strength, brho);
	G4bool positiveField = (*strength)["k4"] > 0;
	if (useOldMultipoleOuterFields)
	  {field = new BDSFieldMagMultipoleOuterOld(5, poleTipRadius, innerField, positiveField, GetOuterScaling(strength));}
	else
	  {field = new BDSFieldMagMultipoleOuter(5, poleTipRadius, innerField, positiveField, brho, GetOuterScaling(strength));}
	delete innerField; // no longer required
	break;
      }
    case BDSFieldType::skewmultipoleouterquadrupole:
      {
	BDSFieldMag* innerField = new BDSFieldMagQuadrupole(strength, brho);
	G4bool positiveField = (*strength)["k1"] > 0;
	BDSFieldMag* normalField;
	if (useOldMultipoleOuterFields)
	  {normalField = new BDSFieldMagMultipoleOuterOld(2, poleTipRadius, innerField, positiveField, GetOuterScaling(strength));}
	else
	  {normalField = new BDSFieldMagMultipoleOuter(2, poleTipRadius, innerField, positiveField, brho, GetOuterScaling(strength));}
	field = new BDSFieldMagSkewOwn(normalField, CLHEP::pi/4.);
	delete innerField; // no longer required
	break;
      }
    case BDSFieldType::skewmultipoleoutersextupole:
      {
	BDSFieldMag* innerField = new BDSFieldMagSextupole(strength, brho);
	G4bool positiveField = (*strength)["k2"] > 0;
	BDSFieldMag* normalField;
	if (useOldMultipoleOuterFields)
	  {normalField = new BDSFieldMagMultipoleOuterOld(3, poleTipRadius, innerField, positiveField, GetOuterScaling(strength));}
	else
	  {normalField = new BDSFieldMagMultipoleOuter(3, poleTipRadius, innerField, positiveField, brho, GetOuterScaling(strength));}
	field = new BDSFieldMagSkewOwn(normalField, CLHEP::pi/6.);
	delete innerField; // no longer required
	break;
      }
    case BDSFieldType::skewmultipoleouteroctupole:
      {
	BDSFieldMag* innerField = new BDSFieldMagOctupole(strength, brho);
	G4bool positiveField = (*strength)["k3"] > 0;
	BDSFieldMag* normalField;
	if (useOldMultipoleOuterFields)
	  {normalField = new BDSFieldMagMultipoleOuterOld(4, poleTipRadius, innerField, positiveField, GetOuterScaling(strength));}
	else
	  {normalField = new BDSFieldMagMultipoleOuter(4, poleTipRadius, innerField, positiveField, brho, GetOuterScaling(strength));}
	field = new BDSFieldMagSkewOwn(normalField, CLHEP::pi/8.);
	delete innerField; // no longer required
	break;
      }
    case BDSFieldType::skewmultipoleouterdecapole:
      {
	BDSFieldMag* innerField = new BDSFieldMagDecapole(strength, brho);
	G4bool positiveField = (*strength)["k4"] > 0;
	BDSFieldMag* normalField;
	if (useOldMultipoleOuterFields)
	  {normalField = new BDSFieldMagMultipoleOuterOld(5, poleTipRadius, innerField, positiveField, GetOuterScaling(strength));}
	else
	  {normalField = new BDSFieldMagMultipoleOuter(5, poleTipRadius, innerField, positiveField, brho, GetOuterScaling(strength));}
	field = new BDSFieldMagSkewOwn(normalField, CLHEP::pi/10.);
	delete innerField; // no longer required
	break;
      }
    case BDSFieldType::multipoleouterdipole3d:
      {
	if (useOldMultipoleOuterFields)
	  {field = new BDSFieldMagDipoleOuterOld(strength, poleTipRadius, GetOuterScaling(strength));}
	else
	  {field = new BDSFieldMagDipoleOuter(strength, poleTipRadius, GetOuterScaling(strength));}
	break;
      }
    case BDSFieldType::multipoleouterdipolelhc:
      {
        BDSFieldMag* innerField = new BDSFieldMagDipole(strength);
        G4bool positiveField = (*strength)["field"] < 0; // convention for dipoles - "positive"
        G4bool positiveField2 = (*strength)["angle"] > 0;
        G4double dx = BDSMagnetOuterFactoryLHC::beamSeparation;
	if (useOldMultipoleOuterFields)
	  {
	    field = new BDSFieldMagMultipoleOuterDualOld(1, poleTipRadius, innerField, positiveField, dx,
							 info.SecondFieldOnLeft(), GetOuterScaling(strength));
	  }
	else
	  {
	    field = new BDSFieldMagMultipoleOuterDual(1, poleTipRadius, innerField, positiveField2, brho, dx,
						      info.SecondFieldOnLeft(), GetOuterScaling(strength));
	  }
        delete innerField; // no longer required
        break;
      }
    case BDSFieldType::multipoleouterquadrupolelhc:
      {
	BDSFieldMag* innerField = new BDSFieldMagQuadrupole(strength, brho);
        G4bool positiveField = (*strength)["k1"] > 0;
        G4double dx = BDSMagnetOuterFactoryLHC::beamSeparation;
	if (useOldMultipoleOuterFields)
	  {
	    field = new BDSFieldMagMultipoleOuterDualOld(2, poleTipRadius, innerField, positiveField, dx,
							 info.SecondFieldOnLeft(), GetOuterScaling(strength));
	  }
	else
	  {
	    field = new BDSFieldMagMultipoleOuterDual(2, poleTipRadius, innerField, positiveField, brho, dx,
						      info.SecondFieldOnLeft(), GetOuterScaling(strength));
	  }
        delete innerField; // no longer required
        break;
      }
    case BDSFieldType::multipoleoutersextupolelhc:
      {
	BDSFieldMag* innerField = new BDSFieldMagSextupole(strength, brho);
	G4bool positiveField = (*strength)["k2"] > 0;
        G4double dx = BDSMagnetOuterFactoryLHC::beamSeparation;
	if (useOldMultipoleOuterFields)
	  {
	    field = new BDSFieldMagMultipoleOuterDualOld(3, poleTipRadius, innerField, positiveField, dx,
							 info.SecondFieldOnLeft(), GetOuterScaling(strength));
	  }
	else
	  {
	    field = new BDSFieldMagMultipoleOuterDual(3, poleTipRadius, innerField, positiveField, dx, brho,
						      info.SecondFieldOnLeft(), GetOuterScaling(strength));
	  }
	delete innerField; // no longer required
	break;
      }
    case BDSFieldType::paralleltransporter:
    default:
      {// there is no need for case BDSFieldType::none as this won't be used in this function.
	break;
      }
    }

  // Set transform for local geometry offset
  // Do this before wrapping in global converter BDSFieldMagGlobal so that the sub-field
  // has it and not the global wrapper.
  if (field)
    {
      field->SetTransform(info.TransformComplete());
  
      if (info.ModulatorInfo())
        {
          BDSModulator* modulator = CreateModulator(info.ModulatorInfo(), info);
          if (modulator->VariesWithTime() && field->TimeVarying())
            {BDS::Warning(__METHOD_NAME__, "using a time varying modulation on a time varying field for field \"" + info.NameOfParserDefinition() + "\"");}
          field->SetModulator(modulator);
          info.UpdateUserLimitsLengthMaximumStepSize(modulator->RecommendedMaxStepLength(), true);
        }
    }
  
  if (!info.MagneticSubFieldName().empty() && field)
    {
      // set the transform of the 'main' field to only the transform defined in that field definition
      field->SetTransform(info.Transform());
      
      auto mainField = dynamic_cast<BDSFieldMagInterpolated*>(field);
      if (!mainField)
	      {throw BDSException(__METHOD_NAME__, "subfield specified for non-field map type field - not supported");}
  
      BDSFieldInfo* subFieldRecipe = new BDSFieldInfo(*(GetDefinition(info.MagneticSubFieldName())));
      BDSFieldMag* subFieldRaw = CreateFieldMagRaw(*subFieldRecipe, scalingStrength, scalingKey);
      auto subField = dynamic_cast<BDSFieldMagInterpolated*>(subFieldRaw);
      if (!subField)
	{throw BDSException(__METHOD_NAME__, "subfield type is not a field map type field - not supported");}
      field = new BDSFieldMagInterpolated2Layer(mainField, subField);
      // the transform goes beamline transform to the 2Layer class, then inside that the individual field transforms
      field->SetTransform(info.TransformBeamline());
      delete subFieldRecipe;
    }
  
  return field;
}

BDSFieldObjects* BDSFieldFactory::CreateFieldEM(const BDSFieldInfo& info)
{
  BDSFieldEM* field = nullptr;
  switch (info.FieldType().underlying())
    {
    case BDSFieldType::rfpillbox:
      {field = new BDSFieldEMRFCavity(info.MagnetStrength()); break;}
    case BDSFieldType::ebmap1d:
    case BDSFieldType::ebmap2d:
    case BDSFieldType::ebmap3d:
    case BDSFieldType::ebmap4d:
      {
	BDSFieldEMInterpolated* ff = BDSFieldLoader::Instance()->LoadEMField(info);
	if (ff)
	  {info.UpdateUserLimitsLengthMaximumStepSize(ff->SmallestSpatialStep(), true);}
	field = ff;
	break;
      }
    case BDSFieldType::ebfieldzero:
      {field = new BDSFieldEMZero(); break;}
    default:
      return nullptr;
      break;
    }
  
  // Set transform for local geometry offset
  if (field)
    {
      field->SetTransform(info.TransformComplete());
  
      if (info.ModulatorInfo())
        {
          BDSModulator* modulator = CreateModulator(info.ModulatorInfo(), info);
          if (modulator->VariesWithTime() && field->TimeVarying())
            {BDS::Warning(__METHOD_NAME__, "using a time varying modulation on a time varying field for field \"" + info.NameOfParserDefinition() + "\"");}
          field->SetModulator(modulator);
          info.UpdateUserLimitsLengthMaximumStepSize(modulator->RecommendedMaxStepLength(), true);
        }
    }
  
  if (!field)
    {return nullptr;}
  
  // Optionally provide local to global transform using curvilinear coordinate system.
  BDSFieldEM* resultantField = field;
  if (info.UsePlacementWorldTransform())
    {resultantField = new BDSFieldEMGlobalPlacement(field);}
  else if (info.ProvideGlobal())
    {resultantField = new BDSFieldEMGlobal(field);}

  // Equation of motion for em fields
  G4EqMagElectricField* eqOfM = new G4EqMagElectricField(resultantField);

  // Create appropriate integrator
  G4MagIntegratorStepper* integrator = CreateIntegratorEM(info, eqOfM);

  BDSFieldObjects* completeField = new BDSFieldObjects(&info, resultantField, eqOfM, integrator);
  return completeField;
}

BDSFieldObjects* BDSFieldFactory::CreateFieldE(const BDSFieldInfo& info)
{
  BDSFieldE* field = CreateFieldERaw(info);
  if (!field)
    {return nullptr;}
  
  // Optionally provide local to global transform using curvilinear coordinate system.
  BDSFieldE* resultantField = field;
  if (info.UsePlacementWorldTransform())
    {resultantField = new BDSFieldEGlobalPlacement(field);}
  else if (info.ProvideGlobal())
    {resultantField = new BDSFieldEGlobal(field);}

  // Equation of motion for em fields
  G4EqMagElectricField* eqOfM = new G4EqMagElectricField(resultantField);

  // Create appropriate integrator
  G4MagIntegratorStepper* integrator = CreateIntegratorE(info, eqOfM);

  BDSFieldObjects* completeField = new BDSFieldObjects(&info, resultantField, eqOfM, integrator);
  return completeField;
}

BDSFieldE* BDSFieldFactory::CreateFieldERaw(const BDSFieldInfo& info)
{
  BDSFieldE* field = nullptr;
  switch (info.FieldType().underlying())
    {
    case BDSFieldType::rfconstantinx:
    case BDSFieldType::rfconstantiny:
<<<<<<< HEAD
      {field = new BDSFieldESinusoid(info.MagnetStrength()); break;}
=======
    case BDSFieldType::rfconstantinz:
      {field = new BDSFieldESinusoid(info.MagnetStrength(), info.BRho()); break;}
>>>>>>> 035d0833
    case BDSFieldType::emap1d:
    case BDSFieldType::emap2d:
    case BDSFieldType::emap3d:
    case BDSFieldType::emap4d:
      {
	BDSFieldEInterpolated* ff = BDSFieldLoader::Instance()->LoadEField(info);
	if (ff)
	  {info.UpdateUserLimitsLengthMaximumStepSize(ff->SmallestSpatialStep(), true);}
	field = ff;
	break;
      }
    case BDSFieldType::efieldzero:
      {field = new BDSFieldEZero(); break;}
    default:
      return nullptr;
      break;
    }
  
  // Set transform for local geometry offset
  if (field)
    {
      field->SetTransform(info.TransformComplete());
  
      if (info.ModulatorInfo())
        {
          BDSModulator* modulator = CreateModulator(info.ModulatorInfo(), info);
          if (modulator->VariesWithTime() && field->TimeVarying())
            {BDS::Warning(__METHOD_NAME__, "using a time varying modulation on a time varying field for field \"" + info.NameOfParserDefinition() + "\"");}
          field->SetModulator(modulator);
          info.UpdateUserLimitsLengthMaximumStepSize(modulator->RecommendedMaxStepLength(), true);
        }
    }
  
  if (!info.ElectricSubFieldName().empty() && field)
    {
      // set the transform of the 'main' field to only the transform defined in that field definition
      field->SetTransform(info.Transform());
      
      auto mainField = dynamic_cast<BDSFieldEInterpolated*>(field);
      if (!mainField)
	{throw BDSException(__METHOD_NAME__, "subfield specified for non-field map type field - not supported");}
      
      BDSFieldInfo* subFieldRecipe = new BDSFieldInfo(*(GetDefinition(info.ElectricSubFieldName())));
      BDSFieldE* subFieldRaw = CreateFieldERaw(*subFieldRecipe);
      auto subField = dynamic_cast<BDSFieldEInterpolated*>(subFieldRaw);
      if (!subField)
	{throw BDSException(__METHOD_NAME__, "subfield type is not a field map type field - not supported");}
      field = new BDSFieldEInterpolated2Layer(mainField, subField);
      // the transform goes beamline transform to the 2Layer class, then inside that the individual field transforms
      field->SetTransform(info.TransformBeamline());
      delete subFieldRecipe;
    }
  
  return field;
}

BDSFieldObjects* BDSFieldFactory::CreateFieldIrregular(const BDSFieldInfo& info)
{
  // special routine for each special / irregular field
  BDSFieldObjects* result = nullptr;
  switch (info.FieldType().underlying())
    {
    case BDSFieldType::teleporter:
      {result = CreateTeleporter(info); break;}
    case BDSFieldType::rmatrix:
      {result = CreateRMatrix(info); break;}
    case BDSFieldType::cavityfringe:
      {result = CreateCavityFringe(info); break;}
    case BDSFieldType::paralleltransporter:
      {result = CreateParallelTransport(info); break;}
    default:
      {break;}
    }
  return result;
}

G4MagIntegratorStepper* BDSFieldFactory::CreateIntegratorMag(const BDSFieldInfo&      info,
							     G4Mag_EqRhs*             eqOfM,
							     const BDSMagnetStrength* strength)
{
  const G4double minimumRadiusOfCurvature = 10*CLHEP::cm;
  G4double                      brho = info.BRho();
  G4MagIntegratorStepper* integrator = nullptr;
  // these ones can only be used for magnetic field
  switch (info.IntegratorType().underlying())
    {
    case BDSIntegratorType::solenoid:
      integrator = new BDSIntegratorSolenoid(strength, brho, eqOfM); break;
    case BDSIntegratorType::dipolerodrigues:
      integrator = new BDSIntegratorDipoleRodrigues(strength, brho, eqOfM); break;
    case BDSIntegratorType::dipolerodrigues2:
      integrator = new BDSIntegratorDipoleRodrigues2(eqOfM, minimumRadiusOfCurvature); break;
    case BDSIntegratorType::dipolematrix:
      integrator = new BDSIntegratorDipoleQuadrupole(strength, brho, eqOfM, minimumRadiusOfCurvature, designParticle, info.Tilt()); break;
    case BDSIntegratorType::quadrupole:
      integrator = new BDSIntegratorQuadrupole(strength, brho, eqOfM, minimumRadiusOfCurvature); break;
    case BDSIntegratorType::sextupole:
      integrator = new BDSIntegratorSextupole(strength, brho, eqOfM); break;
    case BDSIntegratorType::octupole:
      integrator = new BDSIntegratorOctupole(strength, brho, eqOfM); break;
    case BDSIntegratorType::decapole:
      integrator = new BDSIntegratorDecapole(strength, brho, eqOfM); break;
    case BDSIntegratorType::multipolethin:
      integrator = new BDSIntegratorMultipoleThin(strength, brho, eqOfM); break;
    case BDSIntegratorType::dipolefringe:
      integrator = new BDSIntegratorDipoleFringe(strength, brho, eqOfM, minimumRadiusOfCurvature, info.Tilt()); break;
    case BDSIntegratorType::dipolefringescaling:
      integrator = new BDSIntegratorDipoleFringeScaling(strength, brho, eqOfM, minimumRadiusOfCurvature, info.Tilt()); break;
    case BDSIntegratorType::euler:
      integrator = new BDSIntegratorEuler(eqOfM); break;
    case BDSIntegratorType::kickerthin:
      integrator = new BDSIntegratorKickerThin(strength, brho, eqOfM, minimumRadiusOfCurvature); break;
    case BDSIntegratorType::g4rk4minimumstep:
      integrator = new BDSIntegratorG4RK4MinStep(eqOfM, BDSGlobalConstants::Instance()->ChordStepMinimumYoke()); break;
    case BDSIntegratorType::rmatrixthin:
      integrator = new BDSIntegratorRMatrixThin(strength, eqOfM, info.BeamPipeRadius()); break;
    case BDSIntegratorType::cavityfringe:
      integrator = new BDSIntegratorCavityFringe(strength, eqOfM, brho, info.BeamPipeRadius()); break;
    case BDSIntegratorType::g4constrk4:
      integrator = new G4ConstRK4(eqOfM); break;
    case BDSIntegratorType::g4exacthelixstepper:
      integrator = new G4ExactHelixStepper(eqOfM); break;
    case BDSIntegratorType::g4helixexpliciteuler:
      integrator = new G4HelixExplicitEuler(eqOfM); break;
    case BDSIntegratorType::g4helixheum:
      integrator = new G4HelixHeum(eqOfM); break;
    case BDSIntegratorType::g4heliximpliciteuler:
      integrator = new G4HelixImplicitEuler(eqOfM); break;
    case BDSIntegratorType::g4helixmixedstepper:
      integrator = new G4HelixMixedStepper(eqOfM); break;
    case BDSIntegratorType::g4helixsimplerunge:
      integrator = new G4HelixSimpleRunge(eqOfM); break;
    case BDSIntegratorType::g4nystromrk4:
      integrator = new G4NystromRK4(eqOfM); break;
    case BDSIntegratorType::g4rkg3stepper:
      integrator = new G4RKG3_Stepper(eqOfM); break;
    case BDSIntegratorType::g4cashkarprkf45:
    case BDSIntegratorType::g4classicalrk4:
    case BDSIntegratorType::g4expliciteuler:
    case BDSIntegratorType::g4impliciteuler:
    case BDSIntegratorType::g4simpleheum:
    case BDSIntegratorType::g4simplerunge:
#if G4VERSION_NUMBER > 1029
    case BDSIntegratorType::g4bogackishampine23:
    case BDSIntegratorType::g4bogackishampine45:
    case BDSIntegratorType::g4dolomcprirk34:
    case BDSIntegratorType::g4dormandprince745:
    case BDSIntegratorType::g4dormandprincerk56:
    case BDSIntegratorType::g4tsitourasrk45:
#endif
#if G4VERSION_NUMBER > 1039
    case BDSIntegratorType::g4dormandprincerk78:
    case BDSIntegratorType::g4rk547feq1:
    case BDSIntegratorType::g4rk547feq2:
    case BDSIntegratorType::g4rk547feq3:
#endif
      integrator = CreateIntegratorEM(info, (G4EquationOfMotion*)eqOfM); break;
    default:
      break; // returns nullptr;
    }
  
  return integrator;
}

G4MagIntegratorStepper* BDSFieldFactory::CreateIntegratorEM(const BDSFieldInfo& info,
							    G4EquationOfMotion* eqOfM)
{
  G4MagIntegratorStepper* integrator = nullptr;
  switch (info.IntegratorType().underlying())
    {
      // do the EM ones first, then complain
    case BDSIntegratorType::g4cashkarprkf45:
      integrator = new G4CashKarpRKF45(eqOfM, 8); break;
    case BDSIntegratorType::g4classicalrk4:
      integrator = new G4ClassicalRK4(eqOfM, 8); break;
    case BDSIntegratorType::g4expliciteuler:
      integrator = new G4ExplicitEuler(eqOfM, 8); break;
    case BDSIntegratorType::g4impliciteuler:
      integrator = new G4ImplicitEuler(eqOfM, 8); break;
    case BDSIntegratorType::g4simpleheum:
      integrator = new G4SimpleHeum(eqOfM, 8); break;
    case BDSIntegratorType::g4simplerunge:
      integrator = new G4SimpleRunge(eqOfM, 8); break;
#if G4VERSION_NUMBER > 1029
    case BDSIntegratorType::g4bogackishampine23:
      {integrator = new G4BogackiShampine45(eqOfM, 8); break;}
    case BDSIntegratorType::g4bogackishampine45:
      {integrator = new G4BogackiShampine45(eqOfM, 8); break;}
    case BDSIntegratorType::g4dolomcprirk34:
      {integrator = new G4DoLoMcPriRK34(eqOfM, 8); break;}
    case BDSIntegratorType::g4dormandprince745:
      {integrator = new G4DormandPrince745(eqOfM, 8); break;}
    case BDSIntegratorType::g4dormandprincerk56:
      {integrator = new G4DormandPrinceRK56(eqOfM, 8); break;}
    case BDSIntegratorType::g4tsitourasrk45:
      {integrator = new G4TsitourasRK45(eqOfM, 8); break;}
#endif
#if G4VERSION_NUMBER > 1039
    case BDSIntegratorType::g4dormandprincerk78:
      {integrator = new G4DormandPrinceRK78(eqOfM, 8); break;}
    case BDSIntegratorType::g4rk547feq1:
      {integrator = new G4RK547FEq1(eqOfM, 8); break;}
    case BDSIntegratorType::g4rk547feq2:
      {integrator = new G4RK547FEq2(eqOfM, 8); break;}
    case BDSIntegratorType::g4rk547feq3:
      {integrator = new G4RK547FEq3(eqOfM, 8); break;}
#endif
    case BDSIntegratorType::solenoid:
    case BDSIntegratorType::dipolerodrigues:
    case BDSIntegratorType::quadrupole:
    case BDSIntegratorType::sextupole:
    case BDSIntegratorType::octupole:
    case BDSIntegratorType::decapole:
    case BDSIntegratorType::dipolefringe:
    case BDSIntegratorType::g4constrk4:
    case BDSIntegratorType::g4exacthelixstepper:
    case BDSIntegratorType::g4helixexpliciteuler:
    case BDSIntegratorType::g4helixheum:
    case BDSIntegratorType::g4heliximpliciteuler:
    case BDSIntegratorType::g4helixmixedstepper:
    case BDSIntegratorType::g4helixsimplerunge:
    case BDSIntegratorType::g4nystromrk4:
    case BDSIntegratorType::g4rkg3stepper:
      {
	G4cerr << "Error: integrator \"" << info.IntegratorType() << "\" is not suitable for an EM field." << G4endl;
	G4cout << "Suitable integrators are:" << G4endl;
	std::vector<BDSIntegratorType> types = {
	  BDSIntegratorType::g4cashkarprkf45,
	  BDSIntegratorType::g4classicalrk4,
	  BDSIntegratorType::g4expliciteuler,
	  BDSIntegratorType::g4impliciteuler,
	  BDSIntegratorType::g4simpleheum,
	  BDSIntegratorType::g4simplerunge
#if G4VERSION_NUMBER > 1029
	  ,
	  BDSIntegratorType::g4bogackishampine23,
	  BDSIntegratorType::g4bogackishampine45,
	  BDSIntegratorType::g4dolomcprirk34,
	  BDSIntegratorType::g4dormandprince745,
	  BDSIntegratorType::g4dormandprincerk56,
	  BDSIntegratorType::g4tsitourasrk45
#endif
#if G4VERSION_NUMBER > 1039
	  ,
	  BDSIntegratorType::g4dormandprincerk78,
	  BDSIntegratorType::g4rk547feq1,
	  BDSIntegratorType::g4rk547feq2,
	  BDSIntegratorType::g4rk547feq3
#endif
	};
	for (auto type : types)
	  {G4cout << type << G4endl;}
	throw BDSException(__METHOD_NAME__, "invalid integrator type");
      }
    default:
      break; // returns nullptr;
    }
  return integrator;
}

G4MagIntegratorStepper* BDSFieldFactory::CreateIntegratorE(const BDSFieldInfo& info,
							   G4EquationOfMotion* eqOfM)
{
  return CreateIntegratorEM(info,eqOfM);
}

BDSFieldObjects* BDSFieldFactory::CreateTeleporter(const BDSFieldInfo& info)
{
  G4MagneticField* bGlobalField = new BDSFieldMagZero();
  G4Mag_EqRhs*     bEqOfMotion = new G4Mag_UsualEqRhs(bGlobalField);

  G4MagIntegratorStepper* integrator;
  auto mapfile = BDSGlobalConstants::Instance()->PTCOneTurnMapFileName(); // TBC - this shouldn't come from global constants
  BDSPTCOneTurnMap* otm = nullptr;

  if (!mapfile.empty())
    {
      otm = new BDSPTCOneTurnMap(mapfile, designParticle);
      primaryGeneratorAction->RegisterPTCOneTurnMap(otm);
    }

  integrator = new BDSIntegratorTeleporter(bEqOfMotion, info.TransformComplete(),
					   (*info.MagnetStrength())["length"],
					   otm);
						       
  BDSFieldObjects* completeField = new BDSFieldObjects(&info, bGlobalField,
						       bEqOfMotion, integrator);
  return completeField;
}

BDSFieldObjects* BDSFieldFactory::CreateRMatrix(const BDSFieldInfo& info)
{
  G4MagneticField* bGlobalField       = new BDSFieldMagZero();
  G4Mag_EqRhs*     bEqOfMotion        = new G4Mag_UsualEqRhs(bGlobalField);
  G4MagIntegratorStepper* integrator  = new BDSIntegratorRMatrixThin(info.MagnetStrength(),bEqOfMotion,0.95*info.BeamPipeRadius());
  BDSFieldObjects* completeField      = new BDSFieldObjects(&info, bGlobalField,
                                                            bEqOfMotion, integrator);
  return completeField;
}

BDSFieldObjects* BDSFieldFactory::CreateCavityFringe(const BDSFieldInfo& info)
{
  BDSFieldMag* bGlobalField           = new BDSFieldMagZero();
  BDSMagUsualEqRhs* bEqOfMotion       = new BDSMagUsualEqRhs(bGlobalField);
  G4MagIntegratorStepper* integrator  = new BDSIntegratorCavityFringe(info.MagnetStrength(),bEqOfMotion,info.BRho(),0.95*info.BeamPipeRadius());
  BDSFieldObjects* completeField      = new BDSFieldObjects(&info, bGlobalField,
                                                                  bEqOfMotion, integrator);
  return completeField;
}

BDSFieldObjects* BDSFieldFactory::CreateParallelTransport(const BDSFieldInfo& info)
{
  G4MagneticField* bGlobalField       = new BDSFieldMagZero();
  G4Mag_EqRhs*     bEqOfMotion        = new G4Mag_UsualEqRhs(bGlobalField);
  G4MagIntegratorStepper* integrator  = new BDSIntegratorParallelTransport(bEqOfMotion);
  BDSFieldObjects* completeField      = new BDSFieldObjects(&info, bGlobalField,
                                                            bEqOfMotion, integrator);
  return completeField;
}

G4double BDSFieldFactory::GetOuterScaling(const BDSMagnetStrength* st) const
{
  G4double result = 1.0;
  if (st->KeyHasBeenSet("scalingOuter"))
    {result = (*st)["scalingOuter"];}
  return result;
}

BDSModulator* BDSFieldFactory::CreateModulator(const BDSModulatorInfo* modulatorRecipe,
                                               const BDSFieldInfo& info) const
{
  if (!modulatorRecipe)
    {return nullptr;}
  BDSModulator* result = nullptr;
  try
    {
      switch (modulatorRecipe->modulatorType.underlying())
        {
        case BDSModulatorType::sint:
          {
            G4double globalPhase = CalculateGlobalPhase(*modulatorRecipe, info);
            result = new BDSModulatorSinT(modulatorRecipe->frequency,
                                          globalPhase,
                                          modulatorRecipe->amplitudeOffset,
                                          modulatorRecipe->scale);
            break;
          }
        case BDSModulatorType::singlobalt:
          {
            // calculate phase with no synchronous offset
            G4double globalPhase = BDS::IsFinite(modulatorRecipe->phase) ? modulatorRecipe->phase : CalculateGlobalPhase(modulatorRecipe->frequency, modulatorRecipe->tOffset);;
            result = new BDSModulatorSinT(modulatorRecipe->frequency,
                                          globalPhase,
                                          modulatorRecipe->amplitudeOffset,
                                          modulatorRecipe->scale);
            break;
          }
        case BDSModulatorType::tophatt:
          {
            result = new BDSModulatorTopHatT(modulatorRecipe->T0,
                                             modulatorRecipe->T1,
                                             modulatorRecipe->scale);
            break;
          }
        case BDSModulatorType::none:
        default:
          {break;}
        }
    }
  catch (BDSException& e)
    {
      G4String extraMsg = "\nProblem in field definition for component \"" + info.NameOfParserDefinition() + "\"";
      e.AppendToMessage(extraMsg);
      throw e;
    }
  return result;
}<|MERGE_RESOLUTION|>--- conflicted
+++ resolved
@@ -962,12 +962,8 @@
     {
     case BDSFieldType::rfconstantinx:
     case BDSFieldType::rfconstantiny:
-<<<<<<< HEAD
+    case BDSFieldType::rfconstantinz:
       {field = new BDSFieldESinusoid(info.MagnetStrength()); break;}
-=======
-    case BDSFieldType::rfconstantinz:
-      {field = new BDSFieldESinusoid(info.MagnetStrength(), info.BRho()); break;}
->>>>>>> 035d0833
     case BDSFieldType::emap1d:
     case BDSFieldType::emap2d:
     case BDSFieldType::emap3d:
