#include "BDSBunchTwiss.hh"
#include "BDSDebug.hh"

BDSBunchTwiss::BDSBunchTwiss():
  betaX(0.0), betaY(0.0),
  alphaX(0.0), alphaY(0.0),
  emitX(0.0), emitY(0.0),
  gammaX(0.0), gammaY(0.0)
{
#ifdef BDSDEBUG 
  G4cout << __METHOD_NAME__ << G4endl;
#endif

  GaussMultiGen = NULL;   
}

BDSBunchTwiss::BDSBunchTwiss(G4double betaXIn,  G4double betaYIn, 
			     G4double alphaXIn, G4double alphaYIn,
			     G4double emitXIn,  G4double emitYIn,
<<<<<<< HEAD
			     G4double X0In,     G4double Y0In,       G4double Z0In,   G4double T0In, 
			     G4double Xp0In,    G4double Yp0In,      G4double Zp0In,			     
			     G4double sigmaTIn, G4double sigmaEIn): 
  BDSBunchInterface(X0In,Y0In,Z0In,T0In,Xp0In,Yp0In,Zp0In,sigmaTIn,sigmaEIn),
  betaX(betaXIn), betaY(betaYIn),
  alphaX(alphaXIn), alphaY(alphaYIn),
  emitX(emitXIn), emitY(emitYIn)
=======
			     G4double X0In,     G4double Y0In,     G4double Z0In,   G4double T0In, 
			     G4double Xp0In,    G4double Yp0In,    G4double Zp0In,
			     G4double sigmaTIn, G4double sigmaEIn) : 
  BDSBunchInterface(X0In,Y0In,Z0In,T0In,Xp0In,Yp0In,Zp0In,sigmaTIn,sigmaEIn), betaX(betaXIn), betaY(betaYIn), alphaX(alphaXIn), alphaY(alphaYIn), emitX(emitXIn), emitY(emitYIn)
>>>>>>> 5a7ed187
{
  GaussMultiGen = NULL;

  sigmaT = sigmaTIn; 
  sigmaE = sigmaEIn;
  gammaX = (1.0+alphaX*alphaX)/betaX;
  gammaY = (1.0+alphaY*alphaY)/betaY;

  CommonConstruction();
}

BDSBunchTwiss::~BDSBunchTwiss()
{
  delete GaussMultiGen;
}

void BDSBunchTwiss::SetOptions(struct Options& opt)
{
#ifdef BDSDEBUG 
  G4cout << __METHOD_NAME__ << G4endl;
#endif

  BDSBunchInterface::SetOptions(opt);
  SetBetaX(opt.betx);
  SetBetaY(opt.bety);
  SetAlphaX(opt.alfx);
  SetAlphaY(opt.alfy);
  SetEmitX(opt.emitx);
  SetEmitY(opt.emity);  
  gammaX = (1.0+alphaX*alphaX)/betaX;
  gammaY = (1.0+alphaY*alphaY)/betaY;


  CommonConstruction();

  return;
}

void BDSBunchTwiss::CommonConstruction()
{
#ifdef BDSDEBUG 
  G4cout << __METHOD_NAME__ << G4endl;
#endif

  meansGM = CLHEP::HepVector(6);

  // Fill means 
  meansGM[0] = X0;
  meansGM[1] = Xp0;
  meansGM[2] = Y0;
  meansGM[3] = Yp0;
  meansGM[4] = T0;
  meansGM[5] = 1;

  sigmaGM = CLHEP::HepSymMatrix(6);

  // Fill sigmas 
  sigmaGM[0][0] =  emitX*betaX;  
  sigmaGM[0][1] = -emitX*alphaX;
  sigmaGM[1][0] = -emitX*alphaX;
  sigmaGM[1][1] =  emitX*gammaX;
  sigmaGM[2][2] =  emitY*betaY;
  sigmaGM[2][3] = -emitY*alphaY;
  sigmaGM[3][2] = -emitY*alphaY;
  sigmaGM[3][3] =  emitY*gammaY; 
  sigmaGM[4][4] =  pow(sigmaT,2); 
  sigmaGM[5][5] =  pow(sigmaE,2);

  delete GaussMultiGen;
  GaussMultiGen = CreateMultiGauss(*CLHEP::HepRandom::getTheEngine(),meansGM,sigmaGM);

  return;
}

void BDSBunchTwiss::GetNextParticle(G4double& x0, G4double& y0, G4double& z0, 
				    G4double& xp, G4double& yp, G4double& zp,
				    G4double& t , G4double&  E, G4double& weight)
{
#ifdef BDSDEBUG 
  G4cout << __METHOD_NAME__ << G4endl;
#endif

  CLHEP::HepVector v = GaussMultiGen->fire();
  x0 = v[0] * CLHEP::m;
  xp = v[1] * CLHEP::rad;
  y0 = v[2] * CLHEP::m;
  yp = v[3] * CLHEP::rad;
  t  = v[4] * CLHEP::s;
  zp = 0.0  * CLHEP::rad;
  z0 = Z0*CLHEP::m + t*CLHEP::c_light;
  E  = BDSGlobalConstants::Instance()->GetParticleKineticEnergy() * v[5];
  
  zp = CalculateZp(xp,yp,Zp0);
  
  weight = 1.0;
  return;
}<|MERGE_RESOLUTION|>--- conflicted
+++ resolved
@@ -17,20 +17,13 @@
 BDSBunchTwiss::BDSBunchTwiss(G4double betaXIn,  G4double betaYIn, 
 			     G4double alphaXIn, G4double alphaYIn,
 			     G4double emitXIn,  G4double emitYIn,
-<<<<<<< HEAD
-			     G4double X0In,     G4double Y0In,       G4double Z0In,   G4double T0In, 
-			     G4double Xp0In,    G4double Yp0In,      G4double Zp0In,			     
+			     G4double X0In,     G4double Y0In,    G4double Z0In,   G4double T0In, 
+			     G4double Xp0In,    G4double Yp0In,   G4double Zp0In,			     
 			     G4double sigmaTIn, G4double sigmaEIn): 
   BDSBunchInterface(X0In,Y0In,Z0In,T0In,Xp0In,Yp0In,Zp0In,sigmaTIn,sigmaEIn),
   betaX(betaXIn), betaY(betaYIn),
   alphaX(alphaXIn), alphaY(alphaYIn),
   emitX(emitXIn), emitY(emitYIn)
-=======
-			     G4double X0In,     G4double Y0In,     G4double Z0In,   G4double T0In, 
-			     G4double Xp0In,    G4double Yp0In,    G4double Zp0In,
-			     G4double sigmaTIn, G4double sigmaEIn) : 
-  BDSBunchInterface(X0In,Y0In,Z0In,T0In,Xp0In,Yp0In,Zp0In,sigmaTIn,sigmaEIn), betaX(betaXIn), betaY(betaYIn), alphaX(alphaXIn), alphaY(alphaYIn), emitX(emitXIn), emitY(emitYIn)
->>>>>>> 5a7ed187
 {
   GaussMultiGen = NULL;
 
