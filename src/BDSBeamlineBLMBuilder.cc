--- conflicted
+++ resolved
@@ -156,18 +156,12 @@
 				     bp.blm1 * CLHEP::m,
 				     bp.blm2 * CLHEP::m,
 				     bp.blm3 * CLHEP::m,
-<<<<<<< HEAD
 				     bp.blm4 * CLHEP::m,
 				     sd);
       BDSExtent blmExtent = blm->GetExtent();
-      G4double length = blmExtent.DZ();
-=======
-				     bp.blm4 * CLHEP::m);
-      
-      G4double length = blm->GetExtent().DZ();
+      G4double  length    = blmExtent.DZ();
       if (!BDS::IsFinite(length))
-	{throw BDSException(__METHOD_NAME__, "BLM: " + bp.name + " has 0 extent");}
->>>>>>> 70f7f8f0
+        {throw BDSException(__METHOD_NAME__, "BLM: " + bp.name + " has 0 extent");}
       BDSSimpleComponent* comp = new BDSSimpleComponent(blm->GetName(),
 							blm,
 							length);
