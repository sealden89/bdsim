--- conflicted
+++ resolved
@@ -30,19 +30,6 @@
 #include <algorithm>
 
 BDSBeamPipeInfo::BDSBeamPipeInfo(BDSBeamPipeType      beamPipeTypeIn,
-<<<<<<< HEAD
-				 G4double             aper1In,
-				 G4double             aper2In,
-				 G4double             aper3In,
-				 G4double             aper4In,
-				 G4Material*          vacuumMaterialIn,
-				 G4double             beamPipeThicknessIn,
-				 G4Material*          beamPipeMaterialIn,
-				 const G4ThreeVector& inputFaceNormalIn,
-				 const G4ThreeVector& outputFaceNormalIn,
-				 const G4String&      pointsFileNameIn,
-				 const G4String&      pointsUnitIn):
-=======
                                  G4double             aper1In,
                                  G4double             aper2In,
                                  G4double             aper3In,
@@ -54,7 +41,6 @@
                                  const G4ThreeVector& outputFaceNormalIn,
                                  const G4String&      pointsFileNameIn,
                                  const G4String&      pointsUnitIn):
->>>>>>> 9f10df62
   beamPipeType(beamPipeTypeIn),
   aper1(aper1In), aper2(aper2In), aper3(aper3In), aper4(aper4In),
   aperOffsetX(0), aperOffsetY(0),
