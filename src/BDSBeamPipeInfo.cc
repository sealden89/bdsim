--- conflicted
+++ resolved
@@ -39,8 +39,8 @@
 				 G4Material*          beamPipeMaterialIn,
 				 const G4ThreeVector& inputFaceNormalIn,
 				 const G4ThreeVector& outputFaceNormalIn,
-         const G4String&      pointsFileNameIn,
-         const G4String&      pointsUnitIn):
+				 const G4String&      pointsFileNameIn,
+				 const G4String&      pointsUnitIn):
   beamPipeType(beamPipeTypeIn),
   aper1(aper1In), aper2(aper2In), aper3(aper3In), aper4(aper4In),
   aperOffsetX(0), aperOffsetY(0),
@@ -143,7 +143,6 @@
   CheckApertureInfo();
 }
 
-<<<<<<< HEAD
 BDSBeamPipeInfo BDSBeamPipeInfo::ShrinkBy(G4double margin) const
 {
   BDSBeamPipeInfo result(*this); // make a copy
@@ -161,7 +160,9 @@
   result.aper3 -= margin;
   result.aper4 -= margin;
   return result;
-=======
+}
+
+
 void BDSBeamPipeInfo::CheckAndSetPointsInfo(const G4String& beamPipeTypeIn)
 {
   auto typeAndFileName = BDS::SplitOnColon(beamPipeTypeIn); // find first colon
@@ -177,7 +178,6 @@
       pointsFileName = fname;
       pointsUnit = "mm";
     }
->>>>>>> 9863cb94
 }
   
 void BDSBeamPipeInfo::CheckApertureInfo()
