--- conflicted
+++ resolved
@@ -10,21 +10,11 @@
 #include "G4Box.hh"
 #include "G4LogicalVolume.hh"
 
-<<<<<<< HEAD
-//============================================================
-
-BDSLaserWire::BDSLaserWire (G4String aName,G4double aLength,
-G4double aWavelength, G4ThreeVector aDirection):
-  BDSAcceleratorComponent(
-    aName,
-    aLength),
-=======
 BDSLaserWire::BDSLaserWire(G4String      name,
 			   G4double      length,
 			   G4double      wavelength,
 			   G4ThreeVector direction):
   BDSAcceleratorComponent(name, length, 0, "laserwire"),
->>>>>>> bfd6661b
   itsLaserCompton(NULL),
   itsLaserDirection(direction),
   itsLaserWavelength(wavelength)
