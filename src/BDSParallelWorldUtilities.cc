--- conflicted
+++ resolved
@@ -145,19 +145,7 @@
     BDSParallelWorldImportance* importanceWorld = BDS::GetImportanceSamplingWorld(worlds);
     //only register physics if the world exists
     if (importanceWorld)
-<<<<<<< HEAD
       {importanceWorld->AddIStore();}
-=======
-      {
-        // Get store, and prepare importance sampling for importance geometry sampler
-        G4IStore* iStore = G4IStore::GetInstance(importanceWorld->GetName());
-        pgs->SetWorld(iStore->GetParallelWorldVolumePointer());
-        pgs->PrepareImportanceSampling(iStore, 0);
-        pgs->Configure();
-
-        importanceWorld->AddIStore();
-      }
->>>>>>> f065cdaf
     else
       {throw BDSException(__METHOD_NAME__, "Importance sampling world not found.");}
   }
