//  
//   BDSIM, (C) 2001-2006 
//   
//   version 0.3
//  
//
//
//   Quadrupole class
//
//   History
//
//     21 Nov 2006 by Agapov,  v.0.3
//     22 Mar 2005 by Agapov, Carter,  v.0.2
//     x  x   2002 by Blair
//
//

#include "BDSGlobalConstants.hh" 
#include "BDSDebug.hh"

#include "BDSQuadrupole.hh"
#include "G4Tubs.hh"
#include "G4Polyhedra.hh"
#include "G4Trd.hh"
#include "G4VisAttributes.hh"
#include "G4LogicalVolume.hh"
#include "G4VPhysicalVolume.hh"
#include "G4UserLimits.hh"
#include "G4TransportationManager.hh"

#include <map>


//============================================================

typedef std::map<G4String,int> LogVolCountMap;
extern LogVolCountMap* LogVolCount;

typedef std::map<G4String,G4LogicalVolume*> LogVolMap;
extern LogVolMap* LogVol;

//============================================================

BDSQuadrupole::BDSQuadrupole(G4String aName, G4double aLength, 
			     G4double bpRad, G4double FeRad,
			     G4double bGrad, G4double tilt, G4double outR,
                             std::list<G4double> blmLocZ, std::list<G4double> blmLocTheta,
			     G4String aTunnelMaterial, G4String aMaterial, G4String spec):
  BDSMultipole(aName, aLength, bpRad, FeRad, SetVisAttributes(), blmLocZ, blmLocTheta, aTunnelMaterial, aMaterial),
  itsBGrad(bGrad),
  itsStepper(NULL),itsMagField(NULL),itsEqRhs(NULL)
{
#ifdef BDSDEBUG 
  G4cout<< __METHOD_NAME__ << "spec=" << spec << G4endl;
#endif
  // get specific quadrupole type
  G4String qtype = getParameterValueString(spec, "type");
#ifdef BDSDEBUG 
  G4cout<< __METHOD_NAME__ << "qtype="<<qtype<<G4endl;
#endif

  SetOuterRadius(outR);
  itsTilt=tilt;

  if (!(*LogVolCount)[itsName])
    {
      //
      // build external volume
      // 
#ifdef BDSDEBUG
      G4cout<<"Building marker volume "<<G4endl;
#endif
      BuildDefaultMarkerLogicalVolume();

      //
      //build tunnel
      //
      if(BDSGlobalConstants::Instance()->GetBuildTunnel()){
        BuildTunnel();
      }
     
      //
      // build beampipe (geometry + magnetic field)
      //
#ifdef BDSDEBUG
      G4cout<<"Building beam pipe field and stepper "<<G4endl;
#endif
      BuildBPFieldAndStepper();
#ifdef BDSDEBUG 
      G4cout<<"Building beam pipe field manager "<<G4endl;
#endif
      BuildBPFieldMgr(itsStepper,itsMagField);
#ifdef BDSDEBUG 
      G4cout<<"Building beam pipe "<<G4endl;
#endif
      BuildBeampipe();
      

      // build magnet (geometry + magnetic field)
      // according to quad type
      
      G4String geometry = BDSGlobalConstants::Instance()->GetMagnetGeometry();

      if(geometry =="standard") 
	BuildOuterLogicalVolume(); // standard - quad with poles and pockets
      else if(geometry =="cylinder")  
	BuildCylindricalOuterLogicalVolume(); // cylinder outer volume
      else //default - cylinder - standard
	BuildCylindricalOuterLogicalVolume(); // cylinder outer volume

      if(BDSGlobalConstants::Instance()->GetIncludeIronMagFields())
	{
	  G4double polePos[4];
	  G4double Bfield[3];

	  //coordinate in GetFieldValue
	  polePos[0]=-BDSGlobalConstants::Instance()->GetMagnetPoleRadius()*sin(CLHEP::pi/4);
	  polePos[1]=BDSGlobalConstants::Instance()->GetMagnetPoleRadius()*cos(CLHEP::pi/4);
	  polePos[2]=0.;
	  polePos[3]=-999.;//flag to use polePos rather than local track

	  itsMagField->GetFieldValue(polePos,Bfield);
	  G4double BFldIron=
	    sqrt(Bfield[0]*Bfield[0]+Bfield[1]*Bfield[1])*
	    BDSGlobalConstants::Instance()->GetMagnetPoleSize()/
	    (BDSGlobalConstants::Instance()->GetComponentBoxSize()/2-
	     BDSGlobalConstants::Instance()->GetMagnetPoleRadius());

	  // Magnetic flux from a pole is divided in two directions
	  BFldIron/=2.;

	  BuildOuterFieldManager(4, BFldIron,CLHEP::pi/4);
	}
      //Build the beam loss monitors
      BuildBLMs();
      //
      // define sensitive volumes for hit generation
      //
      if(BDSGlobalConstants::Instance()->GetSensitiveBeamPipe()){
#ifdef BDSDEBUG
        G4cout << "BDSQuadrupole.cc:> setting sensitive beam pipe" << G4endl;
#endif
        SetMultipleSensitiveVolumes(itsBeampipeLogicalVolume);
      }
      if(BDSGlobalConstants::Instance()->GetSensitiveComponents()){
#ifdef BDSDEBUG
        G4cout << "BDSQuadrupole.cc:> setting sensitive outer volume" << G4endl;
#endif
        SetMultipleSensitiveVolumes(itsOuterLogicalVolume);
      }
      //
      // set visualization attributes
      //
      itsOuterLogicalVolume->SetVisAttributes(itsVisAttributes);

      //
      // append marker logical volume to volume map
      //
      (*LogVolCount)[itsName]=1;
      (*LogVol)[itsName]=itsMarkerLogicalVolume;
    }
  else
    {
      (*LogVolCount)[itsName]++;
      //
      // use already defined marker volume
      //
      itsMarkerLogicalVolume=(*LogVol)[itsName];
    }
}

G4VisAttributes* BDSQuadrupole::SetVisAttributes()
{
  itsVisAttributes=new G4VisAttributes(G4Colour(1,0,0));
  itsVisAttributes->SetForceSolid(true);
  return itsVisAttributes;
}

void BDSQuadrupole::BuildBPFieldAndStepper()
{
  // set up the magnetic field and stepper
  itsMagField=new BDSQuadMagField(1*itsBGrad); //L Deacon checking sign of field 4/7/12
  itsEqRhs=new G4Mag_UsualEqRhs(itsMagField);

  itsStepper=new BDSQuadStepper(itsEqRhs);
  itsStepper->SetBGrad(itsBGrad);
}

///////////////////////////////////////////////////////////////////////////////////////////
// 				Cylindrical geometry					 //
///////////////////////////////////////////////////////////////////////////////////////////


void BDSQuadrupole::BuildCylindricalOuterLogicalVolume()
{
  G4double outerRadius = itsOuterR;
  if(itsOuterR==0) outerRadius = BDSGlobalConstants::Instance()->GetComponentBoxSize()/2;

  outerRadius = outerRadius/sqrt(2.0);

  itsOuterLogicalVolume=
    new G4LogicalVolume(
			
			new G4Tubs(itsName+"_outer_solid",
				   itsInnerIronRadius,
				   outerRadius * sqrt(2.0),
				   itsLength/2,
				   0,CLHEP::twopi*CLHEP::radian),
			//BDSMaterials::Instance()->GetMaterial(BDSGlobalConstants::Instance()->GetVacuumMaterial()),
			BDSMaterials::Instance()->GetMaterial("Iron"),
			itsName+"_outer");

  // insert the outer volume into the marker volume
  itsPhysiComp = 
    new G4PVPlacement(
		      0,                      // no rotation
		      (G4ThreeVector)0,                      // its position
		      itsOuterLogicalVolume,  // its logical volume
		      itsName+"_outer_phys",  // its name
		      itsMarkerLogicalVolume, // its mother  volume
		      false,                  // no boolean operation
		      0, BDSGlobalConstants::Instance()->GetCheckOverlaps());                     // copy number
  
#ifndef NOUSERLIMITS
  itsOuterUserLimits =
    new G4UserLimits("quadrupole cut",itsLength,DBL_MAX,BDSGlobalConstants::Instance()->GetMaxTime(),
		     BDSGlobalConstants::Instance()->GetThresholdCutCharged());
  itsOuterLogicalVolume->SetUserLimits(itsOuterUserLimits);
#endif
}

///////////////////////////////////////////////////////////////////////////////////////////
// 				Detailed geometry					 //
///////////////////////////////////////////////////////////////////////////////////////////


void BDSQuadrupole::BuildOuterLogicalVolume()
{
  G4double outerRadius = itsOuterR;
  if(itsOuterR==0) outerRadius = BDSGlobalConstants::Instance()->GetComponentBoxSize()/2;

  outerRadius = outerRadius/sqrt(2.0);

  G4int n_poles = 4; // number of poles
  double mag_inradius = 250*CLHEP::mm; // inner radius

  double zplanepos [2] = {0,itsLength};
  double pole_extra_length = 0.05*CLHEP::m;

  double rinner [2] = {mag_inradius, mag_inradius};
  G4double router [2] = {outerRadius * sqrt(2.0),outerRadius * sqrt(2.0)};

  double pole_inradius = itsInnerIronRadius;
<<<<<<< HEAD
  double pole_extradius = mag_inradius+pole_extra_length;
=======
  double pole_extradius = mag_inradius+0.05*CLHEP::m;
>>>>>>> 2e922a7c
  //double itstilt = 0;

  itsOuterLogicalVolume=
    new G4LogicalVolume(

			new G4Polyhedra(itsName+"_outer_solid", 
					0.*CLHEP::degree, 
					360.*CLHEP::degree, 
					2*n_poles, 
					2, 
					zplanepos, 
					rinner, 
					router),
			
			//BDSMaterials::Instance()->GetMaterial(BDSGlobalConstants::Instance()->GetVacuumMaterial()),
			BDSMaterials::Instance()->GetMaterial("Iron"),
			itsName+"_outer");

 /////////////////////////////////////////////////////////////////
  
  // Defining poles
  G4ThreeVector positionQuad = G4ThreeVector(0,0,0);
  G4Tubs* poleS
    = new G4Tubs("pole",
		 pole_inradius,
		 pole_extradius,
		 itsLength/2.0,
		 0.,
		 180.0/n_poles*CLHEP::deg);
  
  G4LogicalVolume* PoleSLV = 
    new G4LogicalVolume(poleS,             //its solid
                        BDSMaterials::Instance()->GetMaterial("Iron"),   //its material
                        "PoleSLV");        //its name
  
  
  for (G4int n = 0; n < n_poles; n++) {

    // Calculate position with respect to the reference frame 
    // of the mother volume
    G4RotationMatrix* rm = new G4RotationMatrix();
    rm->rotateZ((n+0.5)*360.0/n_poles*CLHEP::degree-itsTilt*180.0/CLHEP::pi*CLHEP::degree);
    G4ThreeVector uz = G4ThreeVector(0.,0.,itsLength/2.0);     
    G4ThreeVector position = uz;

    // Place the poles with the appropriate transformation
   
    new G4PVPlacement(rm,             //rotation,
		      uz,             //position
                      PoleSLV,            //its logical volume
                      "poleS",               //its name
                      itsOuterLogicalVolume,             //its mother  volume
                      false,                 //no boolean operation
                      n,                     //copy number
                      BDSGlobalConstants::Instance()->GetCheckOverlaps());       // checking overlaps 

  }

  // color-coding for the pole
  G4VisAttributes* VisAtt = 
    new G4VisAttributes(G4Colour(1., 0., 0.));
  VisAtt->SetForceSolid(true);
  PoleSLV->SetVisAttributes(VisAtt);

  //////////////////////////////////////////////////////////////////////////////////////////////////////////
    
  G4RotationMatrix* rm_outer = new G4RotationMatrix();
<<<<<<< HEAD
  rm_outer->rotateZ(360.0/n_poles/4.0*deg-itsTilt*180.0/CLHEP::pi*CLHEP::degree);
=======
  //rm_outer->rotateZ(360.0/n_poles/4.0*deg-itsTilt*360.0/n_poles/4.0*deg);
  rm_outer->rotateZ(360.0/n_poles/4.0*CLHEP::deg-itsTilt*180.0/CLHEP::pi*CLHEP::degree);
>>>>>>> 2e922a7c
  G4ThreeVector uz = G4ThreeVector(0.,0.,-itsLength/2.0); 
  // insert the outer volume into the marker volume
  itsPhysiComp = 
    new G4PVPlacement(
		      rm_outer,                      // no rotation
		      //(G4ThreeVector)0,                      // its position
		      uz,
		      itsOuterLogicalVolume,  // its logical volume
		      itsName+"_outer_phys",  // its name
		      itsMarkerLogicalVolume, // its mother  volume
		      false,                  // no boolean operation
		      0, BDSGlobalConstants::Instance()->GetCheckOverlaps());                     // copy number
  
#ifndef NOUSERLIMITS
  itsOuterUserLimits =
    new G4UserLimits("quadrupole cut",itsLength,DBL_MAX,BDSGlobalConstants::Instance()->GetMaxTime(),
		     BDSGlobalConstants::Instance()->GetThresholdCutCharged());
  itsOuterLogicalVolume->SetUserLimits(itsOuterUserLimits);
#endif
}

BDSQuadrupole::~BDSQuadrupole()
{
  delete itsMagField;
  delete itsEqRhs;
  delete itsStepper;
}<|MERGE_RESOLUTION|>--- conflicted
+++ resolved
@@ -104,7 +104,7 @@
       if(geometry =="standard") 
 	BuildOuterLogicalVolume(); // standard - quad with poles and pockets
       else if(geometry =="cylinder")  
-	BuildCylindricalOuterLogicalVolume(); // cylinder outer volume
+       BuildCylindricalOuterLogicalVolume(); // cylinder outer volume
       else //default - cylinder - standard
 	BuildCylindricalOuterLogicalVolume(); // cylinder outer volume
 
@@ -206,6 +206,7 @@
 				   outerRadius * sqrt(2.0),
 				   itsLength/2,
 				   0,CLHEP::twopi*CLHEP::radian),
+
 			//BDSMaterials::Instance()->GetMaterial(BDSGlobalConstants::Instance()->GetVacuumMaterial()),
 			BDSMaterials::Instance()->GetMaterial("Iron"),
 			itsName+"_outer");
@@ -248,14 +249,11 @@
   double pole_extra_length = 0.05*CLHEP::m;
 
   double rinner [2] = {mag_inradius, mag_inradius};
+  //G4double rinner [2] = {itsInnerIronRadius,itsInnerIronRadius};
   G4double router [2] = {outerRadius * sqrt(2.0),outerRadius * sqrt(2.0)};
 
   double pole_inradius = itsInnerIronRadius;
-<<<<<<< HEAD
   double pole_extradius = mag_inradius+pole_extra_length;
-=======
-  double pole_extradius = mag_inradius+0.05*CLHEP::m;
->>>>>>> 2e922a7c
   //double itstilt = 0;
 
   itsOuterLogicalVolume=
@@ -274,6 +272,41 @@
 			BDSMaterials::Instance()->GetMaterial("Iron"),
 			itsName+"_outer");
 
+  // External yoke
+
+  /*
+  G4Polyhedra* Yoke = new G4Polyhedra(itsName+"_yoke", 
+				      0.*CLHEP::degree, 
+				      360.*CLHEP::degree, 
+				      2*n_poles, 
+				      2, 
+				      zplanepos, 
+				      rinner, 
+				      router);
+			
+ 
+  G4LogicalVolume* YokeLV =
+    new G4LogicalVolume(Yoke,
+			BDSMaterials::Instance()->GetMaterial("Iron"),
+			itsName+"_yoke");
+
+  G4RotationMatrix* rm_yoke = new G4RotationMatrix();
+  rm_yoke->rotateZ(360.0/n_poles*deg-tilt*360.0/n_poles/4.0*deg);
+
+  new G4PVPlacement(
+		    rm_yoke,                      // no rotation
+		    (G4ThreeVector)0,                      // its position
+		    YokeLV,  // its logical volume
+		    "Yoke",  // its name
+		    itsOuterLogicalVolume, // its mother  volume
+		    false,                  // no boolean operation
+		    0, BDSGlobalConstants::Instance()->GetCheckOverlaps());   
+
+  G4VisAttributes* VisAtt = 
+    new G4VisAttributes(G4Colour(1., 0., 0.));
+  VisAtt->SetForceSolid(true);
+  YokeLV->SetVisAttributes(VisAtt);
+  */
  /////////////////////////////////////////////////////////////////
   
   // Defining poles
@@ -284,7 +317,7 @@
 		 pole_extradius,
 		 itsLength/2.0,
 		 0.,
-		 180.0/n_poles*CLHEP::deg);
+		 180.0/n_poles*deg);
   
   G4LogicalVolume* PoleSLV = 
     new G4LogicalVolume(poleS,             //its solid
@@ -297,9 +330,11 @@
     // Calculate position with respect to the reference frame 
     // of the mother volume
     G4RotationMatrix* rm = new G4RotationMatrix();
+    //rm->rotateZ((n+0.5)*360.0/n_poles*deg-itsTilt*360.0/n_poles/4.0*deg);
     rm->rotateZ((n+0.5)*360.0/n_poles*CLHEP::degree-itsTilt*180.0/CLHEP::pi*CLHEP::degree);
     G4ThreeVector uz = G4ThreeVector(0.,0.,itsLength/2.0);     
     G4ThreeVector position = uz;
+    //G4Transform3D transform = G4Transform3D(rm,position);
 
     // Place the poles with the appropriate transformation
    
@@ -323,12 +358,8 @@
   //////////////////////////////////////////////////////////////////////////////////////////////////////////
     
   G4RotationMatrix* rm_outer = new G4RotationMatrix();
-<<<<<<< HEAD
+  //rm_outer->rotateZ(360.0/n_poles/4.0*deg-itsTilt*360.0/n_poles/4.0*deg);
   rm_outer->rotateZ(360.0/n_poles/4.0*deg-itsTilt*180.0/CLHEP::pi*CLHEP::degree);
-=======
-  //rm_outer->rotateZ(360.0/n_poles/4.0*deg-itsTilt*360.0/n_poles/4.0*deg);
-  rm_outer->rotateZ(360.0/n_poles/4.0*CLHEP::deg-itsTilt*180.0/CLHEP::pi*CLHEP::degree);
->>>>>>> 2e922a7c
   G4ThreeVector uz = G4ThreeVector(0.,0.,-itsLength/2.0); 
   // insert the outer volume into the marker volume
   itsPhysiComp = 
