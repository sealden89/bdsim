--- conflicted
+++ resolved
@@ -61,16 +61,8 @@
   overrideSensitivity(component.overrideSensitivity),
   placementOffset(component.placementOffset),
   placementRotation(component.placementRotation),
-<<<<<<< HEAD
-  allBiasingVolumes(nullptr)
-{
-  if (component.allBiasingVolumes) // create new vector<>*
-    {allBiasingVolumes = new std::set<G4LogicalVolume*>(*component.allBiasingVolumes);}
-}
-=======
   lvsExcludedFromBiasing(nullptr)
 {;}
->>>>>>> c35d0cee
 
 BDSGeometryComponent::~BDSGeometryComponent()
 {
@@ -237,14 +229,6 @@
 
 void BDSGeometryComponent::ExcludeLogicalVolumeFromBiasing(G4LogicalVolume* lv)
 {
-<<<<<<< HEAD
-  // if we haven't excluded anything yet, there isn't a separate copy of the logical volumes
-  // so create a copy then remove it from the biasing list of lvs.
-  if (!allBiasingVolumes)
-    {allBiasingVolumes = new std::set<G4LogicalVolume*>(allLogicalVolumes);}
-
-  allBiasingVolumes->erase(lv);
-=======
   if (allLogicalVolumes.find(lv) == allLogicalVolumes.end())
     {
       throw BDSException(__METHOD_NAME__, "excluding volume \"" + lv->GetName()
@@ -255,5 +239,4 @@
   if (!lvsExcludedFromBiasing)
     {lvsExcludedFromBiasing = new std::set<G4LogicalVolume*>();}
   lvsExcludedFromBiasing->insert(lv);
->>>>>>> c35d0cee
 }