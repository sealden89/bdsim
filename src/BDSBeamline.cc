--- conflicted
+++ resolved
@@ -96,19 +96,12 @@
       G4int size = (G4int)line->size();
       for (G4int i = 0; i < size; ++i)
 	{
-<<<<<<< HEAD
-	  if (i == 0) // only attach the desired sampler to the first one
-	    {AddSingleComponent((*line)[i], tiltOffset, samplerType, samplerName);}
-	  else
-	    {AddSingleComponent((*line)[i], tiltOffset);}
-=======
 	  if (i < size-1)
 	    {element = AddSingleComponent((*line)[i], tiltOffset);}
 	  else // only attach the desired sampler to the last one in the line
 	    {element = AddSingleComponent((*line)[i], tiltOffset, samplerType, samplerName);}
 	  if (element)
 	    {addedComponents.push_back(element);}
->>>>>>> 5397ae6e
 	}
     }
   else
