#include "globals.hh" // geant4 globals / types
#include "G4RotationMatrix.hh"
#include "G4ThreeVector.hh"
#include "G4Transform3D.hh"

#include "BDSDebug.hh"
#include "BDSAcceleratorComponent.hh"
#include "BDSBeamline.hh"
#include "BDSBeamlineElement.hh"
#include "BDSGlobalConstants.hh"
#include "BDSLine.hh"
#include "BDSSimpleComponent.hh"
#include "BDSTiltOffset.hh"
#include "BDSTransform3D.hh"
#include "BDSUtilities.hh"

#include <algorithm>
#include <iterator>
#include <ostream>
#include <utility>  // for std::pair
#include <vector>

BDSBeamline::BDSBeamline(G4ThreeVector     initialGlobalPosition,
			 G4RotationMatrix* initialGlobalRotation)
{
  // initialise extents
  totalChordLength      = 0;
  totalArcLength        = 0;
  maximumExtentPositive = G4ThreeVector(0,0,0);
  maximumExtentNegative = G4ThreeVector(0,0,0);
  
  // initial rotation matrix
  if (initialGlobalRotation) // default is null
    {previousReferenceRotationEnd = initialGlobalRotation;}
  else
    {previousReferenceRotationEnd = new G4RotationMatrix();}

#ifdef BDSDEBUG
  G4cout << __METHOD_NAME__ << "with initial position and rotation" << G4endl;
  G4cout << "Initial position: " << initialGlobalPosition << G4endl;
  G4cout << "Initial rotation: " << *previousReferenceRotationEnd << G4endl;
#endif

  // initial position
  previousReferencePositionEnd = initialGlobalPosition;

  // initial s coordinate
  previousSPositionEnd = 0; 
}

BDSBeamline::~BDSBeamline()
{
  for (iterator it = begin(); it != end(); ++it)
    {delete (*it);}
  // special case, if empty then previousReferenceRotationEnd is not used in the first element
  if (size()==0)
    {delete previousReferenceRotationEnd;}
  // components map goes out of scope - elements are already deleted - no need to
  // explicitly delete
}

void BDSBeamline::PrintAllComponents(std::ostream& out) const
{
  for (const auto& element : *this)
    {out << element;}
}

void BDSBeamline::PrintMemoryConsumption() const
{
  G4cout << __METHOD_NAME__ << "container size: " << sizeof(beamline) << G4endl;
  G4cout << __METHOD_NAME__ << "beamline element cumulative size: " << sizeof(BDSBeamlineElement) * beamline.size() << G4endl;
  G4cout << __METHOD_NAME__ << "full usage including components:  " << (sizeof(BDSBeamlineElement) + sizeof(BDSAcceleratorComponent)) * beamline.size() << G4endl;
}

std::ostream& operator<< (std::ostream& out, BDSBeamline const &bl)
{
  out << "BDSBeamline with " << bl.size() << " elements"<< G4endl
      << "Elements are: " << G4endl;
  bl.PrintAllComponents(out);
  out << G4endl;
  out << "Total arc length:   " << bl.totalArcLength   << " mm" << G4endl;
  out << "Total chord length: " << bl.totalChordLength << " mm" << G4endl;

  return out;
}

void BDSBeamline::AddComponent(BDSAcceleratorComponent* component,
							   BDSTiltOffset*           tiltOffset,
							   BDSSamplerType           samplerType,
							   G4String                 samplerName)
{
<<<<<<< HEAD
=======
  if (!component)
    {G4cerr << __METHOD_NAME__ << "invalid accelerator component " << samplerName << G4endl; exit(1);}
  std::vector<BDSBeamlineElement*> addedComponents;
  BDSBeamlineElement* element = nullptr;
>>>>>>> 9faa7f9b
  // if default nullptr is supplied as tilt offset use a default 0,0,0,0 one
  if (!tiltOffset)
    {tiltOffset  = new BDSTiltOffset();}
  
  if (BDSLine* line = dynamic_cast<BDSLine*>(component))
    {
      G4int size = (G4int)line->size();
      for (G4int i = 0; i < size; ++i)
	{
	  if (i < size-1)
	    {AddSingleComponent((*line)[i], tiltOffset);}
	  else // only attach the desired sampler to the last one in the line
	    {AddSingleComponent((*line)[i], tiltOffset, samplerType, samplerName);}
	}
    }
  else
    {AddSingleComponent(component, tiltOffset, samplerType, samplerName);}
  // free memory - as once the rotations are calculated, this is no longer needed
  delete tiltOffset;
}

void BDSBeamline::AddSingleComponent(BDSAcceleratorComponent* component,
						    BDSTiltOffset*           tiltOffset,
						    BDSSamplerType           samplerType,
						    G4String                 samplerName)
{
#ifdef BDSDEBUG
  G4cout << G4endl << __METHOD_NAME__ << "adding component to beamline and calculating coordinates" << G4endl;
  G4cout << "component name:      " << component->GetName() << G4endl;
#endif
  
  // Test if it's a BDSTransform3D instance - this is a unique component that requires
  // rotation in all dimensions and can skip normal addition as isn't a real volume
  // that can be placed.  Apply the transform and skip the rest of this function by returning
  // This modifies the "end" coordinates, rotation and axes of the last element in the beamline
  if (BDSTransform3D* transform = dynamic_cast<BDSTransform3D*>(component))
    {
      ApplyTransform3D(transform);
      return;
    }

  // if it's not a transform3d instance, continue as normal
  // interrogate the item
  G4double      length   = component->GetChordLength();
  G4double      angle    = component->GetAngle();
  G4bool hasFiniteLength = BDS::IsFinite(length);
  G4bool hasFiniteAngle  = BDS::IsFinite(angle);
  G4bool hasFiniteTilt   = BDS::IsFinite(tiltOffset->GetTilt());
  G4bool hasFiniteOffset = BDS::IsFinite(tiltOffset->GetXOffset()) || BDS::IsFinite(tiltOffset->GetYOffset());
  G4ThreeVector offset   = G4ThreeVector(tiltOffset->GetXOffset(), tiltOffset->GetYOffset(), 0);
  G4ThreeVector eP       = component->GetExtentPositive() + offset;
  G4ThreeVector eN       = component->GetExtentNegative() + offset;
  G4ThreeVector placementOffset   = component->GetPlacementOffset();
  G4bool hasFinitePlacementOffset = BDS::IsFinite(placementOffset);
  G4ThreeVector oFNormal = component->InputFaceNormal();
  
#ifdef BDSDEBUG
  G4cout << "chord length                " << length      << " mm"         << G4endl;
  G4cout << "angle                       " << angle       << " rad"        << G4endl;
  G4cout << "tilt offsetX offsetY        " << *tiltOffset << " rad mm mm " << G4endl;
  G4cout << "has finite length           " << hasFiniteLength              << G4endl;
  G4cout << "has finite angle            " << hasFiniteAngle               << G4endl;
  G4cout << "has finite tilt             " << hasFiniteTilt                << G4endl;
  G4cout << "has finite offset           " << hasFiniteOffset              << G4endl;
  G4cout << "extent positive             " << eP                           << G4endl;
  G4cout << "extent negative             " << eN                           << G4endl;
  G4cout << "object placement offset     " << placementOffset              << G4endl;
  G4cout << "has finite placement offset " << hasFinitePlacementOffset     << G4endl;
  G4cout << "output face normal          " << oFNormal                     << G4endl;
#endif

  // Check this won't overlap with any previous geometry. This is only done for elements
  // that aren't drifts as they should be built by the component factory to match any angles.
  if (!empty() && (component->GetType() != "drift") && (component->GetType() != "thinmultipole"))
    {// can only look back if there is an element - won't clash if no element; also add drifts always
      G4bool   keepGoing   = true;
      G4bool   checkFaces  = true;
      G4double zSeparation = 0;
      BDSBeamlineElement* inspectedElement = back(); // remember we haven't added this new element yet
      // find previous non drift output face.
      G4ThreeVector iFNormal;
      G4String clasherName = "Unknown";
      while (keepGoing)
	{
	  if (inspectedElement) // valid element
	    {// decrement could return nullptr so have to check if valid element
	      if ((inspectedElement->GetType() == "drift")||(inspectedElement->GetType() == "thinmultipole")) // leave keepGoing true
		{
		  zSeparation += inspectedElement->GetChordLength();
		  inspectedElement = GetPrevious(inspectedElement); // decrement
		}
	      else
		{
		  keepGoing   = false; // found a non drift - stop here
		  iFNormal    = inspectedElement->GetAcceleratorComponent()->OutputFaceNormal();
		  clasherName = inspectedElement->GetAcceleratorComponent()->GetName();
		}
	    }
	  else
	    {
	      keepGoing  = false;
	      checkFaces = false; // got to the beginning with only drifts - don't check
	    }
	}
#ifdef BDSDEBUG
      G4cout << "input face normal           " << iFNormal << G4endl; // matches above debug formatting
#endif

      if (checkFaces)
	{
	  // now do checks
	  BDSExtent extOF = inspectedElement->GetAcceleratorComponent()->GetExtent(); // output face
	  BDSExtent extIF = component->GetExtent(); // input face
	  
	  G4bool willIntersect = BDS::WillIntersect(iFNormal, oFNormal, zSeparation, extIF, extOF);
	  if (willIntersect)
	    {
	      G4cout << "Error - pole face rotations will cause overlap in beam line geometry" << G4endl;
	      G4cout << "\"" << component->GetName() << "\" will overlap with \""
		     << clasherName << "\"" << G4endl;
	      exit(1);
	    }
	}
    }
  
  // Calculate the reference placement rotation
  // rotations are done first as they're required to transform the spatial displacements.
  // if not the first element in the beamline, copy the rotation matrix (cumulative along line)
  // from end of last component, else use initial rotation matrix (no copy to prevent memory leak)
  G4RotationMatrix* referenceRotationStart;
  if (empty())
    {referenceRotationStart = previousReferenceRotationEnd;}
  else
    {
      previousReferenceRotationEnd = back()->GetReferenceRotationEnd();
      referenceRotationStart  = new G4RotationMatrix(*previousReferenceRotationEnd);
    }

  G4RotationMatrix* referenceRotationMiddle = new G4RotationMatrix(*referenceRotationStart);
  G4RotationMatrix* referenceRotationEnd    = new G4RotationMatrix(*referenceRotationStart);
  
  // if the component induces an angle in the reference trajectory, rotate the mid and end point
  // rotation matrices appropriately
  if (hasFiniteAngle)
    {
      G4double angle = component->GetAngle();
      // remember our definition of angle - +ve angle bends in -ve x direction in right
      // handed coordinate system
      // rotate about cumulative local y axis of beamline
      // middle rotated by half angle in local x,z plane
      G4ThreeVector unitY = G4ThreeVector(0,1,0);
      referenceRotationMiddle->rotate(angle*0.5, unitY.transform(*previousReferenceRotationEnd));
      // end rotated by full angle in local x,z plane
      G4ThreeVector unitYEnd = G4ThreeVector(0,1,0);
      referenceRotationEnd->rotate(angle, unitYEnd.transform(*previousReferenceRotationEnd));
    }
  
  // add the tilt to the rotation matrices (around z axis)
  G4RotationMatrix* rotationStart, *rotationMiddle, *rotationEnd;
  if (hasFiniteTilt  && !hasFiniteAngle)
    {
      G4double tilt = tiltOffset->GetTilt();
      rotationStart  = new G4RotationMatrix(*referenceRotationStart);
      rotationMiddle = new G4RotationMatrix(*referenceRotationMiddle);
      rotationEnd    = new G4RotationMatrix(*referenceRotationEnd);

      // transform a unit z vector with the rotation matrices to get the local axes
      // of rotation to apply the tilt.
      G4ThreeVector unitZ = G4ThreeVector(0,0,1);
      rotationStart ->rotate(tilt, unitZ.transform(*referenceRotationStart));
      unitZ = G4ThreeVector(0,0,1);
      rotationMiddle->rotate(tilt, unitZ.transform(*referenceRotationMiddle));
      unitZ = G4ThreeVector(0,0,1);
      rotationEnd   ->rotate(tilt, unitZ.transform(*referenceRotationEnd));
    }
  else
    {
      // note, don't apply tilt if the object has finite angle as this will cause
      // geometry overlaps
      if (hasFiniteAngle && hasFiniteTilt)
	{
	  G4String name = component->GetName();
	  G4cout << __METHOD_NAME__ << "WARNING - element has tilt, but this will cause geometry"
		 << " overlaps: " << name << " - omitting tilt" << G4endl;
	}
      rotationStart  = new G4RotationMatrix(*referenceRotationStart);
      rotationMiddle = new G4RotationMatrix(*referenceRotationMiddle);
      rotationEnd    = new G4RotationMatrix(*referenceRotationEnd);
    }
  
  // calculate the reference placement position
  // if not the first item in the beamline, get the reference trajectory global position
  // at the end of the previous element
  if (!empty())
    {previousReferencePositionEnd = back()->GetReferencePositionEnd();}
  
  G4ThreeVector referencePositionStart, referencePositionMiddle, referencePositionEnd;
  if (hasFiniteLength)
    {
      referencePositionStart  = previousReferencePositionEnd;
      // calculate delta to mid point
      G4ThreeVector md = G4ThreeVector(0, 0, 0.5 * length);
      md.transform(*referenceRotationMiddle);
      referencePositionMiddle = referencePositionStart + md;
      // remember the end position is the chord length along the half angle, not the full angle
      // the particle achieves the full angle though by the end position.
      G4ThreeVector delta = G4ThreeVector(0, 0, length).transform(*referenceRotationMiddle);
      referencePositionEnd = referencePositionStart + delta;
    }
  else
    {
      // element has no finite size so all positions are previous end position
      // likely this is a transform3d or similar - but not hard coded just for transform3d
      referencePositionStart  = previousReferencePositionEnd;
      referencePositionMiddle = previousReferencePositionEnd;
      referencePositionEnd    = previousReferencePositionEnd;
    }
  
  // add the placement offset
  G4ThreeVector positionStart, positionMiddle, positionEnd;
  if (hasFiniteOffset || hasFinitePlacementOffset)
    {
      if (hasFiniteOffset && hasFiniteAngle) // do not allow x offsets for bends as this will cause overlaps
	{
	  G4String name = component->GetName();
	  G4cout << __METHOD_NAME__ << "WARNING - element has x offset, but this will cause geometry"
		 << " overlaps: " << name << " - omitting x offset" << G4endl;
	  offset.setX(0.0);
	}
      // note the displacement is applied in the accelerator x and y frame so use
      // the reference rotation rather than the one with tilt already applied
      G4ThreeVector total = offset + placementOffset;
      G4ThreeVector displacement   = total.transform(*referenceRotationMiddle);
      positionStart  = referencePositionStart  + displacement;
      positionMiddle = referencePositionMiddle + displacement;
      positionEnd    = referencePositionEnd    + displacement;
    }
  else
    {
      positionStart  = referencePositionStart;
      positionMiddle = referencePositionMiddle;
      positionEnd    = referencePositionEnd;
    }
  
  // calculate the s position
  // if not the first element in the beamline, get the s position at the end of the previous element
  if (!empty())
    {previousSPositionEnd = back()->GetSPositionEnd();}
  
  G4double arcLength   = component->GetArcLength();
  G4double chordLength = component->GetChordLength();

  // integrate lengths
  totalChordLength += chordLength;
  totalArcLength   += arcLength;

  // advance s coordinate
  G4double sPositionStart, sPositionMiddle, sPositionEnd;
  sPositionStart  = previousSPositionEnd;
  sPositionMiddle = previousSPositionEnd + 0.5 * arcLength;
  sPositionEnd    = previousSPositionEnd + arcLength;

  // update the global constants
  BDSGlobalConstants::Instance()->SetSMax(sPositionEnd);

#ifdef BDSDEBUG
  // feedback about calculated coordinates
  G4cout << "calculated coordinates in mm and rad are " << G4endl;
  G4cout << "reference position start:  " << referencePositionStart   << G4endl;
  G4cout << "reference position middle: " << referencePositionMiddle  << G4endl;
  G4cout << "reference position end:    " << referencePositionEnd     << G4endl;
  G4cout << "reference rotation start:  " << *referenceRotationStart;
  G4cout << "reference rotation middle: " << *referenceRotationMiddle;
  G4cout << "reference rotation end:    " << *referenceRotationEnd;
  G4cout << "position start:            " << positionStart            << G4endl;
  G4cout << "position middle:           " << positionMiddle           << G4endl;
  G4cout << "position end:              " << positionEnd              << G4endl;
  G4cout << "rotation start:            " << *rotationStart;
  G4cout << "rotation middle:           " << *rotationMiddle;
  G4cout << "rotation end:              " << *rotationEnd;
#endif
  
  // construct beamline element
  BDSBeamlineElement* element = new BDSBeamlineElement(component,
						       positionStart,
						       positionMiddle,
						       positionEnd,
						       rotationStart,
						       rotationMiddle,
						       rotationEnd,
						       referencePositionStart,
						       referencePositionMiddle,
						       referencePositionEnd,
						       referenceRotationStart,
						       referenceRotationMiddle,
						       referenceRotationEnd,
						       sPositionStart,
						       sPositionMiddle,
						       sPositionEnd,
						       samplerType,
						       samplerName,
                                                       (G4int)beamline.size());

  // calculate extents for world size determination
  UpdateExtents(element);
  
  // append it to the beam line
  beamline.push_back(element);

  // register the s position at the end for curvlinear transform
  sEnd.push_back(sPositionEnd);

  // register it by name
  RegisterElement(element);

#ifdef BDSDEBUG
  G4cout << *element;
  G4cout << __METHOD_NAME__ << "component added" << G4endl;
#endif
}

void BDSBeamline::ApplyTransform3D(BDSTransform3D* component)
{
#ifdef BDSDEBUG
  G4cout << __METHOD_NAME__ << "- as it's a transform3d instance" << G4endl;
#endif
  // interrogate component
  G4double dx     = component->GetDX();
  G4double dy     = component->GetDY();
  G4double dz     = component->GetDZ();
  G4double dTheta = component->GetDTheta();
  G4double dPsi   = component->GetDPsi();
  G4double dPhi   = component->GetDPhi();
  
  // debug feedback
#ifdef BDSDEBUG
  G4cout << "dx     " << dx     << G4endl;
  G4cout << "dy     " << dy     << G4endl;
  G4cout << "dz     " << dz     << G4endl;
  G4cout << "dTheta " << dTheta << G4endl;
  G4cout << "dPsi   " << dPsi   << G4endl;
  G4cout << "dPhi   " << dPhi   << G4endl;
#endif

  // test validity for overlaps
  if (dz < 0)
    {
      G4cerr << __METHOD_NAME__ << "Problemm with Transform3d: " << component->GetName() << G4endl;
      G4cerr << __METHOD_NAME__ << "dz = " << dz << " < 0 -> will overlap previous element" << G4endl;
    } 

  // if not the first element in the beamline, get information from the end of the
  // last element in the beamline
  if (!empty())
    {
      BDSBeamlineElement* last = back();
      previousReferenceRotationEnd = last->GetReferenceRotationEnd();
      previousReferencePositionEnd = last->GetReferencePositionEnd();
    }

  // apply position
  // transform the local dx,dy,dz displacement into the global frame then apply
  G4ThreeVector delta = G4ThreeVector(dx,dy,dz).transform(*previousReferenceRotationEnd);
  previousReferencePositionEnd = previousReferencePositionEnd + G4ThreeVector(dx,dy,dz);

#ifdef BDSDEBUG
  G4cout << __METHOD_NAME__ << "existing end rotation matrix:" << *previousReferenceRotationEnd << G4endl;
#endif
  
  // apply rotation
  // euler angles must be applied in sequence about the cumulatively rotated axes
  // use unit vectors that are transformed to the current cumulative rotation of the beamline
  // as rotation axes for each angle.
  G4ThreeVector unitZ = G4ThreeVector(0,0,1);
  // transform to the current local z axis at the end of the beamline
  unitZ.transform(*previousReferenceRotationEnd);
  // apply the phi (alpha) euler angle about the z axis (step1)
  previousReferenceRotationEnd->rotate(dPhi, unitZ);
#ifdef BDSDEBUG
  G4cout << __METHOD_NAME__ << "after apply Phi:" << *previousReferenceRotationEnd << G4endl;
#endif
  // apply the theta (beta) euler angle about the N or x' axis (step 2)
  // transform a unit x to axes rotated by phi (called N or x')
  G4ThreeVector unitX = G4ThreeVector(1,0,0);
  unitX.transform(*previousReferenceRotationEnd);
  // rotate about N by dTheta
  previousReferenceRotationEnd->rotate(dTheta, unitX);
#ifdef BDSDEBUG
  G4cout << __METHOD_NAME__ << "after apply Phi & Theta:" << *previousReferenceRotationEnd << G4endl;
#endif
  // apply the psi (gamma) euler angle about the Z or z'' axis
  G4ThreeVector unitZPP = G4ThreeVector(0,0,1); //Z Prime Prime
  // get unit z to local axes already rotated by phi and theta hence zpp name
  unitZPP.transform(*previousReferenceRotationEnd);
  // rotate by psi about zpp
  previousReferenceRotationEnd->rotate(dPsi, unitZPP);
  
#ifdef BDSDEBUG
  G4cout << __METHOD_NAME__ << "new end rotation matrix:" << *previousReferenceRotationEnd << G4endl;
#endif
}

void BDSBeamline::AddBeamlineElement(BDSBeamlineElement* element)
{
  if (!element)
    {G4cerr << __METHOD_NAME__ << "invalid BDSBeamlineElement" << G4endl; exit(1);}
  if (!(element->GetAcceleratorComponent()))
    {G4cerr << __METHOD_NAME__ << "invalid BDSAcceleratorComponent" << G4endl; exit(1);}
  
  // update world extent for this beam line
  UpdateExtents(element);
  
  // append it to the beam line
  beamline.push_back(element);

  // register it by name
  RegisterElement(element);

  // no need to update any internal variables - that's done by AddSingleComponent()
}

G4ThreeVector BDSBeamline::GetMaximumExtentAbsolute() const
{
  G4ThreeVector mEA;
  for (int i=0; i<3; i++)
    {mEA[i] = std::max(std::abs(maximumExtentPositive[i]), std::abs(maximumExtentNegative[i]));}
  return mEA;
}

G4Transform3D BDSBeamline::GetGlobalEuclideanTransform(G4double s, G4double x, G4double y)
{
  // check if s is in the range of the beamline
  if (s > totalArcLength)
    {
      G4cout << __METHOD_NAME__
	     << "s position \"" << s << "\" is beyond length of accelerator" << G4endl;
      G4cout << "Returning 0 transform" << G4endl;
      return G4Transform3D();
    }

  // find element that s position belongs to
  auto lower = std::lower_bound(sEnd.begin(), sEnd.end(), s);
  G4int index = lower - sEnd.begin(); // subtract iterators to get index
  BDSBeamlineElement* element = beamline[index];
#ifdef BDSDEBUG
  G4cout << __METHOD_NAME__ << G4endl;
  G4cout << "S position requested: " << s     << G4endl;
  G4cout << "Index:                " << index << G4endl;
  G4cout << "Element: " << *element << G4endl;
#endif

  G4double dx = 0;
  // G4double dy = 0; // currently magnets can only bend in local x so avoid extra calculation

  // difference from centre of element to point in local coords)
  // difference in s from centre, normalised to arcLengh and scaled to chordLength
  // as s is really arc length but we must place effectively in chord length coordinates
  BDSAcceleratorComponent* component = element->GetAcceleratorComponent();
  G4double arcLength   = component->GetArcLength();
  G4double chordLength = component->GetChordLength();
  G4double dS          = s - element->GetSPositionMiddle();
  G4double localZ      = dS * (chordLength / arcLength);
  G4double angle       = component->GetAngle();
  G4RotationMatrix rotation; // will be interpolated rotation
  G4RotationMatrix* rotMiddle = element->GetReferenceRotationMiddle();
  // find offset of point from centre of volume - 2 methods
  if (BDS::IsFinite(angle))
    {
      // finite bend angle - interpolate position and angle along arc due to change in angle
      // local unit z at start of element
      G4ThreeVector localUnitY = G4ThreeVector(0,1,0);
      localUnitY.transform(*(element->GetReferenceRotationStart()));
      // linearly interpolate angle -> angle * (s from beginning into component)/arcLength
      G4double partialAngle = angle * std::fabs(( (0.5*arcLength + dS) / arcLength));
      rotation = G4RotationMatrix(*(element->GetReferenceRotationStart())); // start rotation
      rotation.rotate(partialAngle, localUnitY); // rotate it by the partial angle about local Y
      dx = localZ*tan(partialAngle); // calculate difference of arc from chord at that point
    }
  else
    {rotation = G4RotationMatrix(*rotMiddle);}

  // note, magnets only bend in local x so no need to add dy as always 0
  G4ThreeVector dLocal    = G4ThreeVector(x + dx, y /*+ dy*/, localZ);
#ifdef BDSDEBUG
  G4cout << "Local offset from middle: " << dLocal << G4endl;
#endif
  // note, rotation middle is also the same as the coordinate frame of the g4 solid
  G4ThreeVector globalPos = element->GetReferencePositionMiddle() + dLocal.transform(*rotMiddle);
  // construct transform3d from global position and rotation matrix
  G4Transform3D result    = G4Transform3D(rotation, globalPos);
  
#ifdef BDSDEBUG
  G4cout << "Global offset from middle: " << dLocal    << G4endl;
  G4cout << "Resultant global position: " << globalPos << G4endl;
#endif
  return result;
}

BDSBeamlineElement* BDSBeamline::GetPrevious(BDSBeamlineElement* element)
{
  // search for element
  auto result = find(beamline.begin(), beamline.end(), element);
  if (result != beamline.end())
    {// found
      return GetPrevious(result - beamline.begin());
    }
  else
    {return nullptr;}
}

BDSBeamlineElement* BDSBeamline::GetPrevious(G4int index)
{
  if (index < 1 || index > (G4int)(beamline.size()-1))
    {return nullptr;} // invalid index - inc beginning or end
  else
    {return beamline[index-1];}
}

BDSBeamlineElement* BDSBeamline::GetNext(BDSBeamlineElement* element)
{
  // search for element
  auto result = find(beamline.begin(), beamline.end(), element);
  if (result != beamline.end())
    {// found
      return GetNext(result - beamline.begin());
    }
  else
    {return nullptr;}
}

BDSBeamlineElement* BDSBeamline::GetNext(G4int index)
{
  if (index < 0 || index > (G4int)(beamline.size()-2))
    {return nullptr;} // invalid index - inc beginning or end
  else
    {return beamline[index+1];}
}

void BDSBeamline::RegisterElement(BDSBeamlineElement* element)
{
  // check if base name already registered (can be single component placed multiple times)
  std::map<G4String, BDSBeamlineElement*>::iterator search = components.find(element->GetName());
  if (search == components.end())
    {
      // not registered
      components[element->GetName()] = element;
    }
  // else - already registered - pass it by
  /*
  search = components.find(element->GetPlacementName());
  if (search == component.edn())
    {
      //not registered
      components[element->GetPlacementName()] = element;
      }*/ //
  // UNCOMMENT WHEN MERGED WITH TUNNEL BR for better placement names
  // else - already registered - pass it by
}

BDSBeamlineElement* BDSBeamline::GetElement(G4String name)
{
  std::map<G4String, BDSBeamlineElement*>::iterator search = components.find(name);
  if (search == components.end())
    {//wasn't found
      return nullptr;
    }
  else
    {return search->second;}
}


void BDSBeamline::UpdateExtents(BDSBeamlineElement* element)
{
  // calculate extents for world size determination
  // project size in global coordinates
  G4ThreeVector     referencePositionStart = element->GetReferencePositionStart();
  G4RotationMatrix* referenceRotationStart = element->GetReferenceRotationStart();
  G4ThreeVector     referencePositionEnd   = element->GetReferencePositionEnd();
  G4RotationMatrix* referenceRotationEnd   = element->GetReferenceRotationEnd();
  BDSAcceleratorComponent* component       = element->GetAcceleratorComponent();
  G4ThreeVector eP                         = component->GetExtentPositive();
  eP.setZ(0); // we get the z position from the start point, so only need the transverse bits
  G4ThreeVector eN                         = component->GetExtentNegative();
  eN.setZ(0); // we get the z position from the start point, so only need the transverse bits
  G4ThreeVector ePStart                    = G4ThreeVector(eP).transform(*referenceRotationStart);
  G4ThreeVector eNStart                    = G4ThreeVector(eN).transform(*referenceRotationStart);
  G4ThreeVector ePEnd                      = G4ThreeVector(eP).transform(*referenceRotationEnd);
  G4ThreeVector eNEnd                      = G4ThreeVector(eN).transform(*referenceRotationEnd);
  G4ThreeVector extentposStart             = referencePositionStart + ePStart;
  G4ThreeVector extentnegStart             = referencePositionStart + eNStart;
  G4ThreeVector extentposEnd               = referencePositionEnd   + ePEnd;
  G4ThreeVector extentnegEnd               = referencePositionEnd   + eNEnd;
 
#ifdef BDSDEBUG
  G4cout << __METHOD_NAME__ << G4endl;
  G4cout << "start position (global):       " << referencePositionStart << G4endl;
  G4cout << "end position (global):         " << referencePositionEnd   << G4endl;
  G4cout << "local extent +ve:              " << eP                     << G4endl;
  G4cout << "local extent -ve:              " << eN                     << G4endl;
  G4cout << "extent +ve at start in global: " << ePStart                << G4endl;
  G4cout << "extent -ve at start in global: " << eNStart                << G4endl;
  G4cout << "extent +ve at end in global:   " << ePEnd                  << G4endl;
  G4cout << "extent -ve at end in global:   " << eNEnd                  << G4endl;
  G4cout << "current global extent +ve:     " << maximumExtentPositive  << G4endl;
  G4cout << "current global extent -ve:     " << maximumExtentNegative  << G4endl;
#endif
  
  // loop over each size and compare to cumulative extent
  // do this at the start and end to be sure for long components
  // start
  for (int i=0; i<3; i++)
    {
      if (extentposStart[i] > maximumExtentPositive[i])
	{maximumExtentPositive[i] = extentposStart[i];}
      if (extentnegStart[i] < maximumExtentNegative[i])
	{maximumExtentNegative[i] = extentnegStart[i];}
    }
  // end
  for (int i=0; i<3; i++)
    {
      if (extentposEnd[i] > maximumExtentPositive[i])
	{maximumExtentPositive[i] = extentposEnd[i];}
      if (extentnegEnd[i] < maximumExtentNegative[i])
	{maximumExtentNegative[i] = extentnegEnd[i];}
    }
  // end comparing negative extents with positive world just in case
  for (int i=0; i<3; i++)
    {
      if (extentnegEnd[i] > maximumExtentPositive[i])
	{maximumExtentPositive[i] = extentnegEnd[i];}
    }
#ifdef BDSDEBUG
  G4cout << "new global extent +ve:         " << maximumExtentPositive << G4endl;
  G4cout << "new global extent -ve:         " << maximumExtentNegative << G4endl;
#endif
}

BDSBeamlineElement* BDSBeamline::ProvideEndPieceElementBefore(BDSSimpleComponent* endPiece,
							      G4int               index) const
{
  if (!IndexOK(index))
    {return nullptr;}

  G4double endPieceLength      = endPiece->GetChordLength();
  BDSBeamlineElement*  element = beamline[index];
  G4RotationMatrix* elRotStart = element->GetReferenceRotationMiddle();
  G4ThreeVector     elPosStart = element->GetPositionStart();
  G4ThreeVector positionMiddle = elPosStart - G4ThreeVector(0,0,endPieceLength*0.5).transform(*elRotStart);
  G4ThreeVector  positionStart = elPosStart - G4ThreeVector(0,0,endPieceLength).transform(*elRotStart);
  G4double         elSPosStart = element->GetSPositionStart();
  BDSBeamlineElement* result = new BDSBeamlineElement(endPiece,
						      positionStart,
						      positionMiddle,
						      elPosStart,
						      new G4RotationMatrix(*elRotStart),
						      new G4RotationMatrix(*elRotStart),
						      new G4RotationMatrix(*elRotStart),
						      positionStart,// for now the same
						      positionMiddle,
						      elPosStart,
						      new G4RotationMatrix(*elRotStart),
						      new G4RotationMatrix(*elRotStart),
						      new G4RotationMatrix(*elRotStart),
						      elSPosStart - endPieceLength,
						      elSPosStart - 0.5*endPieceLength,
						      elSPosStart);
  return result;
}

BDSBeamlineElement* BDSBeamline::ProvideEndPieceElementAfter(BDSSimpleComponent* endPiece,
							     G4int               index,
							     G4bool              flip) const
{
  if (!IndexOK(index))
    {return nullptr;}

  G4double endPieceLength      = endPiece->GetChordLength();
  BDSBeamlineElement*  element = beamline[index];
  G4RotationMatrix*   elRotEnd = new G4RotationMatrix(*(element->GetReferenceRotationMiddle()));
  G4ThreeVector       elPosEnd = element->GetPositionEnd();
  G4ThreeVector positionMiddle = elPosEnd + G4ThreeVector(0,0,endPieceLength*0.5).transform(*elRotEnd);
  G4ThreeVector    positionEnd = elPosEnd + G4ThreeVector(0,0,endPieceLength).transform(*elRotEnd);
  if (flip)
    {elRotEnd->rotateY(CLHEP::pi);}
  G4double           elSPosEnd = element->GetSPositionEnd();
  BDSBeamlineElement* result = new BDSBeamlineElement(endPiece,
						      elPosEnd,
						      positionMiddle,
						      positionEnd,
						      new G4RotationMatrix(*elRotEnd),
						      new G4RotationMatrix(*elRotEnd),
						      new G4RotationMatrix(*elRotEnd),
						      elPosEnd,
						      positionMiddle,
						      positionEnd,
						      new G4RotationMatrix(*elRotEnd),
						      new G4RotationMatrix(*elRotEnd),
						      new G4RotationMatrix(*elRotEnd),
						      elSPosEnd,
						      elSPosEnd + 0.5*endPieceLength,
						      elSPosEnd + endPieceLength);
  return result;
}

G4bool BDSBeamline::IndexOK(G4int index) const
{
  if (index < 0 || index > (G4int)(beamline.size()-1))
    {return false;}
  else
    {return true;}
}

std::vector<G4double> BDSBeamline::GetSPositionEndOfEach()
{
  std::vector<G4double> sEnd;
  sEnd.reserve(beamline.size());
  for (auto element : beamline)
    {sEnd.push_back(element->GetSPositionEnd()/CLHEP::m);}
  return sEnd;
}<|MERGE_RESOLUTION|>--- conflicted
+++ resolved
@@ -89,13 +89,9 @@
 							   BDSSamplerType           samplerType,
 							   G4String                 samplerName)
 {
-<<<<<<< HEAD
-=======
   if (!component)
     {G4cerr << __METHOD_NAME__ << "invalid accelerator component " << samplerName << G4endl; exit(1);}
-  std::vector<BDSBeamlineElement*> addedComponents;
-  BDSBeamlineElement* element = nullptr;
->>>>>>> 9faa7f9b
+  
   // if default nullptr is supplied as tilt offset use a default 0,0,0,0 one
   if (!tiltOffset)
     {tiltOffset  = new BDSTiltOffset();}
