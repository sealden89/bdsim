#include "BDSAcceleratorModel.hh"
#include "BDSBeamline.hh"
#include "BDSAnalysisManager.hh"
#include "BDSDebug.hh"
#include "BDSGlobalConstants.hh" 
#include "BDSOutputBase.hh" 
#include "BDSRunAction.hh"

#include "G4Run.hh"

#include "globals.hh"               // geant4 globals / types

extern BDSOutputBase* bdsOutput;         // output interface

BDSRunAction::BDSRunAction()
{;}

BDSRunAction::~BDSRunAction()
{;}

void BDSRunAction::BeginOfRunAction(const G4Run* aRun)
{
  //Get the current time
  starttime = time(nullptr);

  // construct output histograms
  // calculate histogram dimensions
  const G4double smin   = 0.0;
  const G4double smax   = BDSGlobalConstants::Instance()->SMaxHistograms() / CLHEP::m;
  const G4int    nbins  = BDSGlobalConstants::Instance()->NBins();
  const G4String slabel = "s [m]";

  // prepare bin edges for a by-element histogram
  std::vector<double> binedges;
  binedges.push_back(0.0);
  BDSBeamline* beamline  = BDSAcceleratorModel::Instance()->GetFlatBeamline();
  BDSBeamline::iterator it = beamline->begin();
  for(; it != beamline->end(); ++it)
  {binedges.push_back((*it)->GetSPositionEnd()/CLHEP::m);}

#ifdef BDSDEBUG
  G4cout << __METHOD_NAME__ << "histogram parameters calculated to be: " << G4endl;
  G4cout << "s minimum: " << smin     << " m" << G4endl;
  G4cout << "s maximum: " << smax     << " m" << G4endl;
  G4cout << "# of bins: " << nbins    << G4endl;
#endif
  // create the histograms
  phitsindex = BDSAnalysisManager::Instance()->Create1DHistogram("PhitsHisto","Primary Hits",
								 nbins,smin,smax,slabel,
								 "Number of Primaries"); //0
  plossindex = BDSAnalysisManager::Instance()->Create1DHistogram("PlossHisto","Primary Loss",
								 nbins,smin,smax,slabel,
								 "Number of Primaries"); //1
  elossindex = BDSAnalysisManager::Instance()->Create1DHistogram("ElossHisto","Energy Loss",
								 nbins,smin,smax,slabel,"GeV"); //2
<<<<<<< HEAD
  // prepare bin edges for a by-element histogram
  std::vector<G4double> binedges = BDSAcceleratorModel::Instance()->GetFlatBeamline()->GetSPositionEndOfEach();
=======

>>>>>>> d0dcfcad
  
  // create per element ("pe") bin width histograms
  phitspeindex = BDSAnalysisManager::Instance()->Create1DHistogram("PhitsPEHisto","Primary Hits per Element",
								   binedges,slabel, "Number of Primaries / Element"); //3
  plosspeindex = BDSAnalysisManager::Instance()->Create1DHistogram("PlossPEHisto","Primary Loss per Element",
								   binedges,slabel, "Number of Primaries / Element"); //4
  elosspeindex = BDSAnalysisManager::Instance()->Create1DHistogram("ElossPEHisto","Energy Loss per Element" ,
								   binedges,slabel,"GeV"); //5
  
  // Output feedback
  G4cout << __METHOD_NAME__ << " Run " << aRun->GetRunID() << " start. Time is " << asctime(localtime(&starttime)) << G4endl;


  // new output
  BDSOutputROOTEventHistograms *eh = bdsOutput->GetEventAnalysis();
  BDSOutputROOTEventHistograms *rh = bdsOutput->GetRunAnalysis();

  if(eh) {
    phitsindex = eh->Create1DHistogram("PhitsHisto","Primary Hits", nbins,smin,smax);
    plossindex = eh->Create1DHistogram("PlossHisto","Primary Loss", nbins,smin,smax);
    elossindex = eh->Create1DHistogram("ElossHisto","Energy Loss", nbins,smin,smax);

    phitspeindex = eh->Create1DHistogram("PhitsPEHisto","Primary Hits per Element", binedges);
    plosspeindex = eh->Create1DHistogram("PlossPEHisto","Primary Loss per Element", binedges);
    elosspeindex = eh->Create1DHistogram("ElossPEHisto","Energy Loss per Element" , binedges);
  }

  if(rh)
  {
    phitsindex = rh->Create1DHistogram("PhitsHisto", "Primary Hits", nbins, smin, smax);
    plossindex = rh->Create1DHistogram("PlossHisto", "Primary Loss", nbins, smin, smax);
    elossindex = rh->Create1DHistogram("ElossHisto", "Energy Loss", nbins, smin, smax);

    phitspeindex = rh->Create1DHistogram("PhitsPEHisto", "Primary Hits per Element", binedges);
    plosspeindex = rh->Create1DHistogram("PlossPEHisto", "Primary Loss per Element", binedges);
    elosspeindex = rh->Create1DHistogram("ElossPEHisto", "Energy Loss per Element", binedges);
  }

  bdsOutput->Initialise(); // open file

}

void BDSRunAction::EndOfRunAction(const G4Run* aRun)
{
  // Get the current time
  stoptime = time(nullptr);

  // Output feedback
  G4cout << __METHOD_NAME__ << "Run " << aRun->GetRunID() << " end. Time is " << asctime(localtime(&stoptime)) << G4endl;
  
  // Write output
  // write histograms to output - do this before potentially closing / opening new files
  for (int i=0; i<BDSAnalysisManager::Instance()->NumberOfHistograms(); i++)
    {bdsOutput->WriteHistogram(BDSAnalysisManager::Instance()->GetHistogram(i));}

  bdsOutput->Write(); // write last file
  bdsOutput->Close();

  // delete analysis manager
  delete BDSAnalysisManager::Instance();
  
  // note difftime only calculates to the integer second
  G4cout << "Run Duration >> " << (int)difftime(stoptime,starttime) << " s" << G4endl;
}<|MERGE_RESOLUTION|>--- conflicted
+++ resolved
@@ -29,15 +29,6 @@
   const G4double smax   = BDSGlobalConstants::Instance()->SMaxHistograms() / CLHEP::m;
   const G4int    nbins  = BDSGlobalConstants::Instance()->NBins();
   const G4String slabel = "s [m]";
-
-  // prepare bin edges for a by-element histogram
-  std::vector<double> binedges;
-  binedges.push_back(0.0);
-  BDSBeamline* beamline  = BDSAcceleratorModel::Instance()->GetFlatBeamline();
-  BDSBeamline::iterator it = beamline->begin();
-  for(; it != beamline->end(); ++it)
-  {binedges.push_back((*it)->GetSPositionEnd()/CLHEP::m);}
-
 #ifdef BDSDEBUG
   G4cout << __METHOD_NAME__ << "histogram parameters calculated to be: " << G4endl;
   G4cout << "s minimum: " << smin     << " m" << G4endl;
@@ -53,12 +44,8 @@
 								 "Number of Primaries"); //1
   elossindex = BDSAnalysisManager::Instance()->Create1DHistogram("ElossHisto","Energy Loss",
 								 nbins,smin,smax,slabel,"GeV"); //2
-<<<<<<< HEAD
   // prepare bin edges for a by-element histogram
   std::vector<G4double> binedges = BDSAcceleratorModel::Instance()->GetFlatBeamline()->GetSPositionEndOfEach();
-=======
-
->>>>>>> d0dcfcad
   
   // create per element ("pe") bin width histograms
   phitspeindex = BDSAnalysisManager::Instance()->Create1DHistogram("PhitsPEHisto","Primary Hits per Element",
