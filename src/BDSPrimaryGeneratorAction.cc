--- conflicted
+++ resolved
@@ -35,9 +35,7 @@
 
 void BDSPrimaryGeneratorAction::GeneratePrimaries(G4Event* anEvent)
 {
-<<<<<<< HEAD
   G4cout << anEvent->GetEventID() << G4endl;
-=======
 
   // BDSRandom::LoadSeedState("saveseed.txt");
 
@@ -50,7 +48,6 @@
   f.close();
 
 
->>>>>>> d1c75489
   //this function is called at the begining of event
 
   G4double x0=0.0, y0=0.0, z0=0.0, xp=0.0, yp=0.0, zp=0.0, t=0.0, E=0.0;
