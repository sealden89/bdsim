--- conflicted
+++ resolved
@@ -83,37 +83,7 @@
   particleGun->SetParticlePosition(G4ThreeVector());
   particleGun->SetParticleTime(0);
   
-<<<<<<< HEAD
-  if (useEventGeneratorFile)
-    {
-#ifdef USE_HEPMC3
-      if (beam.distrFile.empty())
-        {throw BDSException(__METHOD_NAME__, "no distrFile specified for event generator beam distribution.");}
-      G4String filename = BDS::GetFullPath(beam.distrFile, false, beam.distrFileFromExecOptions);
-      BDSBunchEventGenerator* beg = dynamic_cast<BDSBunchEventGenerator*>(bunchIn);
-      if (!beg)
-	{throw BDSException(__METHOD_NAME__, "must be used with a BDSBunchEventGenerator instance");}
-      hepMC3Reader = new BDSHepMC3Reader(beam.distrType, filename, beg, beam.removeUnstableWithoutDecay,
-                                         beam.eventGeneratorWarnSkippedParticles);
-      if (recreate)
-        {hepMC3Reader->RecreateAdvanceToEvent(eventOffset);}
-#else
-      throw BDSException(__METHOD_NAME__, "event generator file being used but BDSIM not compiled with HEPMC3");
-#endif
-    }
-  else if (useSamplerLoader)
-    {
-      if (beam.distrFile.empty())
-	{throw BDSException(__METHOD_NAME__, "no distrFile specified for event generator beam distribution.");}
-      G4String filename = BDS::GetFullPath(beam.distrFile, false, beam.distrFileFromExecOptions);
-      BDSBunchEventGenerator* beg = dynamic_cast<BDSBunchEventGenerator*>(bunchIn);
-      if (!beg)
-	{throw BDSException(__METHOD_NAME__, "must be used with a BDSBunchEventGenerator instance");}
-      samplerReader = new BDSROOTSamplerReader(beam.distrType, filename, beg, beam.eventGeneratorWarnSkippedParticles);
-    }
-=======
   generatorFromFile = BDSPrimaryGeneratorFile::ConstructGenerator(beam, bunch, recreate, eventOffset, runAction);
->>>>>>> 6c59ec9f
 }
 
 BDSPrimaryGeneratorAction::~BDSPrimaryGeneratorAction()
@@ -160,15 +130,6 @@
       GeneratePrimariesFromFile(anEvent);
       return; // nothing else to be done here
     }
-<<<<<<< HEAD
-#endif
-  if (useSamplerLoader)
-    {
-      samplerReader->GeneratePrimaryVertex(anEvent);
-      return; // don't need any further steps
-    }
-=======
->>>>>>> 6c59ec9f
   
   // update particle definition in the special case of an ion - can only be done here
   // and not before due to Geant4 ion information availability only at run time
@@ -213,13 +174,8 @@
   if (EK <= 0)
     {
       G4cout << __METHOD_NAME__ << "Event #" << thisEventID
-<<<<<<< HEAD
-	     << " - Particle kinetic energy smaller than 0! "
-	     << "This will not be tracked." << G4endl;
-=======
              << " - Particle kinetic energy smaller than 0! "
              << "This will not be tracked." << G4endl;
->>>>>>> 6c59ec9f
       anEvent->SetEventAborted();
       return;
     }
