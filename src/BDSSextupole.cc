--- conflicted
+++ resolved
@@ -23,16 +23,10 @@
 BDSSextupole::BDSSextupole(G4String           name,
 			   G4double           length,
 			   G4double           bDblPrime,
-<<<<<<< HEAD
-			   BDSBeamPipeInfo    beamPipeInfo,
-			   BDSMagnetOuterInfo magnetOuterInfo):
-  BDSMultipole(BDSMagnetType::sextupole,name,length,beamPipeInfo,magnetOuterInfo),
-=======
 			   BDSBeamPipeInfo*   beamPipeInfo,
 			   BDSMagnetOuterInfo magnetOuterInfo):
   BDSMagnet(BDSMagnetType::sextupole, name, length,
 	    beamPipeInfo, magnetOuterInfo),
->>>>>>> bfd6661b
    itsBDblPrime(bDblPrime)
 {;}
 
