--- conflicted
+++ resolved
@@ -155,23 +155,26 @@
 void BDSSextupole::BuildDefaultOuterLogicalVolume()
 
 {
+ 
   G4double outerRadius = itsOuterR;
   if(itsOuterR==0) outerRadius = BDSGlobalConstants::Instance()->GetComponentBoxSize()/2;
 
-#ifdef BDSDEBUG 
+#ifdef DEBUG 
   G4cout << __METHOD_NAME__ << "Outer volume inner radius :"
          << " r= " << (itsInnerIronRadius)/CLHEP::m << " m"
-         << " l= " << itsLength/2./CLHEP::m << " m"
+         << " l= " << aLength/2./CLHEP::m << " m"
          << G4endl;
 #endif
 
-#ifdef BDSDEBUG 
+#ifdef DEBUG 
   G4cout << __METHOD_NAME__ << "Outer radius :"
          << " r= " << outerRadius/CLHEP::m << " m"
-         << " l= " << itsLength/2./CLHEP::m << " m"
+         << " l= " << aLength/2./CLHEP::m << " m"
          << G4endl;
 #endif
 
+ 
+  
 itsOuterLogicalVolume=
    new G4LogicalVolume(
 			new G4Tubs(itsName+"_outer_solid",
@@ -179,6 +182,8 @@
 				   outerRadius,
 				   itsLength/2,
 				   0,CLHEP::twopi*CLHEP::radian),
+
+			
 			//BDSMaterials::Instance()->GetMaterial(BDSGlobalConstants::Instance()->GetVacuumMaterial()),
 			BDSMaterials::Instance()->GetMaterial("Iron"),
 			itsName+"_outer");
@@ -211,7 +216,10 @@
   itsOuterLogicalVolume->SetUserLimits(itsOuterUserLimits);
 #endif
  
-}
+
+}
+
+
 
 
 //////////////////////////////////////////////////////////////////////////////////////////
@@ -219,39 +227,43 @@
 //////////////////////////////////////////////////////////////////////////////////////////
 
 
-//void BDSSextupole::BuildOuterLogicalVolume(G4bool OuterMaterialIsVacuum)
 void BDSSextupole::BuildOuterLogicalVolume()
 {
+ 
   G4double outerRadius = itsOuterR;
   if(itsOuterR==0) outerRadius = BDSGlobalConstants::Instance()->GetComponentBoxSize()/2;
 
-#ifdef BDSDEBUG 
+#ifdef DEBUG 
   G4cout << __METHOD_NAME__ << "Outer volume inner radius :"
          << " r= " << (itsInnerIronRadius)/CLHEP::m << " m"
-         << " l= " << itsLength/2./CLHEP::m << " m"
+         << " l= " << aLength/2./CLHEP::m << " m"
          << G4endl;
 #endif
 
-#ifdef BDSDEBUG 
+#ifdef DEBUG 
   G4cout << __METHOD_NAME__ << "Outer radius :"
          << " r= " << outerRadius/CLHEP::m << " m"
-         << " l= " << itsLength/2./CLHEP::m << " m"
+         << " l= " << aLength/2./CLHEP::m << " m"
          << G4endl;
 #endif
 
+ 
+  
   G4int n_poles = 6; // number of poles
-  double mag_inradius = 250*CLHEP::mm; // inner radius
+  double mag_inradius = 250*mm; // inner radius
 
   double zplanepos [2] = {0,itsLength};  
 
   double rinner [2] = {mag_inradius, mag_inradius};
+  
   G4double router [2] = {outerRadius ,outerRadius };
 
   double pole_inradius = itsInnerIronRadius;
-  double pole_extradius = mag_inradius+0.05*CLHEP::m;
+  double pole_extradius = mag_inradius+0.05*m;
 
 itsOuterLogicalVolume=
    new G4LogicalVolume(
+
 			new G4Polyhedra(itsName+"_outer_solid", 
 					0.*CLHEP::degree, 
 					360.*CLHEP::degree, 
@@ -274,7 +286,7 @@
 		 pole_extradius,
 		 itsLength/2.0,
 		 0.,
-		 180.0/n_poles*CLHEP::deg);
+		 180.0/n_poles*deg);
   
   G4LogicalVolume* PoleSLV = 
     new G4LogicalVolume(poleS,             //its solid
@@ -287,13 +299,10 @@
     // Calculate position with respect to the reference frame 
     // of the mother volume
     G4RotationMatrix* rm = new G4RotationMatrix();
-<<<<<<< HEAD
-=======
-    //rm->rotateZ((n+0.5)*360.0/n_poles*CLHEP::deg-itsTilt*360.0/n_poles/4.0*CLHEP::deg);
->>>>>>> 2e922a7c
     rm->rotateZ((n+0.5)*360.0/n_poles*CLHEP::degree-itsTilt*180.0/CLHEP::pi*CLHEP::degree);
     G4ThreeVector uz = G4ThreeVector(0.,0.,itsLength/2.0);     
     G4ThreeVector position = uz;
+    //G4Transform3D transform = G4Transform3D(rm,position);
 
     // Place the poles with the appropriate transformation
    
