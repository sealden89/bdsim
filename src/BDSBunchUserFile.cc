<<<<<<< HEAD
#include "BDSBunchUserFile.hh"
#include "G4ParticleDefinition.hh"
#include "G4ParticleTable.hh"


BDSBunchUserFile::BDSBunchUserFile(){ //Should never be called.
}

BDSBunchUserFile::BDSBunchUserFile(struct Options &opt){
  SetOptions(opt);
  ParseFileFormat();
  OpenBunchFile(); //
}

BDSBunchUserFile::~BDSBunchUserFile(){
  CloseBunchFile();
}

void BDSBunchUserFile::OpenBunchFile(){
  InputBunchFile.open(distribFile);
  if(!InputBunchFile.good()){ 
    G4cerr<<"Cannot open bunch file "<< distribFile <<G4endl; 
    exit(1); 
  } 
}

void BDSBunchUserFile::CloseBunchFile(){
  InputBunchFile.close();
}


void BDSBunchUserFile::ParseFileFormat(){
  G4String unparsed_str = bunchFormat;
  G4int pos = unparsed_str.find(":");
  
  struct BDSBunchUserFile::Doublet sd;
  
  while(pos > 0){
    pos = unparsed_str.find(":");
    G4String token = unparsed_str.substr(0,pos);
    
    
    unparsed_str = unparsed_str.substr(pos+1);
#ifdef DEBUG 
    G4cout<< "BDSBunch : " <<"token ->"<<token<<G4endl;
    G4cout<< "BDSBunch : token.substr(0,1) -> " << token.substr(0,1) << G4endl;
    G4cout<< "BDSBunch : " <<"unparsed_str ->"<<unparsed_str<<G4endl;
    G4cout<< "BDSBunch : " <<"pos ->"<<pos<<G4endl;
#endif
    if(token.substr(0,1)=="E") {
#ifdef DEBUG 
      G4cout<< "BDSBunch : " <<"E!"<<G4endl;
#endif
      G4String rest = token.substr(1);
#ifdef DEBUG 
      G4cout<< "BDSBunch : " <<"rest ->"<<rest<<G4endl;
#endif
      G4int pos1 = rest.find("[");
      G4int pos2 = rest.find("]");
      if(pos1 < 0 || pos2 < 0) {
	G4cerr<<"unit format wrong!!!"<<G4endl;
      } else {
	G4String fmt = rest.substr(pos1+1,pos2-1);
#ifdef DEBUG 
	G4cout<< "BDSBunch : " <<"fmt ->"<<fmt<<G4endl;
#endif
	      sd.name = "E"; 
	      
	      if(fmt=="GeV") sd.unit=1;
	      if(fmt=="MeV") sd.unit=1.e-3;
	      if(fmt=="KeV") sd.unit=1.e-6;
	      if(fmt=="eV") sd.unit=1.e-9;
	      
	      fields.push_back(sd);
      }
    } else if(token.substr(0,1)=="P") {
#ifdef DEBUG 
      G4cout<< "BDSBunch : " <<"P!"<<G4endl;
#endif
      G4String rest = token.substr(1);
#ifdef DEBUG 
      G4cout<< "BDSBunch : " <<"rest ->"<<rest<<G4endl;
#endif
      G4int pos1 = rest.find("[");
      G4int pos2 = rest.find("]");
      if(pos1 < 0 || pos2 < 0) {
	G4cerr<<"unit format wrong!!!"<<G4endl;
      } else {
	G4String fmt = rest.substr(pos1+1,pos2-1);
#ifdef DEBUG 
	G4cout<< "BDSBunch : " <<"fmt ->"<<fmt<<G4endl;
#endif
	sd.name = "P"; 
        
	if(fmt=="GeV") sd.unit=1;
	if(fmt=="MeV") sd.unit=1.e-3;
	if(fmt=="KeV") sd.unit=1.e-6;
	if(fmt=="eV") sd.unit=1.e-9;
	
	fields.push_back(sd);
      }
    } else if(token.substr(0,1)=="t") {
#ifdef DEBUG 
      G4cout<< "BDSBunch : " <<"t!"<<G4endl;
#endif
      G4String rest = token.substr(1);
#ifdef DEBUG 
      G4cout<< "BDSBunch : " <<"rest ->"<<rest<<G4endl;
#endif
      G4int pos1 = rest.find("[");
      G4int pos2 = rest.find("]");
      if(pos1 < 0 || pos2 < 0) {
	G4cerr<<"unit format wrong!!!"<<G4endl;
      } else {
	G4String fmt = rest.substr(pos1+1,pos2-1);
#ifdef DEBUG 
	G4cout<< "BDSBunch : " <<"fmt ->"<<fmt<<G4endl;
#endif
	sd.name = "t"; 
        
	if(fmt=="s") sd.unit=1;
	if(fmt=="ms") sd.unit=1.e-3;
	if(fmt=="mus") sd.unit=1.e-6;
	if(fmt=="ns") sd.unit=1.e-9;
	if(fmt=="mm/c") sd.unit=(CLHEP::mm/CLHEP::c_light)/CLHEP::s;
	if(fmt=="nm/c") sd.unit=(CLHEP::nm/CLHEP::c_light)/CLHEP::s;
        
	fields.push_back(sd);
	
      }
    } else if( (token.substr(0,1)=="x") && (token.substr(1,1)!="p") ) {
#ifdef DEBUG 
      G4cout<< "BDSBunch : " <<"x!"<<G4endl;
#endif
      G4String rest = token.substr(1);
#ifdef DEBUG 
      G4cout<< "BDSBunch : " <<"rest ->"<<rest<<G4endl;
#endif
      G4int pos1 = rest.find("[");
      G4int pos2 = rest.find("]");
      if(pos1 < 0 || pos2 < 0) {
	G4cerr<<"unit format wrong!!!"<<G4endl;
      } else {
	G4String fmt = rest.substr(pos1+1,pos2-1);
#ifdef DEBUG 
	G4cout<< "BDSBunch : " <<"fmt ->"<<fmt<<G4endl;
#endif
	sd.name="x";
	
	if(fmt=="m") sd.unit=1;
	if(fmt=="cm") sd.unit=1.e-2;
	if(fmt=="mm") sd.unit=1.e-3;
	if(fmt=="mum") sd.unit=1.e-6;
	if(fmt=="nm") sd.unit=1.e-9;
	
	fields.push_back(sd);
	
      }
    }else if(token.substr(0,1)=="y" && token.substr(1,1)!="p" ) {
#ifdef DEBUG 
      G4cout<< "BDSBunch : " <<"y!"<<G4endl;
#endif
      G4String rest = token.substr(1);
#ifdef DEBUG 
      G4cout<< "BDSBunch : " <<"rest ->"<<rest<<G4endl;
#endif
      G4int pos1 = rest.find("[");
      G4int pos2 = rest.find("]");
      if(pos1 < 0 || pos2 < 0) {
	G4cerr<<"unit format wrong!!!"<<G4endl;
      } else {
	G4String fmt = rest.substr(pos1+1,pos2-1);
#ifdef DEBUG 
	G4cout<< "BDSBunch : " <<"fmt ->"<<fmt<<G4endl;
#endif
	sd.name="y";
	
	if(fmt=="m") sd.unit=1;
	if(fmt=="cm") sd.unit=1.e-2;
	if(fmt=="mm") sd.unit=1.e-3;
	if(fmt=="mum") sd.unit=1.e-6;
	if(fmt=="nm") sd.unit=1.e-9;
	
	fields.push_back(sd);
      }
    }else if(token.substr(0,1)=="z" && token.substr(1,1)!="p" ) {
#ifdef DEBUG 
      G4cout<< "BDSBunch : " <<"z!"<<G4endl;
#endif
      G4String rest = token.substr(1);
#ifdef DEBUG 
      G4cout<< "BDSBunch : " <<"rest ->"<<rest<<G4endl;
#endif
      G4int pos1 = rest.find("[");
      G4int pos2 = rest.find("]");
      if(pos1 < 0 || pos2 < 0) {
	G4cerr<<"unit format wrong!!!"<<G4endl;
      } else {
	G4String fmt = rest.substr(pos1+1,pos2-1);
#ifdef DEBUG 
	G4cout<< "BDSBunch : " <<"fmt ->"<<fmt<<G4endl;
#endif
	sd.name="z";
        
	if(fmt=="m") sd.unit=1;
	if(fmt=="cm") sd.unit=1.e-2;
	if(fmt=="mm") sd.unit=1.e-3;
	if(fmt=="mum") sd.unit=1.e-6;
	if(fmt=="nm") sd.unit=1.e-9;
	
	fields.push_back(sd);
      }
    } else if(token.substr(0,2)=="xp") {
#ifdef DEBUG 
      G4cout<< "BDSBunch : " <<"xp!"<<G4endl;
#endif
      G4String rest = token.substr(2);
#ifdef DEBUG 
      G4cout<< "BDSBunch : " <<"rest ->"<<rest<<G4endl;
#endif
      G4int pos1 = rest.find("[");
      G4int pos2 = rest.find("]");
      if(pos1 < 0 || pos2 < 0) {
	G4cerr<<"unit format wrong!!!"<<G4endl;
      } else {
	G4String fmt = rest.substr(pos1+1,pos2-1);
#ifdef DEBUG 
	G4cout<< "BDSBunch : " <<"fmt ->"<<fmt<<G4endl;
#endif
	sd.name="xp";
        
	if(fmt=="rad") sd.unit=1;
	if(fmt=="mrad") sd.unit=1.e-3;
	if(fmt=="murad") sd.unit=1.e-6;
	
	fields.push_back(sd);
	
      }
    }else if(token.substr(0,2)=="yp") {
#ifdef DEBUG 
      G4cout<< "BDSBunch : " <<"yp!"<<G4endl;
#endif
      G4String rest = token.substr(2);
#ifdef DEBUG 
      G4cout<< "BDSBunch : " <<"rest ->"<<rest<<G4endl;
#endif
      G4int pos1 = rest.find("[");
      G4int pos2 = rest.find("]");
      if(pos1 < 0 || pos2 < 0) {
	G4cerr<<"unit format wrong!!!"<<G4endl;
      } else {
	G4String fmt = rest.substr(pos1+1,pos2-1);
#ifdef DEBUG 
	G4cout<< "BDSBunch : " <<"fmt ->"<<fmt<<G4endl;
#endif
	sd.name="yp";
	
	if(fmt=="rad") sd.unit=1;
	if(fmt=="mrad") sd.unit=1.e-3;
	if(fmt=="murad") sd.unit=1.e-6;
	
	fields.push_back(sd);
      }
    } else if(token.substr(0,2)=="zp") {
#ifdef DEBUG 
      G4cout<< "BDSBunch : " <<"zp!"<<G4endl;
#endif
      G4String rest = token.substr(2);
#ifdef DEBUG 
      G4cout<< "BDSBunch : " <<"rest ->"<<rest<<G4endl;
#endif
      G4int pos1 = rest.find("[");
      G4int pos2 = rest.find("]");
      if(pos1 < 0 || pos2 < 0) {
	G4cerr<<"unit format wrong!!!"<<G4endl;
      } else {
	G4String fmt = rest.substr(pos1+1,pos2-1);
#ifdef DEBUG 
	G4cout<< "BDSBunch : " <<"fmt ->"<<fmt<<G4endl;
#endif
	sd.name="zp";
	
	if(fmt=="rad") sd.unit=1;
	if(fmt=="mrad") sd.unit=1.e-3;
	if(fmt=="murad") sd.unit=1.e-3;
	
	fields.push_back(sd);
      }
    }else if(token.substr(0,2)=="pt") {
#ifdef DEBUG 
      G4cout<< "BDSBunch : " <<"pt!"<<G4endl;
#endif
      sd.name="pt";
      sd.unit=1;
      fields.push_back(sd);
    } else if(token.substr(0,1)=="w") {
#ifdef DEBUG 
      G4cout<< "BDSBunch : " <<"weight!"<<G4endl;
#endif
      sd.name="weight";
      sd.unit=1;
      fields.push_back(sd);
    } else {
      G4cerr << "Cannot determine bunch data format" << G4endl; exit(1);
    }
  } 
  return;
}

void BDSBunchUserFile::skip(G4int nvalues){
  G4double dummy_val;
  for(G4int i=0;i<nvalues;i++) ReadValue(dummy_val);
}

void BDSBunchUserFile::SetOptions(struct Options &opt) {
  BDSBunchInterface::SetOptions(opt);
  SetDistribFile((G4String)opt.distribFile); 
  SetBunchFormat((G4String)opt.distribFileFormat); 
  SetNLinesIgnore(opt.nlinesIgnore);
  return; 
}

void BDSBunchUserFile::GetNextParticle(G4double& x0, G4double& y0, G4double& z0, 
		     G4double& xp, G4double& yp, G4double& zp,
		     G4double& t , G4double&  E, G4double& weight) {

  E = x0 = y0 = z0 = xp = yp = zp = t = 0;
  weight = 1;
  
  bool zpdef = false; //keeps record whether zp has been read from file
  bool tdef = false; //keeps record whether t has been read from file
  
  G4int type;
  
  //Skip the a number of lines defined by the user option.
#ifdef DEBUG 
  G4cout<< "BDSBunch : " <<"UDEF_BUNCH: skipping "<<nlinesIgnore<<"  lines"<<G4endl;
#endif
  skip((G4int)(nlinesIgnore * fields.size()));
  
  std::list<struct BDSBunchUserFile::Doublet>::iterator it;
  for(it=fields.begin();it!=fields.end();it++)
    {
#ifdef DEBUG 
      G4cout<< "BDSBunch : " <<it->name<<"  ->  "<<it->unit<<G4endl;
#endif
      if(it->name=="E") { 
	ReadValue(E); E *= ( CLHEP::GeV * it->unit ); 
#ifdef DEBUG 
	G4cout << "******** Particle Mass = " << BDSGlobalConstants::Instance()->GetParticleDefinition()->GetPDGMass() << G4endl;
	G4cout << "******** Particle Total Energy = " << E << G4endl;
#endif
	E-=BDSGlobalConstants::Instance()->GetParticleDefinition()->GetPDGMass();
#ifdef DEBUG 
	G4cout << "******** Particle Kinetic Energy = " << E << G4endl;
	G4cout<< "BDSBunch : " << E <<G4endl;
#endif
      }
      G4double P=0;
      if(it->name=="P") { 
	ReadValue(P); P *= ( CLHEP::GeV * it->unit ); //Paticle momentum
	G4double particleMass = BDSGlobalConstants::Instance()->GetParticleDefinition()->GetPDGMass();
	G4double totalEnergy = sqrt(P*P + particleMass*particleMass);
	E = totalEnergy - particleMass;
#ifdef DEBUG 
	G4cout << "******** Particle Mass = " << particleMass << G4endl;
	G4cout << "******** Particle Total Energy = " << totalEnergy << G4endl;
	G4cout << "******** Particle Kinetic Energy = " << E << G4endl;
	G4cout<< "BDSBunch : " << E <<G4endl;
#endif
      }
      if(it->name=="t") { ReadValue(t); t *= ( CLHEP::s * it->unit ); tdef = true; }
      if(it->name=="x") { ReadValue(x0); x0 *= ( CLHEP::m * it->unit ); 
#ifdef DEBUG 
	G4cout<< "BDSBunch : " << x0 <<G4endl;
#endif
      }
      if(it->name=="y") { 
	ReadValue(y0); y0 *= ( CLHEP::m * it->unit ); 
#ifdef DEBUG 
	G4cout<< "BDSBunch : " << y0 <<G4endl;
#endif
      }
      if(it->name=="z") { 
	ReadValue(z0); z0 *= ( CLHEP::m * it->unit ); 
#ifdef DEBUG 
	G4cout<< "BDSBunch : " << z0 <<G4endl;
#endif
      }
      if(it->name=="xp") { ReadValue(xp); xp *= ( CLHEP::radian * it->unit ); }
      if(it->name=="yp") { ReadValue(yp); yp *= ( CLHEP::radian * it->unit ); }
      if(it->name=="zp") { ReadValue(zp); zp *= ( CLHEP::radian * it->unit ); zpdef = true;}
      if(it->name=="pt") {
	ReadValue(type);
	if(InputBunchFile.good()){
	  BDSGlobalConstants::Instance()->SetParticleName(G4ParticleTable::GetParticleTable()->FindParticle(type)->GetParticleName());
	  BDSGlobalConstants::Instance()->SetParticleDefinition(G4ParticleTable::
								GetParticleTable()
								->FindParticle(type));
	  if(!BDSGlobalConstants::Instance()->GetParticleDefinition()) 
	    {
	      G4Exception("Particle not found, quitting!", "-1", FatalErrorInArgument, "");
	      exit(1);
	    }
	}
      }
      if(it->name=="weight") ReadValue(weight);
      
      // compute zp from xp and yp if it hasn't been read from file
      if (!zpdef) zp=sqrt(1.-xp*xp -yp*yp);
      // compute t from z0 if it hasn't been read from file
      if (!tdef) t=0; 
      // use the Kinetic energy:
      //          if(BDSGlobalConstants::Instance()->GetParticleDefinition()->GetPDGEncoding() != 22){
      //}
    }
  //Add the global offset Z
  z0=z0+Z0*CLHEP::m;
}

template <typename Type> G4bool  BDSBunchUserFile::ReadValue(Type &value){
  InputBunchFile>>value; 
  if (InputBunchFile.eof()){ //If the end of the file is reached go back to the beginning of the file.
#ifdef DEBUG
    G4cout << "BDSBunch.cc> End of file reached. Returning to beginning of file." << G4endl;
#endif
    CloseBunchFile();
    OpenBunchFile();
    InputBunchFile>>value; 
  } 
  return !InputBunchFile.eof();
}
=======
#include "BDSBunchUserFile.hh"
#include "G4ParticleDefinition.hh"
#include "G4ParticleTable.hh"


BDSBunchUserFile::BDSBunchUserFile(){ //Should never be called.
}

BDSBunchUserFile::BDSBunchUserFile(struct Options &opt){
  SetOptions(opt);
  ParseFileFormat();
  OpenBunchFile(); //
}

BDSBunchUserFile::~BDSBunchUserFile(){
  CloseBunchFile();
}

void BDSBunchUserFile::OpenBunchFile(){
  InputBunchFile.open(distribFile);
  if(!InputBunchFile.good()){ 
    G4cerr<<"Cannot open bunch file "<< distribFile <<G4endl; 
    exit(1); 
  } 
}

void BDSBunchUserFile::CloseBunchFile(){
  InputBunchFile.close();
}


void BDSBunchUserFile::ParseFileFormat(){
  G4String unparsed_str = bunchFormat;
  G4int pos = unparsed_str.find(":");
  
  struct BDSBunchUserFile::Doublet sd;
  
  while(pos > 0){
    pos = unparsed_str.find(":");
    G4String token = unparsed_str.substr(0,pos);
    
    
    unparsed_str = unparsed_str.substr(pos+1);
#ifdef DEBUG 
    G4cout<< "BDSBunch : " <<"token -> "<<token<<G4endl;
    G4cout<< "BDSBunch : token.substr(0,1) -> " << token.substr(0,1) << G4endl;
    G4cout<< "BDSBunch : " <<"unparsed_str -> "<<unparsed_str<<G4endl;
    G4cout<< "BDSBunch : " <<"pos -> "<<pos<<G4endl;
#endif
    if(token.substr(0,1)=="E") {
#ifdef DEBUG 
      G4cout<< "BDSBunch : " <<"E!"<<G4endl;
#endif
      G4String rest = token.substr(1);
#ifdef DEBUG 
      G4cout<< "BDSBunch : " <<"rest ->"<<rest<<G4endl;
#endif
      G4int pos1 = rest.find("[");
      G4int pos2 = rest.find("]");
      if(pos1 < 0 || pos2 < 0) {
	G4cerr<<"unit format wrong!!!"<<G4endl;
      } else {
	G4String fmt = rest.substr(pos1+1,pos2-1);
#ifdef DEBUG 
	G4cout<< "BDSBunch : " <<"fmt ->"<<fmt<<G4endl;
#endif
	      sd.name = "E"; 
	      
	      if(fmt=="GeV") sd.unit=1;
	      if(fmt=="MeV") sd.unit=1.e-3;
	      if(fmt=="KeV") sd.unit=1.e-6;
	      if(fmt=="eV") sd.unit=1.e-9;
	      
	      fields.push_back(sd);
      }
    } else if(token.substr(0,1)=="P") {
#ifdef DEBUG 
      G4cout<< "BDSBunch : " <<"P!"<<G4endl;
#endif
      G4String rest = token.substr(1);
#ifdef DEBUG 
      G4cout<< "BDSBunch : " <<"rest ->"<<rest<<G4endl;
#endif
      G4int pos1 = rest.find("[");
      G4int pos2 = rest.find("]");
      if(pos1 < 0 || pos2 < 0) {
	G4cerr<<"unit format wrong!!!"<<G4endl;
      } else {
	G4String fmt = rest.substr(pos1+1,pos2-1);
#ifdef DEBUG 
	G4cout<< "BDSBunch : " <<"fmt ->"<<fmt<<G4endl;
#endif
	sd.name = "P"; 
        
	if(fmt=="GeV") sd.unit=1;
	if(fmt=="MeV") sd.unit=1.e-3;
	if(fmt=="KeV") sd.unit=1.e-6;
	if(fmt=="eV") sd.unit=1.e-9;
	
	fields.push_back(sd);
      }
    } else if(token.substr(0,1)=="t") {
#ifdef DEBUG 
      G4cout<< "BDSBunch : " <<"t!"<<G4endl;
#endif
      G4String rest = token.substr(1);
#ifdef DEBUG 
      G4cout<< "BDSBunch : " <<"rest ->"<<rest<<G4endl;
#endif
      G4int pos1 = rest.find("[");
      G4int pos2 = rest.find("]");
      if(pos1 < 0 || pos2 < 0) {
	G4cerr<<"unit format wrong!!!"<<G4endl;
      } else {
	G4String fmt = rest.substr(pos1+1,pos2-1);
#ifdef DEBUG 
	G4cout<< "BDSBunch : " <<"fmt ->"<<fmt<<G4endl;
#endif
	sd.name = "t"; 
        
	if(fmt=="s") sd.unit=1;
	if(fmt=="ms") sd.unit=1.e-3;
	if(fmt=="mus") sd.unit=1.e-6;
	if(fmt=="ns") sd.unit=1.e-9;
	if(fmt=="mm/c") sd.unit=(CLHEP::mm/CLHEP::c_light)/CLHEP::s;
	if(fmt=="nm/c") sd.unit=(CLHEP::nm/CLHEP::c_light)/CLHEP::s;
        
	fields.push_back(sd);
	
      }
    } else if( (token.substr(0,1)=="x") && (token.substr(1,1)!="p") ) {
#ifdef DEBUG 
      G4cout<< "BDSBunch : " <<"x!"<<G4endl;
#endif
      G4String rest = token.substr(1);
#ifdef DEBUG 
      G4cout<< "BDSBunch : " <<"rest ->"<<rest<<G4endl;
#endif
      G4int pos1 = rest.find("[");
      G4int pos2 = rest.find("]");
      if(pos1 < 0 || pos2 < 0) {
	G4cerr<<"unit format wrong!!!"<<G4endl;
      } else {
	G4String fmt = rest.substr(pos1+1,pos2-1);
#ifdef DEBUG 
	G4cout<< "BDSBunch : " <<"fmt ->"<<fmt<<G4endl;
#endif
	sd.name="x";
	
	if(fmt=="m") sd.unit=1;
	if(fmt=="cm") sd.unit=1.e-2;
	if(fmt=="mm") sd.unit=1.e-3;
	if(fmt=="mum") sd.unit=1.e-6;
	if(fmt=="nm") sd.unit=1.e-9;
	
	fields.push_back(sd);
	
      }
    }else if(token.substr(0,1)=="y" && token.substr(1,1)!="p" ) {
#ifdef DEBUG 
      G4cout<< "BDSBunch : " <<"y!"<<G4endl;
#endif
      G4String rest = token.substr(1);
#ifdef DEBUG 
      G4cout<< "BDSBunch : " <<"rest ->"<<rest<<G4endl;
#endif
      G4int pos1 = rest.find("[");
      G4int pos2 = rest.find("]");
      if(pos1 < 0 || pos2 < 0) {
	G4cerr<<"unit format wrong!!!"<<G4endl;
      } else {
	G4String fmt = rest.substr(pos1+1,pos2-1);
#ifdef DEBUG 
	G4cout<< "BDSBunch : " <<"fmt ->"<<fmt<<G4endl;
#endif
	sd.name="y";
	
	if(fmt=="m") sd.unit=1;
	if(fmt=="cm") sd.unit=1.e-2;
	if(fmt=="mm") sd.unit=1.e-3;
	if(fmt=="mum") sd.unit=1.e-6;
	if(fmt=="nm") sd.unit=1.e-9;
	
	fields.push_back(sd);
      }
    }else if(token.substr(0,1)=="z" && token.substr(1,1)!="p" ) {
#ifdef DEBUG 
      G4cout<< "BDSBunch : " <<"z!"<<G4endl;
#endif
      G4String rest = token.substr(1);
#ifdef DEBUG 
      G4cout<< "BDSBunch : " <<"rest ->"<<rest<<G4endl;
#endif
      G4int pos1 = rest.find("[");
      G4int pos2 = rest.find("]");
      if(pos1 < 0 || pos2 < 0) {
	G4cerr<<"unit format wrong!!!"<<G4endl;
      } else {
	G4String fmt = rest.substr(pos1+1,pos2-1);
#ifdef DEBUG 
	G4cout<< "BDSBunch : " <<"fmt ->"<<fmt<<G4endl;
#endif
	sd.name="z";
        
	if(fmt=="m") sd.unit=1;
	if(fmt=="cm") sd.unit=1.e-2;
	if(fmt=="mm") sd.unit=1.e-3;
	if(fmt=="mum") sd.unit=1.e-6;
	if(fmt=="nm") sd.unit=1.e-9;
	
	fields.push_back(sd);
      }
    } else if(token.substr(0,2)=="xp") {
#ifdef DEBUG 
      G4cout<< "BDSBunch : " <<"xp!"<<G4endl;
#endif
      G4String rest = token.substr(2);
#ifdef DEBUG 
      G4cout<< "BDSBunch : " <<"rest ->"<<rest<<G4endl;
#endif
      G4int pos1 = rest.find("[");
      G4int pos2 = rest.find("]");
      if(pos1 < 0 || pos2 < 0) {
	G4cerr<<"unit format wrong!!!"<<G4endl;
      } else {
	G4String fmt = rest.substr(pos1+1,pos2-1);
#ifdef DEBUG 
	G4cout<< "BDSBunch : " <<"fmt ->"<<fmt<<G4endl;
#endif
	sd.name="xp";
        
	if(fmt=="rad") sd.unit=1;
	if(fmt=="mrad") sd.unit=1.e-3;
	if(fmt=="murad") sd.unit=1.e-6;
	
	fields.push_back(sd);
	
      }
    }else if(token.substr(0,2)=="yp") {
#ifdef DEBUG 
      G4cout<< "BDSBunch : " <<"yp!"<<G4endl;
#endif
      G4String rest = token.substr(2);
#ifdef DEBUG 
      G4cout<< "BDSBunch : " <<"rest ->"<<rest<<G4endl;
#endif
      G4int pos1 = rest.find("[");
      G4int pos2 = rest.find("]");
      if(pos1 < 0 || pos2 < 0) {
	G4cerr<<"unit format wrong!!!"<<G4endl;
      } else {
	G4String fmt = rest.substr(pos1+1,pos2-1);
#ifdef DEBUG 
	G4cout<< "BDSBunch : " <<"fmt ->"<<fmt<<G4endl;
#endif
	sd.name="yp";
	
	if(fmt=="rad") sd.unit=1;
	if(fmt=="mrad") sd.unit=1.e-3;
	if(fmt=="murad") sd.unit=1.e-6;
	
	fields.push_back(sd);
      }
    } else if(token.substr(0,2)=="zp") {
#ifdef DEBUG 
      G4cout<< "BDSBunch : " <<"zp!"<<G4endl;
#endif
      G4String rest = token.substr(2);
#ifdef DEBUG 
      G4cout<< "BDSBunch : " <<"rest ->"<<rest<<G4endl;
#endif
      G4int pos1 = rest.find("[");
      G4int pos2 = rest.find("]");
      if(pos1 < 0 || pos2 < 0) {
	G4cerr<<"unit format wrong!!!"<<G4endl;
      } else {
	G4String fmt = rest.substr(pos1+1,pos2-1);
#ifdef DEBUG 
	G4cout<< "BDSBunch : " <<"fmt ->"<<fmt<<G4endl;
#endif
	sd.name="zp";
	
	if(fmt=="rad") sd.unit=1;
	if(fmt=="mrad") sd.unit=1.e-3;
	if(fmt=="murad") sd.unit=1.e-3;
	
	fields.push_back(sd);
      }
    }else if(token.substr(0,2)=="pt") {
#ifdef DEBUG 
      G4cout<< "BDSBunch : " <<"pt!"<<G4endl;
#endif
      sd.name="pt";
      sd.unit=1;
      fields.push_back(sd);
    } else if(token.substr(0,1)=="w") {
#ifdef DEBUG 
      G4cout<< "BDSBunch : " <<"weight!"<<G4endl;
#endif
      sd.name="weight";
      sd.unit=1;
      fields.push_back(sd);
    } else if (token.substr(0,1)=="-") {
      // skip
#ifdef DEBUG 
      G4cout<< "BDSBunch : skip token " <<G4endl;
#endif
      sd.name="skip";
      sd.unit=1;
      fields.push_back(sd);
    } else {
      G4cerr << "Cannot determine bunch data format" << G4endl; exit(1);
    }
  } 
  return;
}

void BDSBunchUserFile::skip(G4int nvalues){
  G4double dummy_val;
  for(G4int i=0;i<nvalues;i++) ReadValue(dummy_val);
}

void BDSBunchUserFile::SetOptions(struct Options &opt) {
  BDSBunchInterface::SetOptions(opt);
  SetDistribFile((G4String)opt.distribFile); 
  SetBunchFormat((G4String)opt.distribFileFormat); 
  SetNLinesIgnore(opt.nlinesIgnore);
  return; 
}

void BDSBunchUserFile::GetNextParticle(G4double& x0, G4double& y0, G4double& z0, 
		     G4double& xp, G4double& yp, G4double& zp,
		     G4double& t , G4double&  E, G4double& weight) {

  E = x0 = y0 = z0 = xp = yp = zp = t = 0;
  weight = 1;
  
  bool zpdef = false; //keeps record whether zp has been read from file
  bool tdef = false; //keeps record whether t has been read from file
  
  G4int type;
  
  //Skip the a number of lines defined by the user option.
#ifdef DEBUG 
  G4cout<< "BDSBunch : " <<"UDEF_BUNCH: skipping "<<nlinesIgnore<<"  lines"<<G4endl;
#endif
  skip((G4int)(nlinesIgnore * fields.size()));
  
  std::list<struct BDSBunchUserFile::Doublet>::iterator it;
  for(it=fields.begin();it!=fields.end();it++)
    {
#ifdef DEBUG 
      G4cout<< "BDSBunch : " <<it->name<<"  ->  "<<it->unit<<G4endl;
#endif
      if(it->name=="E") { 
	ReadValue(E); E *= ( CLHEP::GeV * it->unit ); 
#ifdef DEBUG 
	G4cout << "******** Particle Mass = " << BDSGlobalConstants::Instance()->GetParticleDefinition()->GetPDGMass() << G4endl;
	G4cout << "******** Particle Total Energy = " << E << G4endl;
#endif
	E-=BDSGlobalConstants::Instance()->GetParticleDefinition()->GetPDGMass();
#ifdef DEBUG 
	G4cout << "******** Particle Kinetic Energy = " << E << G4endl;
	G4cout<< "BDSBunch : " << E <<G4endl;
#endif
      }
      else if(it->name=="P") { 
	G4double P=0;
	ReadValue(P); P *= ( CLHEP::GeV * it->unit ); //Paticle momentum
	G4double particleMass = BDSGlobalConstants::Instance()->GetParticleDefinition()->GetPDGMass();
	G4double totalEnergy = sqrt(P*P + particleMass*particleMass);
	E = totalEnergy - particleMass;
#ifdef DEBUG 
	G4cout << "******** Particle Mass = " << particleMass << G4endl;
	G4cout << "******** Particle Total Energy = " << totalEnergy << G4endl;
	G4cout << "******** Particle Kinetic Energy = " << E << G4endl;
	G4cout<< "BDSBunch : " << E <<G4endl;
#endif
      }
      else if(it->name=="t") { ReadValue(t); t *= ( CLHEP::s * it->unit ); tdef = true; }
      else if(it->name=="x") { ReadValue(x0); x0 *= ( CLHEP::m * it->unit ); 
#ifdef DEBUG 
	G4cout<< "BDSBunch : " << x0 <<G4endl;
#endif
      }
      else if(it->name=="y") { 
	ReadValue(y0); y0 *= ( CLHEP::m * it->unit ); 
#ifdef DEBUG 
	G4cout<< "BDSBunch : " << y0 <<G4endl;
#endif
      }
      else if(it->name=="z") { 
	ReadValue(z0); z0 *= ( CLHEP::m * it->unit ); 
#ifdef DEBUG 
	G4cout<< "BDSBunch : " << z0 <<G4endl;
#endif
      }
      else if(it->name=="xp") { ReadValue(xp); xp *= ( CLHEP::radian * it->unit ); }
      else if(it->name=="yp") { ReadValue(yp); yp *= ( CLHEP::radian * it->unit ); }
      else if(it->name=="zp") { ReadValue(zp); zp *= ( CLHEP::radian * it->unit ); zpdef = true;}
      else if(it->name=="pt") {
	ReadValue(type);
	if(InputBunchFile.good()){
	  BDSGlobalConstants::Instance()->SetParticleName(G4ParticleTable::GetParticleTable()->FindParticle(type)->GetParticleName());
	  BDSGlobalConstants::Instance()->SetParticleDefinition(G4ParticleTable::
								GetParticleTable()
								->FindParticle(type));
	  if(!BDSGlobalConstants::Instance()->GetParticleDefinition()) 
	    {
	      G4Exception("Particle not found, quitting!", "-1", FatalErrorInArgument, "");
	      exit(1);
	    }
	}
      }
      else if(it->name=="weight") ReadValue(weight);
      
      else if(it->name=="skip") {double dummy; ReadValue(dummy);}
      
      // compute zp from xp and yp if it hasn't been read from file
      if (!zpdef) zp=sqrt(1.-xp*xp -yp*yp);
      // compute t from z0 if it hasn't been read from file
      if (!tdef) t=0; 
      // use the Kinetic energy:
      //          if(BDSGlobalConstants::Instance()->GetParticleDefinition()->GetPDGEncoding() != 22){
      //}
    }
  //Add the global offset Z
  z0=z0+Z0*CLHEP::m;
}

template <typename Type> G4bool  BDSBunchUserFile::ReadValue(Type &value){
  InputBunchFile>>value; 
  if (InputBunchFile.eof()){ //If the end of the file is reached go back to the beginning of the file.
#ifdef DEBUG
    G4cout << "BDSBunch.cc> End of file reached. Returning to beginning of file." << G4endl;
#endif
    CloseBunchFile();
    OpenBunchFile();
    InputBunchFile>>value; 
  } 
  return !InputBunchFile.eof();
}
>>>>>>> 5e769da3
<|MERGE_RESOLUTION|>--- conflicted
+++ resolved
@@ -1,877 +1,442 @@
-<<<<<<< HEAD
-#include "BDSBunchUserFile.hh"
-#include "G4ParticleDefinition.hh"
-#include "G4ParticleTable.hh"
-
-
-BDSBunchUserFile::BDSBunchUserFile(){ //Should never be called.
-}
-
-BDSBunchUserFile::BDSBunchUserFile(struct Options &opt){
-  SetOptions(opt);
-  ParseFileFormat();
-  OpenBunchFile(); //
-}
-
-BDSBunchUserFile::~BDSBunchUserFile(){
-  CloseBunchFile();
-}
-
-void BDSBunchUserFile::OpenBunchFile(){
-  InputBunchFile.open(distribFile);
-  if(!InputBunchFile.good()){ 
-    G4cerr<<"Cannot open bunch file "<< distribFile <<G4endl; 
-    exit(1); 
-  } 
-}
-
-void BDSBunchUserFile::CloseBunchFile(){
-  InputBunchFile.close();
-}
-
-
-void BDSBunchUserFile::ParseFileFormat(){
-  G4String unparsed_str = bunchFormat;
-  G4int pos = unparsed_str.find(":");
-  
-  struct BDSBunchUserFile::Doublet sd;
-  
-  while(pos > 0){
-    pos = unparsed_str.find(":");
-    G4String token = unparsed_str.substr(0,pos);
-    
-    
-    unparsed_str = unparsed_str.substr(pos+1);
-#ifdef DEBUG 
-    G4cout<< "BDSBunch : " <<"token ->"<<token<<G4endl;
-    G4cout<< "BDSBunch : token.substr(0,1) -> " << token.substr(0,1) << G4endl;
-    G4cout<< "BDSBunch : " <<"unparsed_str ->"<<unparsed_str<<G4endl;
-    G4cout<< "BDSBunch : " <<"pos ->"<<pos<<G4endl;
-#endif
-    if(token.substr(0,1)=="E") {
-#ifdef DEBUG 
-      G4cout<< "BDSBunch : " <<"E!"<<G4endl;
-#endif
-      G4String rest = token.substr(1);
-#ifdef DEBUG 
-      G4cout<< "BDSBunch : " <<"rest ->"<<rest<<G4endl;
-#endif
-      G4int pos1 = rest.find("[");
-      G4int pos2 = rest.find("]");
-      if(pos1 < 0 || pos2 < 0) {
-	G4cerr<<"unit format wrong!!!"<<G4endl;
-      } else {
-	G4String fmt = rest.substr(pos1+1,pos2-1);
-#ifdef DEBUG 
-	G4cout<< "BDSBunch : " <<"fmt ->"<<fmt<<G4endl;
-#endif
-	      sd.name = "E"; 
-	      
-	      if(fmt=="GeV") sd.unit=1;
-	      if(fmt=="MeV") sd.unit=1.e-3;
-	      if(fmt=="KeV") sd.unit=1.e-6;
-	      if(fmt=="eV") sd.unit=1.e-9;
-	      
-	      fields.push_back(sd);
-      }
-    } else if(token.substr(0,1)=="P") {
-#ifdef DEBUG 
-      G4cout<< "BDSBunch : " <<"P!"<<G4endl;
-#endif
-      G4String rest = token.substr(1);
-#ifdef DEBUG 
-      G4cout<< "BDSBunch : " <<"rest ->"<<rest<<G4endl;
-#endif
-      G4int pos1 = rest.find("[");
-      G4int pos2 = rest.find("]");
-      if(pos1 < 0 || pos2 < 0) {
-	G4cerr<<"unit format wrong!!!"<<G4endl;
-      } else {
-	G4String fmt = rest.substr(pos1+1,pos2-1);
-#ifdef DEBUG 
-	G4cout<< "BDSBunch : " <<"fmt ->"<<fmt<<G4endl;
-#endif
-	sd.name = "P"; 
-        
-	if(fmt=="GeV") sd.unit=1;
-	if(fmt=="MeV") sd.unit=1.e-3;
-	if(fmt=="KeV") sd.unit=1.e-6;
-	if(fmt=="eV") sd.unit=1.e-9;
-	
-	fields.push_back(sd);
-      }
-    } else if(token.substr(0,1)=="t") {
-#ifdef DEBUG 
-      G4cout<< "BDSBunch : " <<"t!"<<G4endl;
-#endif
-      G4String rest = token.substr(1);
-#ifdef DEBUG 
-      G4cout<< "BDSBunch : " <<"rest ->"<<rest<<G4endl;
-#endif
-      G4int pos1 = rest.find("[");
-      G4int pos2 = rest.find("]");
-      if(pos1 < 0 || pos2 < 0) {
-	G4cerr<<"unit format wrong!!!"<<G4endl;
-      } else {
-	G4String fmt = rest.substr(pos1+1,pos2-1);
-#ifdef DEBUG 
-	G4cout<< "BDSBunch : " <<"fmt ->"<<fmt<<G4endl;
-#endif
-	sd.name = "t"; 
-        
-	if(fmt=="s") sd.unit=1;
-	if(fmt=="ms") sd.unit=1.e-3;
-	if(fmt=="mus") sd.unit=1.e-6;
-	if(fmt=="ns") sd.unit=1.e-9;
-	if(fmt=="mm/c") sd.unit=(CLHEP::mm/CLHEP::c_light)/CLHEP::s;
-	if(fmt=="nm/c") sd.unit=(CLHEP::nm/CLHEP::c_light)/CLHEP::s;
-        
-	fields.push_back(sd);
-	
-      }
-    } else if( (token.substr(0,1)=="x") && (token.substr(1,1)!="p") ) {
-#ifdef DEBUG 
-      G4cout<< "BDSBunch : " <<"x!"<<G4endl;
-#endif
-      G4String rest = token.substr(1);
-#ifdef DEBUG 
-      G4cout<< "BDSBunch : " <<"rest ->"<<rest<<G4endl;
-#endif
-      G4int pos1 = rest.find("[");
-      G4int pos2 = rest.find("]");
-      if(pos1 < 0 || pos2 < 0) {
-	G4cerr<<"unit format wrong!!!"<<G4endl;
-      } else {
-	G4String fmt = rest.substr(pos1+1,pos2-1);
-#ifdef DEBUG 
-	G4cout<< "BDSBunch : " <<"fmt ->"<<fmt<<G4endl;
-#endif
-	sd.name="x";
-	
-	if(fmt=="m") sd.unit=1;
-	if(fmt=="cm") sd.unit=1.e-2;
-	if(fmt=="mm") sd.unit=1.e-3;
-	if(fmt=="mum") sd.unit=1.e-6;
-	if(fmt=="nm") sd.unit=1.e-9;
-	
-	fields.push_back(sd);
-	
-      }
-    }else if(token.substr(0,1)=="y" && token.substr(1,1)!="p" ) {
-#ifdef DEBUG 
-      G4cout<< "BDSBunch : " <<"y!"<<G4endl;
-#endif
-      G4String rest = token.substr(1);
-#ifdef DEBUG 
-      G4cout<< "BDSBunch : " <<"rest ->"<<rest<<G4endl;
-#endif
-      G4int pos1 = rest.find("[");
-      G4int pos2 = rest.find("]");
-      if(pos1 < 0 || pos2 < 0) {
-	G4cerr<<"unit format wrong!!!"<<G4endl;
-      } else {
-	G4String fmt = rest.substr(pos1+1,pos2-1);
-#ifdef DEBUG 
-	G4cout<< "BDSBunch : " <<"fmt ->"<<fmt<<G4endl;
-#endif
-	sd.name="y";
-	
-	if(fmt=="m") sd.unit=1;
-	if(fmt=="cm") sd.unit=1.e-2;
-	if(fmt=="mm") sd.unit=1.e-3;
-	if(fmt=="mum") sd.unit=1.e-6;
-	if(fmt=="nm") sd.unit=1.e-9;
-	
-	fields.push_back(sd);
-      }
-    }else if(token.substr(0,1)=="z" && token.substr(1,1)!="p" ) {
-#ifdef DEBUG 
-      G4cout<< "BDSBunch : " <<"z!"<<G4endl;
-#endif
-      G4String rest = token.substr(1);
-#ifdef DEBUG 
-      G4cout<< "BDSBunch : " <<"rest ->"<<rest<<G4endl;
-#endif
-      G4int pos1 = rest.find("[");
-      G4int pos2 = rest.find("]");
-      if(pos1 < 0 || pos2 < 0) {
-	G4cerr<<"unit format wrong!!!"<<G4endl;
-      } else {
-	G4String fmt = rest.substr(pos1+1,pos2-1);
-#ifdef DEBUG 
-	G4cout<< "BDSBunch : " <<"fmt ->"<<fmt<<G4endl;
-#endif
-	sd.name="z";
-        
-	if(fmt=="m") sd.unit=1;
-	if(fmt=="cm") sd.unit=1.e-2;
-	if(fmt=="mm") sd.unit=1.e-3;
-	if(fmt=="mum") sd.unit=1.e-6;
-	if(fmt=="nm") sd.unit=1.e-9;
-	
-	fields.push_back(sd);
-      }
-    } else if(token.substr(0,2)=="xp") {
-#ifdef DEBUG 
-      G4cout<< "BDSBunch : " <<"xp!"<<G4endl;
-#endif
-      G4String rest = token.substr(2);
-#ifdef DEBUG 
-      G4cout<< "BDSBunch : " <<"rest ->"<<rest<<G4endl;
-#endif
-      G4int pos1 = rest.find("[");
-      G4int pos2 = rest.find("]");
-      if(pos1 < 0 || pos2 < 0) {
-	G4cerr<<"unit format wrong!!!"<<G4endl;
-      } else {
-	G4String fmt = rest.substr(pos1+1,pos2-1);
-#ifdef DEBUG 
-	G4cout<< "BDSBunch : " <<"fmt ->"<<fmt<<G4endl;
-#endif
-	sd.name="xp";
-        
-	if(fmt=="rad") sd.unit=1;
-	if(fmt=="mrad") sd.unit=1.e-3;
-	if(fmt=="murad") sd.unit=1.e-6;
-	
-	fields.push_back(sd);
-	
-      }
-    }else if(token.substr(0,2)=="yp") {
-#ifdef DEBUG 
-      G4cout<< "BDSBunch : " <<"yp!"<<G4endl;
-#endif
-      G4String rest = token.substr(2);
-#ifdef DEBUG 
-      G4cout<< "BDSBunch : " <<"rest ->"<<rest<<G4endl;
-#endif
-      G4int pos1 = rest.find("[");
-      G4int pos2 = rest.find("]");
-      if(pos1 < 0 || pos2 < 0) {
-	G4cerr<<"unit format wrong!!!"<<G4endl;
-      } else {
-	G4String fmt = rest.substr(pos1+1,pos2-1);
-#ifdef DEBUG 
-	G4cout<< "BDSBunch : " <<"fmt ->"<<fmt<<G4endl;
-#endif
-	sd.name="yp";
-	
-	if(fmt=="rad") sd.unit=1;
-	if(fmt=="mrad") sd.unit=1.e-3;
-	if(fmt=="murad") sd.unit=1.e-6;
-	
-	fields.push_back(sd);
-      }
-    } else if(token.substr(0,2)=="zp") {
-#ifdef DEBUG 
-      G4cout<< "BDSBunch : " <<"zp!"<<G4endl;
-#endif
-      G4String rest = token.substr(2);
-#ifdef DEBUG 
-      G4cout<< "BDSBunch : " <<"rest ->"<<rest<<G4endl;
-#endif
-      G4int pos1 = rest.find("[");
-      G4int pos2 = rest.find("]");
-      if(pos1 < 0 || pos2 < 0) {
-	G4cerr<<"unit format wrong!!!"<<G4endl;
-      } else {
-	G4String fmt = rest.substr(pos1+1,pos2-1);
-#ifdef DEBUG 
-	G4cout<< "BDSBunch : " <<"fmt ->"<<fmt<<G4endl;
-#endif
-	sd.name="zp";
-	
-	if(fmt=="rad") sd.unit=1;
-	if(fmt=="mrad") sd.unit=1.e-3;
-	if(fmt=="murad") sd.unit=1.e-3;
-	
-	fields.push_back(sd);
-      }
-    }else if(token.substr(0,2)=="pt") {
-#ifdef DEBUG 
-      G4cout<< "BDSBunch : " <<"pt!"<<G4endl;
-#endif
-      sd.name="pt";
-      sd.unit=1;
-      fields.push_back(sd);
-    } else if(token.substr(0,1)=="w") {
-#ifdef DEBUG 
-      G4cout<< "BDSBunch : " <<"weight!"<<G4endl;
-#endif
-      sd.name="weight";
-      sd.unit=1;
-      fields.push_back(sd);
-    } else {
-      G4cerr << "Cannot determine bunch data format" << G4endl; exit(1);
-    }
-  } 
-  return;
-}
-
-void BDSBunchUserFile::skip(G4int nvalues){
-  G4double dummy_val;
-  for(G4int i=0;i<nvalues;i++) ReadValue(dummy_val);
-}
-
-void BDSBunchUserFile::SetOptions(struct Options &opt) {
-  BDSBunchInterface::SetOptions(opt);
-  SetDistribFile((G4String)opt.distribFile); 
-  SetBunchFormat((G4String)opt.distribFileFormat); 
-  SetNLinesIgnore(opt.nlinesIgnore);
-  return; 
-}
-
-void BDSBunchUserFile::GetNextParticle(G4double& x0, G4double& y0, G4double& z0, 
-		     G4double& xp, G4double& yp, G4double& zp,
-		     G4double& t , G4double&  E, G4double& weight) {
-
-  E = x0 = y0 = z0 = xp = yp = zp = t = 0;
-  weight = 1;
-  
-  bool zpdef = false; //keeps record whether zp has been read from file
-  bool tdef = false; //keeps record whether t has been read from file
-  
-  G4int type;
-  
-  //Skip the a number of lines defined by the user option.
-#ifdef DEBUG 
-  G4cout<< "BDSBunch : " <<"UDEF_BUNCH: skipping "<<nlinesIgnore<<"  lines"<<G4endl;
-#endif
-  skip((G4int)(nlinesIgnore * fields.size()));
-  
-  std::list<struct BDSBunchUserFile::Doublet>::iterator it;
-  for(it=fields.begin();it!=fields.end();it++)
-    {
-#ifdef DEBUG 
-      G4cout<< "BDSBunch : " <<it->name<<"  ->  "<<it->unit<<G4endl;
-#endif
-      if(it->name=="E") { 
-	ReadValue(E); E *= ( CLHEP::GeV * it->unit ); 
-#ifdef DEBUG 
-	G4cout << "******** Particle Mass = " << BDSGlobalConstants::Instance()->GetParticleDefinition()->GetPDGMass() << G4endl;
-	G4cout << "******** Particle Total Energy = " << E << G4endl;
-#endif
-	E-=BDSGlobalConstants::Instance()->GetParticleDefinition()->GetPDGMass();
-#ifdef DEBUG 
-	G4cout << "******** Particle Kinetic Energy = " << E << G4endl;
-	G4cout<< "BDSBunch : " << E <<G4endl;
-#endif
-      }
-      G4double P=0;
-      if(it->name=="P") { 
-	ReadValue(P); P *= ( CLHEP::GeV * it->unit ); //Paticle momentum
-	G4double particleMass = BDSGlobalConstants::Instance()->GetParticleDefinition()->GetPDGMass();
-	G4double totalEnergy = sqrt(P*P + particleMass*particleMass);
-	E = totalEnergy - particleMass;
-#ifdef DEBUG 
-	G4cout << "******** Particle Mass = " << particleMass << G4endl;
-	G4cout << "******** Particle Total Energy = " << totalEnergy << G4endl;
-	G4cout << "******** Particle Kinetic Energy = " << E << G4endl;
-	G4cout<< "BDSBunch : " << E <<G4endl;
-#endif
-      }
-      if(it->name=="t") { ReadValue(t); t *= ( CLHEP::s * it->unit ); tdef = true; }
-      if(it->name=="x") { ReadValue(x0); x0 *= ( CLHEP::m * it->unit ); 
-#ifdef DEBUG 
-	G4cout<< "BDSBunch : " << x0 <<G4endl;
-#endif
-      }
-      if(it->name=="y") { 
-	ReadValue(y0); y0 *= ( CLHEP::m * it->unit ); 
-#ifdef DEBUG 
-	G4cout<< "BDSBunch : " << y0 <<G4endl;
-#endif
-      }
-      if(it->name=="z") { 
-	ReadValue(z0); z0 *= ( CLHEP::m * it->unit ); 
-#ifdef DEBUG 
-	G4cout<< "BDSBunch : " << z0 <<G4endl;
-#endif
-      }
-      if(it->name=="xp") { ReadValue(xp); xp *= ( CLHEP::radian * it->unit ); }
-      if(it->name=="yp") { ReadValue(yp); yp *= ( CLHEP::radian * it->unit ); }
-      if(it->name=="zp") { ReadValue(zp); zp *= ( CLHEP::radian * it->unit ); zpdef = true;}
-      if(it->name=="pt") {
-	ReadValue(type);
-	if(InputBunchFile.good()){
-	  BDSGlobalConstants::Instance()->SetParticleName(G4ParticleTable::GetParticleTable()->FindParticle(type)->GetParticleName());
-	  BDSGlobalConstants::Instance()->SetParticleDefinition(G4ParticleTable::
-								GetParticleTable()
-								->FindParticle(type));
-	  if(!BDSGlobalConstants::Instance()->GetParticleDefinition()) 
-	    {
-	      G4Exception("Particle not found, quitting!", "-1", FatalErrorInArgument, "");
-	      exit(1);
-	    }
-	}
-      }
-      if(it->name=="weight") ReadValue(weight);
-      
-      // compute zp from xp and yp if it hasn't been read from file
-      if (!zpdef) zp=sqrt(1.-xp*xp -yp*yp);
-      // compute t from z0 if it hasn't been read from file
-      if (!tdef) t=0; 
-      // use the Kinetic energy:
-      //          if(BDSGlobalConstants::Instance()->GetParticleDefinition()->GetPDGEncoding() != 22){
-      //}
-    }
-  //Add the global offset Z
-  z0=z0+Z0*CLHEP::m;
-}
-
-template <typename Type> G4bool  BDSBunchUserFile::ReadValue(Type &value){
-  InputBunchFile>>value; 
-  if (InputBunchFile.eof()){ //If the end of the file is reached go back to the beginning of the file.
-#ifdef DEBUG
-    G4cout << "BDSBunch.cc> End of file reached. Returning to beginning of file." << G4endl;
-#endif
-    CloseBunchFile();
-    OpenBunchFile();
-    InputBunchFile>>value; 
-  } 
-  return !InputBunchFile.eof();
-}
-=======
-#include "BDSBunchUserFile.hh"
-#include "G4ParticleDefinition.hh"
-#include "G4ParticleTable.hh"
-
-
-BDSBunchUserFile::BDSBunchUserFile(){ //Should never be called.
-}
-
-BDSBunchUserFile::BDSBunchUserFile(struct Options &opt){
-  SetOptions(opt);
-  ParseFileFormat();
-  OpenBunchFile(); //
-}
-
-BDSBunchUserFile::~BDSBunchUserFile(){
-  CloseBunchFile();
-}
-
-void BDSBunchUserFile::OpenBunchFile(){
-  InputBunchFile.open(distribFile);
-  if(!InputBunchFile.good()){ 
-    G4cerr<<"Cannot open bunch file "<< distribFile <<G4endl; 
-    exit(1); 
-  } 
-}
-
-void BDSBunchUserFile::CloseBunchFile(){
-  InputBunchFile.close();
-}
-
-
-void BDSBunchUserFile::ParseFileFormat(){
-  G4String unparsed_str = bunchFormat;
-  G4int pos = unparsed_str.find(":");
-  
-  struct BDSBunchUserFile::Doublet sd;
-  
-  while(pos > 0){
-    pos = unparsed_str.find(":");
-    G4String token = unparsed_str.substr(0,pos);
-    
-    
-    unparsed_str = unparsed_str.substr(pos+1);
-#ifdef DEBUG 
-    G4cout<< "BDSBunch : " <<"token -> "<<token<<G4endl;
-    G4cout<< "BDSBunch : token.substr(0,1) -> " << token.substr(0,1) << G4endl;
-    G4cout<< "BDSBunch : " <<"unparsed_str -> "<<unparsed_str<<G4endl;
-    G4cout<< "BDSBunch : " <<"pos -> "<<pos<<G4endl;
-#endif
-    if(token.substr(0,1)=="E") {
-#ifdef DEBUG 
-      G4cout<< "BDSBunch : " <<"E!"<<G4endl;
-#endif
-      G4String rest = token.substr(1);
-#ifdef DEBUG 
-      G4cout<< "BDSBunch : " <<"rest ->"<<rest<<G4endl;
-#endif
-      G4int pos1 = rest.find("[");
-      G4int pos2 = rest.find("]");
-      if(pos1 < 0 || pos2 < 0) {
-	G4cerr<<"unit format wrong!!!"<<G4endl;
-      } else {
-	G4String fmt = rest.substr(pos1+1,pos2-1);
-#ifdef DEBUG 
-	G4cout<< "BDSBunch : " <<"fmt ->"<<fmt<<G4endl;
-#endif
-	      sd.name = "E"; 
-	      
-	      if(fmt=="GeV") sd.unit=1;
-	      if(fmt=="MeV") sd.unit=1.e-3;
-	      if(fmt=="KeV") sd.unit=1.e-6;
-	      if(fmt=="eV") sd.unit=1.e-9;
-	      
-	      fields.push_back(sd);
-      }
-    } else if(token.substr(0,1)=="P") {
-#ifdef DEBUG 
-      G4cout<< "BDSBunch : " <<"P!"<<G4endl;
-#endif
-      G4String rest = token.substr(1);
-#ifdef DEBUG 
-      G4cout<< "BDSBunch : " <<"rest ->"<<rest<<G4endl;
-#endif
-      G4int pos1 = rest.find("[");
-      G4int pos2 = rest.find("]");
-      if(pos1 < 0 || pos2 < 0) {
-	G4cerr<<"unit format wrong!!!"<<G4endl;
-      } else {
-	G4String fmt = rest.substr(pos1+1,pos2-1);
-#ifdef DEBUG 
-	G4cout<< "BDSBunch : " <<"fmt ->"<<fmt<<G4endl;
-#endif
-	sd.name = "P"; 
-        
-	if(fmt=="GeV") sd.unit=1;
-	if(fmt=="MeV") sd.unit=1.e-3;
-	if(fmt=="KeV") sd.unit=1.e-6;
-	if(fmt=="eV") sd.unit=1.e-9;
-	
-	fields.push_back(sd);
-      }
-    } else if(token.substr(0,1)=="t") {
-#ifdef DEBUG 
-      G4cout<< "BDSBunch : " <<"t!"<<G4endl;
-#endif
-      G4String rest = token.substr(1);
-#ifdef DEBUG 
-      G4cout<< "BDSBunch : " <<"rest ->"<<rest<<G4endl;
-#endif
-      G4int pos1 = rest.find("[");
-      G4int pos2 = rest.find("]");
-      if(pos1 < 0 || pos2 < 0) {
-	G4cerr<<"unit format wrong!!!"<<G4endl;
-      } else {
-	G4String fmt = rest.substr(pos1+1,pos2-1);
-#ifdef DEBUG 
-	G4cout<< "BDSBunch : " <<"fmt ->"<<fmt<<G4endl;
-#endif
-	sd.name = "t"; 
-        
-	if(fmt=="s") sd.unit=1;
-	if(fmt=="ms") sd.unit=1.e-3;
-	if(fmt=="mus") sd.unit=1.e-6;
-	if(fmt=="ns") sd.unit=1.e-9;
-	if(fmt=="mm/c") sd.unit=(CLHEP::mm/CLHEP::c_light)/CLHEP::s;
-	if(fmt=="nm/c") sd.unit=(CLHEP::nm/CLHEP::c_light)/CLHEP::s;
-        
-	fields.push_back(sd);
-	
-      }
-    } else if( (token.substr(0,1)=="x") && (token.substr(1,1)!="p") ) {
-#ifdef DEBUG 
-      G4cout<< "BDSBunch : " <<"x!"<<G4endl;
-#endif
-      G4String rest = token.substr(1);
-#ifdef DEBUG 
-      G4cout<< "BDSBunch : " <<"rest ->"<<rest<<G4endl;
-#endif
-      G4int pos1 = rest.find("[");
-      G4int pos2 = rest.find("]");
-      if(pos1 < 0 || pos2 < 0) {
-	G4cerr<<"unit format wrong!!!"<<G4endl;
-      } else {
-	G4String fmt = rest.substr(pos1+1,pos2-1);
-#ifdef DEBUG 
-	G4cout<< "BDSBunch : " <<"fmt ->"<<fmt<<G4endl;
-#endif
-	sd.name="x";
-	
-	if(fmt=="m") sd.unit=1;
-	if(fmt=="cm") sd.unit=1.e-2;
-	if(fmt=="mm") sd.unit=1.e-3;
-	if(fmt=="mum") sd.unit=1.e-6;
-	if(fmt=="nm") sd.unit=1.e-9;
-	
-	fields.push_back(sd);
-	
-      }
-    }else if(token.substr(0,1)=="y" && token.substr(1,1)!="p" ) {
-#ifdef DEBUG 
-      G4cout<< "BDSBunch : " <<"y!"<<G4endl;
-#endif
-      G4String rest = token.substr(1);
-#ifdef DEBUG 
-      G4cout<< "BDSBunch : " <<"rest ->"<<rest<<G4endl;
-#endif
-      G4int pos1 = rest.find("[");
-      G4int pos2 = rest.find("]");
-      if(pos1 < 0 || pos2 < 0) {
-	G4cerr<<"unit format wrong!!!"<<G4endl;
-      } else {
-	G4String fmt = rest.substr(pos1+1,pos2-1);
-#ifdef DEBUG 
-	G4cout<< "BDSBunch : " <<"fmt ->"<<fmt<<G4endl;
-#endif
-	sd.name="y";
-	
-	if(fmt=="m") sd.unit=1;
-	if(fmt=="cm") sd.unit=1.e-2;
-	if(fmt=="mm") sd.unit=1.e-3;
-	if(fmt=="mum") sd.unit=1.e-6;
-	if(fmt=="nm") sd.unit=1.e-9;
-	
-	fields.push_back(sd);
-      }
-    }else if(token.substr(0,1)=="z" && token.substr(1,1)!="p" ) {
-#ifdef DEBUG 
-      G4cout<< "BDSBunch : " <<"z!"<<G4endl;
-#endif
-      G4String rest = token.substr(1);
-#ifdef DEBUG 
-      G4cout<< "BDSBunch : " <<"rest ->"<<rest<<G4endl;
-#endif
-      G4int pos1 = rest.find("[");
-      G4int pos2 = rest.find("]");
-      if(pos1 < 0 || pos2 < 0) {
-	G4cerr<<"unit format wrong!!!"<<G4endl;
-      } else {
-	G4String fmt = rest.substr(pos1+1,pos2-1);
-#ifdef DEBUG 
-	G4cout<< "BDSBunch : " <<"fmt ->"<<fmt<<G4endl;
-#endif
-	sd.name="z";
-        
-	if(fmt=="m") sd.unit=1;
-	if(fmt=="cm") sd.unit=1.e-2;
-	if(fmt=="mm") sd.unit=1.e-3;
-	if(fmt=="mum") sd.unit=1.e-6;
-	if(fmt=="nm") sd.unit=1.e-9;
-	
-	fields.push_back(sd);
-      }
-    } else if(token.substr(0,2)=="xp") {
-#ifdef DEBUG 
-      G4cout<< "BDSBunch : " <<"xp!"<<G4endl;
-#endif
-      G4String rest = token.substr(2);
-#ifdef DEBUG 
-      G4cout<< "BDSBunch : " <<"rest ->"<<rest<<G4endl;
-#endif
-      G4int pos1 = rest.find("[");
-      G4int pos2 = rest.find("]");
-      if(pos1 < 0 || pos2 < 0) {
-	G4cerr<<"unit format wrong!!!"<<G4endl;
-      } else {
-	G4String fmt = rest.substr(pos1+1,pos2-1);
-#ifdef DEBUG 
-	G4cout<< "BDSBunch : " <<"fmt ->"<<fmt<<G4endl;
-#endif
-	sd.name="xp";
-        
-	if(fmt=="rad") sd.unit=1;
-	if(fmt=="mrad") sd.unit=1.e-3;
-	if(fmt=="murad") sd.unit=1.e-6;
-	
-	fields.push_back(sd);
-	
-      }
-    }else if(token.substr(0,2)=="yp") {
-#ifdef DEBUG 
-      G4cout<< "BDSBunch : " <<"yp!"<<G4endl;
-#endif
-      G4String rest = token.substr(2);
-#ifdef DEBUG 
-      G4cout<< "BDSBunch : " <<"rest ->"<<rest<<G4endl;
-#endif
-      G4int pos1 = rest.find("[");
-      G4int pos2 = rest.find("]");
-      if(pos1 < 0 || pos2 < 0) {
-	G4cerr<<"unit format wrong!!!"<<G4endl;
-      } else {
-	G4String fmt = rest.substr(pos1+1,pos2-1);
-#ifdef DEBUG 
-	G4cout<< "BDSBunch : " <<"fmt ->"<<fmt<<G4endl;
-#endif
-	sd.name="yp";
-	
-	if(fmt=="rad") sd.unit=1;
-	if(fmt=="mrad") sd.unit=1.e-3;
-	if(fmt=="murad") sd.unit=1.e-6;
-	
-	fields.push_back(sd);
-      }
-    } else if(token.substr(0,2)=="zp") {
-#ifdef DEBUG 
-      G4cout<< "BDSBunch : " <<"zp!"<<G4endl;
-#endif
-      G4String rest = token.substr(2);
-#ifdef DEBUG 
-      G4cout<< "BDSBunch : " <<"rest ->"<<rest<<G4endl;
-#endif
-      G4int pos1 = rest.find("[");
-      G4int pos2 = rest.find("]");
-      if(pos1 < 0 || pos2 < 0) {
-	G4cerr<<"unit format wrong!!!"<<G4endl;
-      } else {
-	G4String fmt = rest.substr(pos1+1,pos2-1);
-#ifdef DEBUG 
-	G4cout<< "BDSBunch : " <<"fmt ->"<<fmt<<G4endl;
-#endif
-	sd.name="zp";
-	
-	if(fmt=="rad") sd.unit=1;
-	if(fmt=="mrad") sd.unit=1.e-3;
-	if(fmt=="murad") sd.unit=1.e-3;
-	
-	fields.push_back(sd);
-      }
-    }else if(token.substr(0,2)=="pt") {
-#ifdef DEBUG 
-      G4cout<< "BDSBunch : " <<"pt!"<<G4endl;
-#endif
-      sd.name="pt";
-      sd.unit=1;
-      fields.push_back(sd);
-    } else if(token.substr(0,1)=="w") {
-#ifdef DEBUG 
-      G4cout<< "BDSBunch : " <<"weight!"<<G4endl;
-#endif
-      sd.name="weight";
-      sd.unit=1;
-      fields.push_back(sd);
-    } else if (token.substr(0,1)=="-") {
-      // skip
-#ifdef DEBUG 
-      G4cout<< "BDSBunch : skip token " <<G4endl;
-#endif
-      sd.name="skip";
-      sd.unit=1;
-      fields.push_back(sd);
-    } else {
-      G4cerr << "Cannot determine bunch data format" << G4endl; exit(1);
-    }
-  } 
-  return;
-}
-
-void BDSBunchUserFile::skip(G4int nvalues){
-  G4double dummy_val;
-  for(G4int i=0;i<nvalues;i++) ReadValue(dummy_val);
-}
-
-void BDSBunchUserFile::SetOptions(struct Options &opt) {
-  BDSBunchInterface::SetOptions(opt);
-  SetDistribFile((G4String)opt.distribFile); 
-  SetBunchFormat((G4String)opt.distribFileFormat); 
-  SetNLinesIgnore(opt.nlinesIgnore);
-  return; 
-}
-
-void BDSBunchUserFile::GetNextParticle(G4double& x0, G4double& y0, G4double& z0, 
-		     G4double& xp, G4double& yp, G4double& zp,
-		     G4double& t , G4double&  E, G4double& weight) {
-
-  E = x0 = y0 = z0 = xp = yp = zp = t = 0;
-  weight = 1;
-  
-  bool zpdef = false; //keeps record whether zp has been read from file
-  bool tdef = false; //keeps record whether t has been read from file
-  
-  G4int type;
-  
-  //Skip the a number of lines defined by the user option.
-#ifdef DEBUG 
-  G4cout<< "BDSBunch : " <<"UDEF_BUNCH: skipping "<<nlinesIgnore<<"  lines"<<G4endl;
-#endif
-  skip((G4int)(nlinesIgnore * fields.size()));
-  
-  std::list<struct BDSBunchUserFile::Doublet>::iterator it;
-  for(it=fields.begin();it!=fields.end();it++)
-    {
-#ifdef DEBUG 
-      G4cout<< "BDSBunch : " <<it->name<<"  ->  "<<it->unit<<G4endl;
-#endif
-      if(it->name=="E") { 
-	ReadValue(E); E *= ( CLHEP::GeV * it->unit ); 
-#ifdef DEBUG 
-	G4cout << "******** Particle Mass = " << BDSGlobalConstants::Instance()->GetParticleDefinition()->GetPDGMass() << G4endl;
-	G4cout << "******** Particle Total Energy = " << E << G4endl;
-#endif
-	E-=BDSGlobalConstants::Instance()->GetParticleDefinition()->GetPDGMass();
-#ifdef DEBUG 
-	G4cout << "******** Particle Kinetic Energy = " << E << G4endl;
-	G4cout<< "BDSBunch : " << E <<G4endl;
-#endif
-      }
-      else if(it->name=="P") { 
-	G4double P=0;
-	ReadValue(P); P *= ( CLHEP::GeV * it->unit ); //Paticle momentum
-	G4double particleMass = BDSGlobalConstants::Instance()->GetParticleDefinition()->GetPDGMass();
-	G4double totalEnergy = sqrt(P*P + particleMass*particleMass);
-	E = totalEnergy - particleMass;
-#ifdef DEBUG 
-	G4cout << "******** Particle Mass = " << particleMass << G4endl;
-	G4cout << "******** Particle Total Energy = " << totalEnergy << G4endl;
-	G4cout << "******** Particle Kinetic Energy = " << E << G4endl;
-	G4cout<< "BDSBunch : " << E <<G4endl;
-#endif
-      }
-      else if(it->name=="t") { ReadValue(t); t *= ( CLHEP::s * it->unit ); tdef = true; }
-      else if(it->name=="x") { ReadValue(x0); x0 *= ( CLHEP::m * it->unit ); 
-#ifdef DEBUG 
-	G4cout<< "BDSBunch : " << x0 <<G4endl;
-#endif
-      }
-      else if(it->name=="y") { 
-	ReadValue(y0); y0 *= ( CLHEP::m * it->unit ); 
-#ifdef DEBUG 
-	G4cout<< "BDSBunch : " << y0 <<G4endl;
-#endif
-      }
-      else if(it->name=="z") { 
-	ReadValue(z0); z0 *= ( CLHEP::m * it->unit ); 
-#ifdef DEBUG 
-	G4cout<< "BDSBunch : " << z0 <<G4endl;
-#endif
-      }
-      else if(it->name=="xp") { ReadValue(xp); xp *= ( CLHEP::radian * it->unit ); }
-      else if(it->name=="yp") { ReadValue(yp); yp *= ( CLHEP::radian * it->unit ); }
-      else if(it->name=="zp") { ReadValue(zp); zp *= ( CLHEP::radian * it->unit ); zpdef = true;}
-      else if(it->name=="pt") {
-	ReadValue(type);
-	if(InputBunchFile.good()){
-	  BDSGlobalConstants::Instance()->SetParticleName(G4ParticleTable::GetParticleTable()->FindParticle(type)->GetParticleName());
-	  BDSGlobalConstants::Instance()->SetParticleDefinition(G4ParticleTable::
-								GetParticleTable()
-								->FindParticle(type));
-	  if(!BDSGlobalConstants::Instance()->GetParticleDefinition()) 
-	    {
-	      G4Exception("Particle not found, quitting!", "-1", FatalErrorInArgument, "");
-	      exit(1);
-	    }
-	}
-      }
-      else if(it->name=="weight") ReadValue(weight);
-      
-      else if(it->name=="skip") {double dummy; ReadValue(dummy);}
-      
-      // compute zp from xp and yp if it hasn't been read from file
-      if (!zpdef) zp=sqrt(1.-xp*xp -yp*yp);
-      // compute t from z0 if it hasn't been read from file
-      if (!tdef) t=0; 
-      // use the Kinetic energy:
-      //          if(BDSGlobalConstants::Instance()->GetParticleDefinition()->GetPDGEncoding() != 22){
-      //}
-    }
-  //Add the global offset Z
-  z0=z0+Z0*CLHEP::m;
-}
-
-template <typename Type> G4bool  BDSBunchUserFile::ReadValue(Type &value){
-  InputBunchFile>>value; 
-  if (InputBunchFile.eof()){ //If the end of the file is reached go back to the beginning of the file.
-#ifdef DEBUG
-    G4cout << "BDSBunch.cc> End of file reached. Returning to beginning of file." << G4endl;
-#endif
-    CloseBunchFile();
-    OpenBunchFile();
-    InputBunchFile>>value; 
-  } 
-  return !InputBunchFile.eof();
-}
->>>>>>> 5e769da3
+#include "BDSBunchUserFile.hh"
+#include "G4ParticleDefinition.hh"
+#include "G4ParticleTable.hh"
+
+
+BDSBunchUserFile::BDSBunchUserFile(){ //Should never be called.
+}
+
+BDSBunchUserFile::BDSBunchUserFile(struct Options &opt){
+  SetOptions(opt);
+  ParseFileFormat();
+  OpenBunchFile(); //
+}
+
+BDSBunchUserFile::~BDSBunchUserFile(){
+  CloseBunchFile();
+}
+
+void BDSBunchUserFile::OpenBunchFile(){
+  InputBunchFile.open(distribFile);
+  if(!InputBunchFile.good()){ 
+    G4cerr<<"Cannot open bunch file "<< distribFile <<G4endl; 
+    exit(1); 
+  } 
+}
+
+void BDSBunchUserFile::CloseBunchFile(){
+  InputBunchFile.close();
+}
+
+
+void BDSBunchUserFile::ParseFileFormat(){
+  G4String unparsed_str = bunchFormat;
+  G4int pos = unparsed_str.find(":");
+  
+  struct BDSBunchUserFile::Doublet sd;
+  
+  while(pos > 0){
+    pos = unparsed_str.find(":");
+    G4String token = unparsed_str.substr(0,pos);
+    
+    
+    unparsed_str = unparsed_str.substr(pos+1);
+#ifdef DEBUG 
+    G4cout<< "BDSBunch : " <<"token -> "<<token<<G4endl;
+    G4cout<< "BDSBunch : token.substr(0,1) -> " << token.substr(0,1) << G4endl;
+    G4cout<< "BDSBunch : " <<"unparsed_str -> "<<unparsed_str<<G4endl;
+    G4cout<< "BDSBunch : " <<"pos -> "<<pos<<G4endl;
+#endif
+    if(token.substr(0,1)=="E") {
+#ifdef DEBUG 
+      G4cout<< "BDSBunch : " <<"E!"<<G4endl;
+#endif
+      G4String rest = token.substr(1);
+#ifdef DEBUG 
+      G4cout<< "BDSBunch : " <<"rest ->"<<rest<<G4endl;
+#endif
+      G4int pos1 = rest.find("[");
+      G4int pos2 = rest.find("]");
+      if(pos1 < 0 || pos2 < 0) {
+	G4cerr<<"unit format wrong!!!"<<G4endl;
+      } else {
+	G4String fmt = rest.substr(pos1+1,pos2-1);
+#ifdef DEBUG 
+	G4cout<< "BDSBunch : " <<"fmt ->"<<fmt<<G4endl;
+#endif
+	      sd.name = "E"; 
+	      
+	      if(fmt=="GeV") sd.unit=1;
+	      if(fmt=="MeV") sd.unit=1.e-3;
+	      if(fmt=="KeV") sd.unit=1.e-6;
+	      if(fmt=="eV") sd.unit=1.e-9;
+	      
+	      fields.push_back(sd);
+      }
+    } else if(token.substr(0,1)=="P") {
+#ifdef DEBUG 
+      G4cout<< "BDSBunch : " <<"P!"<<G4endl;
+#endif
+      G4String rest = token.substr(1);
+#ifdef DEBUG 
+      G4cout<< "BDSBunch : " <<"rest ->"<<rest<<G4endl;
+#endif
+      G4int pos1 = rest.find("[");
+      G4int pos2 = rest.find("]");
+      if(pos1 < 0 || pos2 < 0) {
+	G4cerr<<"unit format wrong!!!"<<G4endl;
+      } else {
+	G4String fmt = rest.substr(pos1+1,pos2-1);
+#ifdef DEBUG 
+	G4cout<< "BDSBunch : " <<"fmt ->"<<fmt<<G4endl;
+#endif
+	sd.name = "P"; 
+        
+	if(fmt=="GeV") sd.unit=1;
+	if(fmt=="MeV") sd.unit=1.e-3;
+	if(fmt=="KeV") sd.unit=1.e-6;
+	if(fmt=="eV") sd.unit=1.e-9;
+	
+	fields.push_back(sd);
+      }
+    } else if(token.substr(0,1)=="t") {
+#ifdef DEBUG 
+      G4cout<< "BDSBunch : " <<"t!"<<G4endl;
+#endif
+      G4String rest = token.substr(1);
+#ifdef DEBUG 
+      G4cout<< "BDSBunch : " <<"rest ->"<<rest<<G4endl;
+#endif
+      G4int pos1 = rest.find("[");
+      G4int pos2 = rest.find("]");
+      if(pos1 < 0 || pos2 < 0) {
+	G4cerr<<"unit format wrong!!!"<<G4endl;
+      } else {
+	G4String fmt = rest.substr(pos1+1,pos2-1);
+#ifdef DEBUG 
+	G4cout<< "BDSBunch : " <<"fmt ->"<<fmt<<G4endl;
+#endif
+	sd.name = "t"; 
+        
+	if(fmt=="s") sd.unit=1;
+	if(fmt=="ms") sd.unit=1.e-3;
+	if(fmt=="mus") sd.unit=1.e-6;
+	if(fmt=="ns") sd.unit=1.e-9;
+	if(fmt=="mm/c") sd.unit=(CLHEP::mm/CLHEP::c_light)/CLHEP::s;
+	if(fmt=="nm/c") sd.unit=(CLHEP::nm/CLHEP::c_light)/CLHEP::s;
+        
+	fields.push_back(sd);
+	
+      }
+    } else if( (token.substr(0,1)=="x") && (token.substr(1,1)!="p") ) {
+#ifdef DEBUG 
+      G4cout<< "BDSBunch : " <<"x!"<<G4endl;
+#endif
+      G4String rest = token.substr(1);
+#ifdef DEBUG 
+      G4cout<< "BDSBunch : " <<"rest ->"<<rest<<G4endl;
+#endif
+      G4int pos1 = rest.find("[");
+      G4int pos2 = rest.find("]");
+      if(pos1 < 0 || pos2 < 0) {
+	G4cerr<<"unit format wrong!!!"<<G4endl;
+      } else {
+	G4String fmt = rest.substr(pos1+1,pos2-1);
+#ifdef DEBUG 
+	G4cout<< "BDSBunch : " <<"fmt ->"<<fmt<<G4endl;
+#endif
+	sd.name="x";
+	
+	if(fmt=="m") sd.unit=1;
+	if(fmt=="cm") sd.unit=1.e-2;
+	if(fmt=="mm") sd.unit=1.e-3;
+	if(fmt=="mum") sd.unit=1.e-6;
+	if(fmt=="nm") sd.unit=1.e-9;
+	
+	fields.push_back(sd);
+	
+      }
+    }else if(token.substr(0,1)=="y" && token.substr(1,1)!="p" ) {
+#ifdef DEBUG 
+      G4cout<< "BDSBunch : " <<"y!"<<G4endl;
+#endif
+      G4String rest = token.substr(1);
+#ifdef DEBUG 
+      G4cout<< "BDSBunch : " <<"rest ->"<<rest<<G4endl;
+#endif
+      G4int pos1 = rest.find("[");
+      G4int pos2 = rest.find("]");
+      if(pos1 < 0 || pos2 < 0) {
+	G4cerr<<"unit format wrong!!!"<<G4endl;
+      } else {
+	G4String fmt = rest.substr(pos1+1,pos2-1);
+#ifdef DEBUG 
+	G4cout<< "BDSBunch : " <<"fmt ->"<<fmt<<G4endl;
+#endif
+	sd.name="y";
+	
+	if(fmt=="m") sd.unit=1;
+	if(fmt=="cm") sd.unit=1.e-2;
+	if(fmt=="mm") sd.unit=1.e-3;
+	if(fmt=="mum") sd.unit=1.e-6;
+	if(fmt=="nm") sd.unit=1.e-9;
+	
+	fields.push_back(sd);
+      }
+    }else if(token.substr(0,1)=="z" && token.substr(1,1)!="p" ) {
+#ifdef DEBUG 
+      G4cout<< "BDSBunch : " <<"z!"<<G4endl;
+#endif
+      G4String rest = token.substr(1);
+#ifdef DEBUG 
+      G4cout<< "BDSBunch : " <<"rest ->"<<rest<<G4endl;
+#endif
+      G4int pos1 = rest.find("[");
+      G4int pos2 = rest.find("]");
+      if(pos1 < 0 || pos2 < 0) {
+	G4cerr<<"unit format wrong!!!"<<G4endl;
+      } else {
+	G4String fmt = rest.substr(pos1+1,pos2-1);
+#ifdef DEBUG 
+	G4cout<< "BDSBunch : " <<"fmt ->"<<fmt<<G4endl;
+#endif
+	sd.name="z";
+        
+	if(fmt=="m") sd.unit=1;
+	if(fmt=="cm") sd.unit=1.e-2;
+	if(fmt=="mm") sd.unit=1.e-3;
+	if(fmt=="mum") sd.unit=1.e-6;
+	if(fmt=="nm") sd.unit=1.e-9;
+	
+	fields.push_back(sd);
+      }
+    } else if(token.substr(0,2)=="xp") {
+#ifdef DEBUG 
+      G4cout<< "BDSBunch : " <<"xp!"<<G4endl;
+#endif
+      G4String rest = token.substr(2);
+#ifdef DEBUG 
+      G4cout<< "BDSBunch : " <<"rest ->"<<rest<<G4endl;
+#endif
+      G4int pos1 = rest.find("[");
+      G4int pos2 = rest.find("]");
+      if(pos1 < 0 || pos2 < 0) {
+	G4cerr<<"unit format wrong!!!"<<G4endl;
+      } else {
+	G4String fmt = rest.substr(pos1+1,pos2-1);
+#ifdef DEBUG 
+	G4cout<< "BDSBunch : " <<"fmt ->"<<fmt<<G4endl;
+#endif
+	sd.name="xp";
+        
+	if(fmt=="rad") sd.unit=1;
+	if(fmt=="mrad") sd.unit=1.e-3;
+	if(fmt=="murad") sd.unit=1.e-6;
+	
+	fields.push_back(sd);
+	
+      }
+    }else if(token.substr(0,2)=="yp") {
+#ifdef DEBUG 
+      G4cout<< "BDSBunch : " <<"yp!"<<G4endl;
+#endif
+      G4String rest = token.substr(2);
+#ifdef DEBUG 
+      G4cout<< "BDSBunch : " <<"rest ->"<<rest<<G4endl;
+#endif
+      G4int pos1 = rest.find("[");
+      G4int pos2 = rest.find("]");
+      if(pos1 < 0 || pos2 < 0) {
+	G4cerr<<"unit format wrong!!!"<<G4endl;
+      } else {
+	G4String fmt = rest.substr(pos1+1,pos2-1);
+#ifdef DEBUG 
+	G4cout<< "BDSBunch : " <<"fmt ->"<<fmt<<G4endl;
+#endif
+	sd.name="yp";
+	
+	if(fmt=="rad") sd.unit=1;
+	if(fmt=="mrad") sd.unit=1.e-3;
+	if(fmt=="murad") sd.unit=1.e-6;
+	
+	fields.push_back(sd);
+      }
+    } else if(token.substr(0,2)=="zp") {
+#ifdef DEBUG 
+      G4cout<< "BDSBunch : " <<"zp!"<<G4endl;
+#endif
+      G4String rest = token.substr(2);
+#ifdef DEBUG 
+      G4cout<< "BDSBunch : " <<"rest ->"<<rest<<G4endl;
+#endif
+      G4int pos1 = rest.find("[");
+      G4int pos2 = rest.find("]");
+      if(pos1 < 0 || pos2 < 0) {
+	G4cerr<<"unit format wrong!!!"<<G4endl;
+      } else {
+	G4String fmt = rest.substr(pos1+1,pos2-1);
+#ifdef DEBUG 
+	G4cout<< "BDSBunch : " <<"fmt ->"<<fmt<<G4endl;
+#endif
+	sd.name="zp";
+	
+	if(fmt=="rad") sd.unit=1;
+	if(fmt=="mrad") sd.unit=1.e-3;
+	if(fmt=="murad") sd.unit=1.e-3;
+	
+	fields.push_back(sd);
+      }
+    }else if(token.substr(0,2)=="pt") {
+#ifdef DEBUG 
+      G4cout<< "BDSBunch : " <<"pt!"<<G4endl;
+#endif
+      sd.name="pt";
+      sd.unit=1;
+      fields.push_back(sd);
+    } else if(token.substr(0,1)=="w") {
+#ifdef DEBUG 
+      G4cout<< "BDSBunch : " <<"weight!"<<G4endl;
+#endif
+      sd.name="weight";
+      sd.unit=1;
+      fields.push_back(sd);
+    } else if (token.substr(0,1)=="-") {
+      // skip
+#ifdef DEBUG 
+      G4cout<< "BDSBunch : skip token " <<G4endl;
+#endif
+      sd.name="skip";
+      sd.unit=1;
+      fields.push_back(sd);
+    } else {
+      G4cerr << "Cannot determine bunch data format" << G4endl; exit(1);
+    }
+  } 
+  return;
+}
+
+void BDSBunchUserFile::skip(G4int nvalues){
+  G4double dummy_val;
+  for(G4int i=0;i<nvalues;i++) ReadValue(dummy_val);
+}
+
+void BDSBunchUserFile::SetOptions(struct Options &opt) {
+  BDSBunchInterface::SetOptions(opt);
+  SetDistribFile((G4String)opt.distribFile); 
+  SetBunchFormat((G4String)opt.distribFileFormat); 
+  SetNLinesIgnore(opt.nlinesIgnore);
+  return; 
+}
+
+void BDSBunchUserFile::GetNextParticle(G4double& x0, G4double& y0, G4double& z0, 
+		     G4double& xp, G4double& yp, G4double& zp,
+		     G4double& t , G4double&  E, G4double& weight) {
+
+  E = x0 = y0 = z0 = xp = yp = zp = t = 0;
+  weight = 1;
+  
+  bool zpdef = false; //keeps record whether zp has been read from file
+  bool tdef = false; //keeps record whether t has been read from file
+  
+  G4int type;
+  
+  //Skip the a number of lines defined by the user option.
+#ifdef DEBUG 
+  G4cout<< "BDSBunch : " <<"UDEF_BUNCH: skipping "<<nlinesIgnore<<"  lines"<<G4endl;
+#endif
+  skip((G4int)(nlinesIgnore * fields.size()));
+  
+  std::list<struct BDSBunchUserFile::Doublet>::iterator it;
+  for(it=fields.begin();it!=fields.end();it++)
+    {
+#ifdef DEBUG 
+      G4cout<< "BDSBunch : " <<it->name<<"  ->  "<<it->unit<<G4endl;
+#endif
+      if(it->name=="E") { 
+	ReadValue(E); E *= ( CLHEP::GeV * it->unit ); 
+#ifdef DEBUG 
+	G4cout << "******** Particle Mass = " << BDSGlobalConstants::Instance()->GetParticleDefinition()->GetPDGMass() << G4endl;
+	G4cout << "******** Particle Total Energy = " << E << G4endl;
+#endif
+	E-=BDSGlobalConstants::Instance()->GetParticleDefinition()->GetPDGMass();
+#ifdef DEBUG 
+	G4cout << "******** Particle Kinetic Energy = " << E << G4endl;
+	G4cout<< "BDSBunch : " << E <<G4endl;
+#endif
+      }
+      else if(it->name=="P") { 
+	G4double P=0;
+	ReadValue(P); P *= ( CLHEP::GeV * it->unit ); //Paticle momentum
+	G4double particleMass = BDSGlobalConstants::Instance()->GetParticleDefinition()->GetPDGMass();
+	G4double totalEnergy = sqrt(P*P + particleMass*particleMass);
+	E = totalEnergy - particleMass;
+#ifdef DEBUG 
+	G4cout << "******** Particle Mass = " << particleMass << G4endl;
+	G4cout << "******** Particle Total Energy = " << totalEnergy << G4endl;
+	G4cout << "******** Particle Kinetic Energy = " << E << G4endl;
+	G4cout<< "BDSBunch : " << E <<G4endl;
+#endif
+      }
+      else if(it->name=="t") { ReadValue(t); t *= ( CLHEP::s * it->unit ); tdef = true; }
+      else if(it->name=="x") { ReadValue(x0); x0 *= ( CLHEP::m * it->unit ); 
+#ifdef DEBUG 
+	G4cout<< "BDSBunch : " << x0 <<G4endl;
+#endif
+      }
+      else if(it->name=="y") { 
+	ReadValue(y0); y0 *= ( CLHEP::m * it->unit ); 
+#ifdef DEBUG 
+	G4cout<< "BDSBunch : " << y0 <<G4endl;
+#endif
+      }
+      else if(it->name=="z") { 
+	ReadValue(z0); z0 *= ( CLHEP::m * it->unit ); 
+#ifdef DEBUG 
+	G4cout<< "BDSBunch : " << z0 <<G4endl;
+#endif
+      }
+      else if(it->name=="xp") { ReadValue(xp); xp *= ( CLHEP::radian * it->unit ); }
+      else if(it->name=="yp") { ReadValue(yp); yp *= ( CLHEP::radian * it->unit ); }
+      else if(it->name=="zp") { ReadValue(zp); zp *= ( CLHEP::radian * it->unit ); zpdef = true;}
+      else if(it->name=="pt") {
+	ReadValue(type);
+	if(InputBunchFile.good()){
+	  BDSGlobalConstants::Instance()->SetParticleName(G4ParticleTable::GetParticleTable()->FindParticle(type)->GetParticleName());
+	  BDSGlobalConstants::Instance()->SetParticleDefinition(G4ParticleTable::
+								GetParticleTable()
+								->FindParticle(type));
+	  if(!BDSGlobalConstants::Instance()->GetParticleDefinition()) 
+	    {
+	      G4Exception("Particle not found, quitting!", "-1", FatalErrorInArgument, "");
+	      exit(1);
+	    }
+	}
+      }
+      else if(it->name=="weight") ReadValue(weight);
+      
+      else if(it->name=="skip") {double dummy; ReadValue(dummy);}
+      
+      // compute zp from xp and yp if it hasn't been read from file
+      if (!zpdef) zp=sqrt(1.-xp*xp -yp*yp);
+      // compute t from z0 if it hasn't been read from file
+      if (!tdef) t=0; 
+      // use the Kinetic energy:
+      //          if(BDSGlobalConstants::Instance()->GetParticleDefinition()->GetPDGEncoding() != 22){
+      //}
+    }
+  //Add the global offset Z
+  z0=z0+Z0*CLHEP::m;
+}
+
+template <typename Type> G4bool  BDSBunchUserFile::ReadValue(Type &value){
+  InputBunchFile>>value; 
+  if (InputBunchFile.eof()){ //If the end of the file is reached go back to the beginning of the file.
+#ifdef DEBUG
+    G4cout << "BDSBunch.cc> End of file reached. Returning to beginning of file." << G4endl;
+#endif
+    CloseBunchFile();
+    OpenBunchFile();
+    InputBunchFile>>value; 
+  } 
+  return !InputBunchFile.eof();
+}