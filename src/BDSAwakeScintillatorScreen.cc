/* BDSIM code.    
A scintillator screen.
Work in progress.  
*/

#include "BDSGlobalConstants.hh" 
#include "BDSAwakeScintillatorScreen.hh"
#include "BDSSampler.hh"
#include "BDSSamplerSD.hh"
#include "BDSOutput.hh"
#include "BDSCCDCamera.hh"
#include "G4VisAttributes.hh"
#include "G4LogicalVolume.hh"
#include "G4VPhysicalVolume.hh"
#include "G4PVPlacement.hh"               
#include "G4SubtractionSolid.hh"
#include "G4UserLimits.hh"
#include "G4TransportationManager.hh"
#include "G4OpticalSurface.hh"
#include "G4LogicalBorderSurface.hh"
#include "BDSDebug.hh"

#include "G4SDManager.hh"
#include "G4UserLimits.hh"
#include "G4Version.hh"
#include "parser/gmad.h"
#include <map>
#include "BDSAwakeMultilayerScreen.hh"
//#include "UltraFresnelLens.hh"
//#include "UltraFresnelLensParameterisation.hh"

extern BDSSamplerSD* BDSSamplerSensDet;
extern BDSOutput* bdsOutput;

//============================================================
typedef std::map<G4String,int> LogVolCountMap;
extern LogVolCountMap* LogVolCount;

typedef std::map<G4String,G4LogicalVolume*> LogVolMap;
extern LogVolMap* LogVol;

//============================================================

BDSAwakeScintillatorScreen::BDSAwakeScintillatorScreen (G4String aName, G4String material, G4double thickness = 0.3 * CLHEP::mm, G4double angle = -45*BDSGlobalConstants::Instance()->GetPI()/180.0):
  BDSAcceleratorComponent(aName, 1.0, 0, 0, 0, SetVisAttributes()),_material(material), _thickness(thickness), _screenAngle(angle)
{
  //Set the rotation of the screen
  _screenRotationMatrix = new G4RotationMatrix();
  _screenRotationMatrix->rotateY(_screenAngle);

  _vacRotationMatrix = new G4RotationMatrix();

  itsType="awakescreen";
  SetName(aName);
  if ( (*LogVolCount)[itsName]==0)
    {
      Build();
      //      SetVisAttributes();
      
      (*LogVolCount)[itsName]=1;
      (*LogVol)[itsName]=GetMarkerLogicalVolume();
    }
  else
    {
      (*LogVolCount)[itsName]++;
      itsMarkerLogicalVolume=(*LogVol)[itsName];
    }  
}

G4VisAttributes* BDSAwakeScintillatorScreen::SetVisAttributes()
{
  itsVisAttributes=new G4VisAttributes(G4Colour(0.3,0.4,0.2));
  itsVisAttributes->SetForceWireframe(true);

  _visAttFront=new G4VisAttributes(G4Colour(1.0,0.0,0.0,0.5));
  _visAttScint=new G4VisAttributes(G4Colour(0.0,1.0,0.0,0.5));
  _visAttBase =new G4VisAttributes(G4Colour(0.3,0.3,0.3,0.5));
  _visAttSampler=new G4VisAttributes(G4Colour(0.2,0.2,0.0,0.5));
  

  _visAttFront->SetForceSolid(true);
  _visAttScint->SetForceSolid(true);
  _visAttBase->SetForceSolid(true);
  _visAttSampler->SetForceSolid(true);
  _visAttSampler->SetVisibility(true);



  return itsVisAttributes;
}

void BDSAwakeScintillatorScreen::BuildCameraScoringPlane(){
  G4String tmp = "_cameraScoringPlane";
  _scoringPlaneName=itsName+tmp;
  int nThisSampler= BDSSampler::GetNSamplers() + 1;
  G4String ident="_camera";
  _samplerName = ("Sampler_"+BDSGlobalConstants::Instance()->StringFromInt(nThisSampler)+"_"+_scoringPlaneName);
  _samplerName2 = ("Sampler_"+BDSGlobalConstants::Instance()->StringFromInt(nThisSampler)+"_"+_scoringPlaneName+"_2");

  
  //Build and place the volume...
  itsCameraScoringPlaneSolid = new G4Box("CameraScoringPlaneSolid",100*CLHEP::mm/2.0,500*CLHEP::mm/2.0,_scoringPlaneThickness/2.0);

  itsCameraScoringPlaneLog = new G4LogicalVolume(itsCameraScoringPlaneSolid,BDSMaterials::Instance()->GetMaterial("vacuum"),"CameraScoringPlaneLog",0,0,0);
  itsCameraScoringPlaneLog->SetVisAttributes(_visAttSampler);

  G4double dispX=_cameraScreenDist-_scoringPlaneThickness/2.0;
  G4double dispY=0;
  G4double dispZ=-_cameraScreenDist/2.0;;

  new G4PVPlacement(BDSGlobalConstants::Instance()->RotY90(),G4ThreeVector(dispX,dispY,dispZ),itsCameraScoringPlaneLog,_samplerName,
		    itsMarkerLogicalVolume,false,0,BDSGlobalConstants::Instance()->GetCheckOverlaps());
  
  itsCameraScoringPlaneLog2 = new G4LogicalVolume(itsCameraScoringPlaneSolid,BDSMaterials::Instance()->GetMaterial("vacuum"),"CameraScoringPlaneLog2",0,0,0);
  itsCameraScoringPlaneLog2->SetVisAttributes(_visAttSampler);

  G4double dispX2=-sin(_screenAngle)*_cameraScreenDist;
  G4double dispY2=0;
  G4double dispZ2=cos(_screenAngle)*_cameraScreenDist-_cameraScreenDist/2.0;


  new G4PVPlacement(_screenRotationMatrix,G4ThreeVector(dispX2,dispY2,dispZ2),itsCameraScoringPlaneLog2,_samplerName2,
		    itsMarkerLogicalVolume,false,0,BDSGlobalConstants::Instance()->GetCheckOverlaps());
  
  
  (*LogVol)[_samplerName]=itsCameraScoringPlaneLog;
  (*LogVol)[_samplerName2]=itsCameraScoringPlaneLog2;
  G4SDManager* SDMan = G4SDManager::GetSDMpointer();
  if(BDSSampler::GetNSamplers()==0){
    BDSSamplerSensDet = new BDSSamplerSD(itsName, "plane");
    SDMan->AddNewDetector(BDSSamplerSensDet);
  }
  itsCameraScoringPlaneLog->SetSensitiveDetector(BDSSamplerSensDet);
  itsCameraScoringPlaneLog2->SetSensitiveDetector(BDSSamplerSensDet);
  //SPM bdsOutput->nSamplers++;
  BDSSampler::AddExternalSampler();
  bdsOutput->SampName.push_back(_samplerName+"_1");
  BDSSampler::AddExternalSampler();
  bdsOutput->SampName.push_back(_samplerName2+"_1");


  _samplerName3 = ("Sampler_"+BDSGlobalConstants::Instance()->StringFromInt(nThisSampler)+"_"+_scoringPlaneName+"_3");
  _samplerName4 = ("Sampler_"+BDSGlobalConstants::Instance()->StringFromInt(nThisSampler)+"_"+_scoringPlaneName+"_4");

  
  //Build and place the volume...
  itsCameraScoringPlaneLog3 = new G4LogicalVolume(itsCameraScoringPlaneSolid,BDSMaterials::Instance()->GetMaterial("vacuum"),"CameraScoringPlaneLog3",0,0,0);
  itsCameraScoringPlaneLog3->SetVisAttributes(_visAttSampler);

  G4double dispX3=_cameraScreenDist/2.0-_scoringPlaneThickness/2.0;
  G4double dispY3=0;
  G4double dispZ3=-_cameraScreenDist/2.0;;

  new G4PVPlacement(BDSGlobalConstants::Instance()->RotY90(),G4ThreeVector(dispX3,dispY3,dispZ3),itsCameraScoringPlaneLog3,_samplerName3,
		    itsMarkerLogicalVolume,false,0,BDSGlobalConstants::Instance()->GetCheckOverlaps());
  
  itsCameraScoringPlaneLog4 = new G4LogicalVolume(itsCameraScoringPlaneSolid,BDSMaterials::Instance()->GetMaterial("vacuum"),"CameraScoringPlaneLog4",0,0,0);
  itsCameraScoringPlaneLog4->SetVisAttributes(_visAttSampler);

  G4double dispX4=-sin(_screenAngle)*_cameraScreenDist/2.0;
  G4double dispY4=0;
  G4double dispZ4=cos(_screenAngle)*_cameraScreenDist/2.0-_cameraScreenDist/2.0;


  new G4PVPlacement(_screenRotationMatrix,G4ThreeVector(dispX4,dispY4,dispZ4),itsCameraScoringPlaneLog4,_samplerName4,
		    itsMarkerLogicalVolume,false,0,BDSGlobalConstants::Instance()->GetCheckOverlaps());
  
  
  (*LogVol)[_samplerName3]=itsCameraScoringPlaneLog3;
  (*LogVol)[_samplerName4]=itsCameraScoringPlaneLog4;
  itsCameraScoringPlaneLog3->SetSensitiveDetector(BDSSamplerSensDet);
  itsCameraScoringPlaneLog4->SetSensitiveDetector(BDSSamplerSensDet);
  BDSSampler::AddExternalSampler();
  bdsOutput->SampName.push_back(_samplerName3+"_1");
  BDSSampler::AddExternalSampler();
  bdsOutput->SampName.push_back(_samplerName4+"_1");



  _samplerName5 = ("Sampler_"+BDSGlobalConstants::Instance()->StringFromInt(nThisSampler)+"_"+_scoringPlaneName+"_5");
  _samplerName6 = ("Sampler_"+BDSGlobalConstants::Instance()->StringFromInt(nThisSampler)+"_"+_scoringPlaneName+"_6");

  
  //Build and place the volume...
  itsCameraScoringPlaneLog5 = new G4LogicalVolume(itsCameraScoringPlaneSolid,BDSMaterials::Instance()->GetMaterial("vacuum"),"CameraScoringPlaneLog5",0,0,0);
  itsCameraScoringPlaneLog5->SetVisAttributes(_visAttSampler);

  G4double dispX5=_cameraScreenDist/4.0-_scoringPlaneThickness/2.0;
  G4double dispY5=0;
  G4double dispZ5=-_cameraScreenDist/2.0;;

  new G4PVPlacement(BDSGlobalConstants::Instance()->RotY90(),G4ThreeVector(dispX5,dispY5,dispZ5),itsCameraScoringPlaneLog5,_samplerName5,
		    itsMarkerLogicalVolume,false,0,BDSGlobalConstants::Instance()->GetCheckOverlaps());
  
  itsCameraScoringPlaneLog6 = new G4LogicalVolume(itsCameraScoringPlaneSolid,BDSMaterials::Instance()->GetMaterial("vacuum"),"CameraScoringPlaneLog6",0,0,0);
  itsCameraScoringPlaneLog6->SetVisAttributes(_visAttSampler);

  G4double dispX6=-sin(_screenAngle)*_cameraScreenDist/4.0;
  G4double dispY6=0;
  G4double dispZ6=cos(_screenAngle)*_cameraScreenDist/4.0-_cameraScreenDist/2.0;


  new G4PVPlacement(_screenRotationMatrix,G4ThreeVector(dispX6,dispY6,dispZ6),itsCameraScoringPlaneLog6,_samplerName6,
		    itsMarkerLogicalVolume,false,0,BDSGlobalConstants::Instance()->GetCheckOverlaps());
  
  
  (*LogVol)[_samplerName5]=itsCameraScoringPlaneLog5;
  (*LogVol)[_samplerName6]=itsCameraScoringPlaneLog6;
  itsCameraScoringPlaneLog5->SetSensitiveDetector(BDSSamplerSensDet);
  itsCameraScoringPlaneLog6->SetSensitiveDetector(BDSSamplerSensDet);
  BDSSampler::AddExternalSampler();
  bdsOutput->SampName.push_back(_samplerName5+"_1");
  BDSSampler::AddExternalSampler();
  bdsOutput->SampName.push_back(_samplerName6+"_1");




#ifndef NOUSERLIMITS
  G4double maxStepFactor=0.5;
  G4UserLimits* itsScoringPlaneUserLimits =  new G4UserLimits();
  itsScoringPlaneUserLimits->SetMaxAllowedStep(_scoringPlaneThickness*maxStepFactor);
  itsCameraScoringPlaneLog->SetUserLimits(itsScoringPlaneUserLimits);
#endif
}

//void BDSAwakeScintillatorScreen::BuildFresnelLens(){
  ////////////////////////////////////////////////////////////////////////////////////////////////////////                                                    
  /*
  G4cout << "#                                                    #" << G4endl ;
  G4cout << "#           Building the Fresnel lens ...            #" << G4endl ;
  G4cout << "#                                                    #" << G4endl ;

  G4double      LensDiameter        = 457*CLHEP::mm ; // Size of the optical active area of the lens.                                                                
  G4int      LensNumOfGrooves    = 13 ;
  //G4int      LensNumOfGrooves    = 129 ;                                                                                                                    
  //G4int      LensNumOfGrooves    = 1287 ;                                                                                                                   

  G4double      LensBorderThickness = 2.8*CLHEP::mm ;     // Thickness of the border area.                                                                           
  G4double      LensFocalLength     = 441.973*CLHEP::mm ; // This parameter depends on the lens geometry, etc !!                                                     
  G4Material   *LensMaterial        = G4Material::GetMaterial(name = "Acrylic") ;
  G4ThreeVector LensPosition        = UVscopePosition+G4ThreeVector(0.0*CLHEP::mm,0.0*CLHEP::mm,UVscopeHeight/2.0-UVscopeBaffle) ;

  UltraFresnelLens *FresnelLens = new UltraFresnelLens(LensDiameter,LensNumOfGrooves,LensMaterial,_log) ;
  */
//}


void BDSAwakeScintillatorScreen::BuildScreenScoringPlane(){
  G4String tmp = "_screenScoringPlane";
  _screenScoringPlaneName=itsName+tmp;
  int nThisSampler= BDSSampler::GetNSamplers() + 1;
  G4String ident="_screen";
  _screenSamplerName = ("Sampler_"+BDSGlobalConstants::Instance()->StringFromInt(nThisSampler)+"_"+_screenScoringPlaneName);
  _screenSamplerName2 = ("Sampler_"+BDSGlobalConstants::Instance()->StringFromInt(nThisSampler)+"_"+_screenScoringPlaneName+"_2");
  
  //Build and place the volume...
  itsScreenScoringPlaneSolid = new G4Box("ScreenScoringPlaneSolid",_screenWidth/2.0,_screenHeight/2.0,_scoringPlaneThickness/2.0);
  itsScreenScoringPlaneLog = new G4LogicalVolume(itsScreenScoringPlaneSolid,BDSMaterials::Instance()->GetMaterial("vacuum"),"ScreenScoringPlaneLog",0,0,0);
  itsScreenScoringPlaneLog->SetVisAttributes(_visAttSampler);
  itsScreenScoringPlaneLog2 = new G4LogicalVolume(itsScreenScoringPlaneSolid,BDSMaterials::Instance()->GetMaterial("vacuum"),"ScreenScoringPlaneLog2",0,0,0);
  itsScreenScoringPlaneLog2->SetVisAttributes(_visAttSampler);
  G4double dispX=0;
  G4double dispY=0;
  G4double dispZ=2*std::cos(std::abs(_screenAngle))*(_screenThickness/2.0+_scoringPlaneThickness/2.0)-_cameraScreenDist/2.0;
  G4double dispZ2=-2*std::cos(std::abs(_screenAngle))*(_screenThickness/2.0+_scoringPlaneThickness/2.0)-_cameraScreenDist/2.0;
  new G4PVPlacement(_screenRotationMatrix,G4ThreeVector(0,0,dispZ),itsScreenScoringPlaneLog,_screenSamplerName,
		    itsMarkerLogicalVolume,false,0,BDSGlobalConstants::Instance()->GetCheckOverlaps());

  new G4PVPlacement(_screenRotationMatrix,G4ThreeVector(0,0,dispZ2),itsScreenScoringPlaneLog2,_screenSamplerName2,
		    itsMarkerLogicalVolume,false,0,BDSGlobalConstants::Instance()->GetCheckOverlaps());
  
 
  (*LogVol)[_screenSamplerName]=itsScreenScoringPlaneLog;
  
  (*LogVol)[_screenSamplerName2]=itsScreenScoringPlaneLog2;
  G4SDManager* SDMan = G4SDManager::GetSDMpointer();
  if(BDSSampler::GetNSamplers()==0){
    BDSSamplerSensDet = new BDSSamplerSD(itsName, "plane");
    SDMan->AddNewDetector(BDSSamplerSensDet);
  }
<<<<<<< HEAD
 
    itsScreenScoringPlaneLog->SetSensitiveDetector(BDSSamplerSensDet);
 
  itsScreenScoringPlaneLog2->SetSensitiveDetector(BDSSamplerSensDet);
  //SPM bdsOutput->nSamplers++;
  
=======

  itsScreenScoringPlaneLog->SetSensitiveDetector(BDSSamplerSensDet);
  
  itsScreenScoringPlaneLog2->SetSensitiveDetector(BDSSamplerSensDet);
  //SPM bdsOutput->nSamplers++;
>>>>>>> 8dff29ec
  BDSSampler::AddExternalSampler();
  bdsOutput->SampName.push_back(_screenSamplerName+"_1");
  
  BDSSampler::AddExternalSampler();
  bdsOutput->SampName.push_back(_screenSamplerName2+"_1");
#ifndef NOUSERLIMITS
  G4double maxStepFactor=0.5;
  G4UserLimits* itsScoringPlaneUserLimits =  new G4UserLimits();
  itsScoringPlaneUserLimits->SetMaxAllowedStep(_scoringPlaneThickness*maxStepFactor);
  itsScreenScoringPlaneLog->SetUserLimits(itsScoringPlaneUserLimits);
#endif
}

void BDSAwakeScintillatorScreen::Build(){
      BuildScreen();
      BuildCamera();	
      ComputeDimensions();
      BuildMarkerVolume();
      //      BuildVacuumChamber1();
      BuildScreenScoringPlane();
      //      BuildCameraScoringPlane();
      PlaceScreen();
      //      PlaceCamera();
      if(BDSGlobalConstants::Instance()->GetBuildTunnel()){
	BuildTunnel();
      }
}

void BDSAwakeScintillatorScreen::BuildCamera(){
  _camera=new BDSCCDCamera();
}
void BDSAwakeScintillatorScreen::PlaceCamera(){
  _camera->phys(new G4PVPlacement(_screenRotationMatrix,
				  G4ThreeVector(-1*_cameraScreenDist*sin(_screenAngle),0,1*_cameraScreenDist*cos(_screenAngle)),
				  _camera->log(),
				  _camera->name()+"_phys",
				  itsMarkerLogicalVolume,
				  false,
				  0,
				  true)
		);
}

void BDSAwakeScintillatorScreen::BuildScreen()
{
  G4cout << "Building BDSAwakeMultilayerScreen...." << G4endl;
  _mlScreen = new BDSAwakeMultilayerScreen(_material,_thickness);
  
  G4cout << "finished." << G4endl;
  //  if(BDSGlobalConstants::Instance()->GetSensitiveComponents()){
  //    for(int i=0; i<_mlScreen->nLayers(); i++){
  //      SetSensitiveVolume(_mlScreen[i].log());
  //    }
  //  } 
  G4cout << "BDSAwakeScintillatorScreen: finished building geometry" << G4endl;
}

void BDSAwakeScintillatorScreen::PlaceScreen(){
  _mlScreen->place(_screenRotationMatrix,
		   G4ThreeVector(0,0,-_cameraScreenDist/2.0),
		   itsMarkerLogicalVolume
		   );
}

void BDSAwakeScintillatorScreen::ComputeDimensions(){
  //  itsXLength = itsYLength = BDSGlobalConstants::Instance()->GetComponentBoxSize()/2;
  //  itsXLength = std::max(itsXLength, this->GetTunnelRadius()+2*std::abs(this->GetTunnelOffsetX()) + BDSGlobalConstants::Instance()->GetTunnelThickness()+BDSGlobalConstants::Instance()->GetTunnelSoilThickness() + 4*BDSGlobalConstants::Instance()->GetLengthSafety() );   
  //  itsYLength = std::max(itsYLength, this->GetTunnelRadius()+2*std::abs(BDSGlobalConstants::Instance()->GetTunnelOffsetY()) + BDSGlobalConstants::Instance()->GetTunnelThickness()+BDSGlobalConstants::Instance()->GetTunnelSoilThickness()+4*BDSGlobalConstants::Instance()->GetLengthSafety() );

  _cameraScreenDist=(4.0)*CLHEP::m;

  _screenWidth=_mlScreen->size().x();
  _screenHeight=_mlScreen->size().y();

  //The scoring plane...
  _scoringPlaneThickness=1*CLHEP::um;

  _screenThickness = _mlScreen->size().z();
  
  _totalThickness =  
    _screenThickness + 2*_scoringPlaneThickness;
  
  
  //  G4double thi=_totalThickness+2*_cameraScreenDist+2*_camera->size().z()+2*_scoringPlaneThickness;

  //Compute the marker volume length according to the screen thickness and width.
  G4double z_wid = _screenWidth * std::sin(std::abs(_screenAngle));//Length due to the screen width and angle
  G4double z_thi = _totalThickness * std::cos(std::abs(_screenAngle));//Length due to the screen thickness
  G4double x_wid = _screenWidth * std::cos(std::abs(_screenAngle));//Length due to the screen width and angle
  G4double x_thi = _totalThickness * std::sin(std::abs(_screenAngle));//Length due to the screen thickness
  
  //Vacuum chamber dimensions.
  _vacKevlarThickness=0.3*mm;
  _vacMylarThickness=0.05*mm;
  _vacThickness=2*mm;
  _vacInnerWidth=4*cm;
  _vacInnerHeight=4*cm;
  _vacWidth=4*cm+_vacKevlarThickness+_vacMylarThickness+_vacThickness;
  _vacHeight=4*cm+2*_vacThickness;
  _vacDispX=-((sqrt(2.0)/2.0)/2.0)*m-_vacWidth/2.0-0.15*mm;

  itsLength  = z_wid + z_thi +_cameraScreenDist;  
  itsXLength = (x_wid +x_thi+2*_vacWidth)+2*_cameraScreenDist;
  itsYLength = std::max(_screenHeight,_camera->size().y());
  itsYLength = std::max(itsYLength,50*CLHEP::cm);
  std::cout << __METHOD_NAME__ << " " << itsLength << " " << itsXLength << " " << itsYLength << std::endl;


  _vacLength=itsLength;

  



}

void BDSAwakeScintillatorScreen::BuildMarkerVolume(){
  itsMarkerSolidVolume=new G4Box( itsName+"_marker_solid",
				  itsXLength/2.0,
				  itsYLength/2.0,
				  itsLength/2.0); //z half length 

  itsMarkerLogicalVolume=new G4LogicalVolume
    (itsMarkerSolidVolume, 
     BDSMaterials::Instance()->GetMaterial("vacuum"),
     itsName+"_marker_log");
  G4VisAttributes* visAtt = new G4VisAttributes(G4Color(0,1,0));
  visAtt->SetForceWireframe(true);
  itsMarkerLogicalVolume->SetVisAttributes(visAtt);
#ifndef NOUSERLIMITS
  G4double maxStepFactor=0.5;
  itsMarkerUserLimits =  new G4UserLimits();
  itsMarkerUserLimits->SetMaxAllowedStep(itsLength*maxStepFactor);
  itsMarkerUserLimits->SetUserMinEkine(BDSGlobalConstants::Instance()->GetThresholdCutCharged());
  itsMarkerLogicalVolume->SetUserLimits(itsMarkerUserLimits);
#endif
}

void BDSAwakeScintillatorScreen::BuildVacuumChamber1(){


  G4VSolid* vacuumOuterSolid = new G4Box("vacuumSolid",_vacWidth/2.0,
					 _vacHeight/2.0, 
					 _vacLength/2.0);


  G4VSolid* vacuumSolid = new G4Box("vacuumSolid",_vacInnerWidth/2.0, _vacInnerHeight/2.0, _vacLength/2.0);

  G4LogicalVolume* vacuumOuterLog = new G4LogicalVolume(vacuumOuterSolid, BDSMaterials::Instance()->GetMaterial("iron"), "vacuumOuterLog",0,0,0);

  new G4PVPlacement(_vacRotationMatrix, 
		    G4ThreeVector(_vacDispX,0,0), 
		    vacuumOuterLog, 
		    "awakeScreenOuterVacuumPV", 
		    itsMarkerLogicalVolume, 
		    false, 
		    0,
		    BDSGlobalConstants::Instance()->GetCheckOverlaps()
		    );

  G4LogicalVolume* vacuumLog = new G4LogicalVolume(vacuumSolid, BDSMaterials::Instance()->GetMaterial("vacuum"), "vacuumLog",0,0,0);

 
  new G4PVPlacement(new G4RotationMatrix(), 
		    G4ThreeVector(_vacThickness/2.0-(_vacMylarThickness+_vacKevlarThickness)/2.0,0,0), 
		    vacuumLog, 
		    "awakeScreenVacuumPV", 
		    vacuumOuterLog, 
		    false, 
		    0,
		    BDSGlobalConstants::Instance()->GetCheckOverlaps()
		    );
 

  G4VSolid* vacuumWindowSolid = new G4Box("vacuumWindowSolid",(_vacMylarThickness+_vacKevlarThickness)/2.0, _vacInnerHeight/2.0, _vacLength/2.0);
  G4LogicalVolume* vacuumWindowLog = new G4LogicalVolume(vacuumWindowSolid, BDSMaterials::Instance()->GetMaterial("vacuum"), "vacuumWindowLog",0,0,0);

  G4VSolid* kevlarWindowSolid = new G4Box("kevlarWindowSolid",_vacKevlarThickness/2.0, _vacInnerHeight/2.0, _vacLength/2.0);
  G4LogicalVolume* kevlarWindowLog = new G4LogicalVolume(kevlarWindowSolid, BDSMaterials::Instance()->GetMaterial("G4_KEVLAR"), "kevlarWindowLog",0,0,0);

  G4VSolid* mylarWindowSolid = new G4Box("mylarWindowSolid",_vacMylarThickness/2.0, _vacInnerHeight/2.0, _vacLength/2.0);
  G4LogicalVolume* mylarWindowLog = new G4LogicalVolume(mylarWindowSolid, BDSMaterials::Instance()->GetMaterial("G4_MYLAR"), "mylarWindowLog",0,0,0);

  new G4PVPlacement(new G4RotationMatrix(), 
		    G4ThreeVector(_vacWidth/2.0-(_vacMylarThickness+_vacKevlarThickness)/2.0,0,0), 
		    vacuumWindowLog, 
		    "awakeScreenVacuumWindowPV", 
		    vacuumOuterLog, 
		    false, 
		    0,
		    BDSGlobalConstants::Instance()->GetCheckOverlaps()
		    );
  
  new G4PVPlacement(new G4RotationMatrix(), 
		    G4ThreeVector((_vacKevlarThickness+_vacMylarThickness)/2.0 - _vacKevlarThickness/2.0,0,0), 
		    kevlarWindowLog, 
		    "awakeScreenKevlarVacuumWindowPV", 
		    vacuumWindowLog, 
		    false, 
		    0,
		    BDSGlobalConstants::Instance()->GetCheckOverlaps()
		    );

  new G4PVPlacement(new G4RotationMatrix(), 
		    G4ThreeVector(-(_vacKevlarThickness+_vacMylarThickness)/2.0 + _vacMylarThickness/2.0,0,0), 
		    mylarWindowLog, 
		    "awakeScreenMylarVacuumWindowPV", 
		    vacuumWindowLog, 
		    false, 
		    0,
		    BDSGlobalConstants::Instance()->GetCheckOverlaps()
		    );

  G4VisAttributes* vacVisAttributes=new G4VisAttributes(G4Colour(0.3,0.0,0.4,0.5));
  vacVisAttributes->SetForceWireframe(true);
  vacVisAttributes->SetVisibility(true);
  vacuumOuterLog->SetVisAttributes(vacVisAttributes);

  G4VisAttributes* winVisAttributes=new G4VisAttributes(G4Colour(1.0,0.0,0.0,0.5));
  winVisAttributes->SetForceSolid(true);
  winVisAttributes->SetVisibility(true);
  vacuumWindowLog->SetVisAttributes(winVisAttributes);



}

void BDSAwakeScintillatorScreen::BuildVacuumChamber2(){

}


BDSAwakeScintillatorScreen::~BDSAwakeScintillatorScreen()
{
  delete itsVisAttributes;
}<|MERGE_RESOLUTION|>--- conflicted
+++ resolved
@@ -46,7 +46,7 @@
 {
   //Set the rotation of the screen
   _screenRotationMatrix = new G4RotationMatrix();
-  _screenRotationMatrix->rotateY(_screenAngle);
+    _screenRotationMatrix->rotateY(_screenAngle);
 
   _vacRotationMatrix = new G4RotationMatrix();
 
@@ -270,32 +270,24 @@
   new G4PVPlacement(_screenRotationMatrix,G4ThreeVector(0,0,dispZ2),itsScreenScoringPlaneLog2,_screenSamplerName2,
 		    itsMarkerLogicalVolume,false,0,BDSGlobalConstants::Instance()->GetCheckOverlaps());
   
- 
-  (*LogVol)[_screenSamplerName]=itsScreenScoringPlaneLog;
-  
+  //---Removing downstream sampler
+  //---  (*LogVol)[_screenSamplerName]=itsScreenScoringPlaneLog;
+  //---
   (*LogVol)[_screenSamplerName2]=itsScreenScoringPlaneLog2;
   G4SDManager* SDMan = G4SDManager::GetSDMpointer();
   if(BDSSampler::GetNSamplers()==0){
     BDSSamplerSensDet = new BDSSamplerSD(itsName, "plane");
     SDMan->AddNewDetector(BDSSamplerSensDet);
   }
-<<<<<<< HEAD
- 
-    itsScreenScoringPlaneLog->SetSensitiveDetector(BDSSamplerSensDet);
- 
+  //---Removing downstream sampler
+  //---  itsScreenScoringPlaneLog->SetSensitiveDetector(BDSSamplerSensDet);
+  //---
   itsScreenScoringPlaneLog2->SetSensitiveDetector(BDSSamplerSensDet);
   //SPM bdsOutput->nSamplers++;
-  
-=======
-
-  itsScreenScoringPlaneLog->SetSensitiveDetector(BDSSamplerSensDet);
-  
-  itsScreenScoringPlaneLog2->SetSensitiveDetector(BDSSamplerSensDet);
-  //SPM bdsOutput->nSamplers++;
->>>>>>> 8dff29ec
-  BDSSampler::AddExternalSampler();
-  bdsOutput->SampName.push_back(_screenSamplerName+"_1");
-  
+  //---Removing downstream sampler
+  //---BDSSampler::AddExternalSampler();
+  //---bdsOutput->SampName.push_back(_screenSamplerName+"_1");
+  //---
   BDSSampler::AddExternalSampler();
   bdsOutput->SampName.push_back(_screenSamplerName2+"_1");
 #ifndef NOUSERLIMITS
