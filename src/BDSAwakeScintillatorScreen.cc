/* BDSIM code.    
A scintillator screen.
Work in progress.  
*/

#include "BDSGlobalConstants.hh" 
#include "BDSAwakeScintillatorScreen.hh"
#include "BDSMaterials.hh"
#include "BDSSampler.hh"
#include "BDSSamplerRegistry.hh"
#include "BDSSamplerSD.hh"
#include "BDSSDManager.hh"
#include "BDSCCDCamera.hh"
#include "G4Box.hh"
#include "G4VisAttributes.hh"
#include "G4LogicalVolume.hh"
#include "G4VPhysicalVolume.hh"
#include "G4PVPlacement.hh"               
#include "G4UserLimits.hh"
#include "BDSDebug.hh"

#include "BDSAwakeMultilayerScreen.hh"
//#include "UltraFresnelLens.hh"
//#include "UltraFresnelLensParameterisation.hh"

#include "G4Trap.hh"
//#include "BDSOutputBase.hh"

#include <string>

BDSAwakeScintillatorScreen::BDSAwakeScintillatorScreen(G4String aName,
						       G4String material,
						       G4double thickness = 0.3 * CLHEP::mm,
						       G4double angle = -45*CLHEP::pi/180.0,
						       G4double windowThickness=0,
						       G4String windowMaterial=""):
  BDSAcceleratorComponent(aName, 0, 0, "awakescintillatorscreen"),
  _mlScreen(nullptr),
  _camera(nullptr),
  _material(material),
  _thickness(thickness),
  _screenAngle(angle),
  _windowThickness(windowThickness),
  _windowMaterial(windowMaterial)
{
  _vacChambType=2;
  //Set as part of precision region (for energy loss monitoring)
  precisionRegion=1;

  //Set the rotation of the screen
  _screenRotationMatrix = new G4RotationMatrix();
  _screenRotationMatrix->rotateY(_screenAngle);

  _vacRotationMatrix = new G4RotationMatrix();

  RegisterRotationMatrix(_screenRotationMatrix);
  RegisterRotationMatrix(_vacRotationMatrix);
}

void BDSAwakeScintillatorScreen::SetVisAttributes()
{
  G4VisAttributes* itsVisAttributes=new G4VisAttributes(G4Colour(0.3,0.4,0.2));
  itsVisAttributes->SetForceWireframe(true);

  _visAttFront  = new G4VisAttributes(G4Colour(1.0,0.0,0.0,0.5));
  _visAttScint  = new G4VisAttributes(G4Colour(0.0,1.0,0.0,0.5));
  _visAttBase   = new G4VisAttributes(G4Colour(0.3,0.3,0.3,0.5));
  _visAttSampler= new G4VisAttributes(G4Colour(0.2,0.2,0.0,0.5));

  _visAttFront->SetForceSolid(true);
  _visAttScint->SetForceSolid(true);
  _visAttBase->SetForceSolid(true);
  _visAttSampler->SetForceSolid(true);
  _visAttSampler->SetVisibility(true);
}

void BDSAwakeScintillatorScreen::BuildCameraScoringPlane(){
  G4String tmp = "_cameraScoringPlane";
  _scoringPlaneName=name+tmp;
  int nThisSampler= BDSSamplerRegistry::Instance()->NumberOfExistingSamplers() + 1;
  G4String ident="_camera";
  _samplerName = ("Sampler_"+std::to_string(nThisSampler)+"_"+_scoringPlaneName);
  _samplerName2 = ("Sampler_"+std::to_string(nThisSampler)+"_"+_scoringPlaneName+"_2");

  
  //Build and place the volume...
  itsCameraScoringPlaneSolid = new G4Box("CameraScoringPlaneSolid",100*CLHEP::mm/2.0,500*CLHEP::mm/2.0,_scoringPlaneThickness/2.0);

  itsCameraScoringPlaneLog = new G4LogicalVolume(itsCameraScoringPlaneSolid,BDSMaterials::Instance()->GetMaterial(
          BDSGlobalConstants::Instance()->VacuumMaterial()),"CameraScoringPlaneLog",0,0,0);
  itsCameraScoringPlaneLog->SetVisAttributes(_visAttSampler);

  G4double dispX=_cameraScreenDist-_scoringPlaneThickness/2.0;
  G4double dispY=0;
  G4double dispZ=-_cameraScreenDist/2.0;;

  G4RotationMatrix* rotY90 = new G4RotationMatrix();
  rotY90->rotateY(CLHEP::halfpi);
  RegisterRotationMatrix(rotY90);
  
  G4int samplerNameID1 = BDSSamplerRegistry::Instance()->RegisterSampler(_samplerName,
									 nullptr);

  new G4PVPlacement(rotY90,
		    G4ThreeVector(dispX,dispY,dispZ),
		    itsCameraScoringPlaneLog,
		    _samplerName,
		    containerLogicalVolume,
		    false,
		    samplerNameID1,
		    checkOverlaps);
  
<<<<<<< HEAD
  itsCameraScoringPlaneLog2 = new G4LogicalVolume(itsCameraScoringPlaneSolid,
						  BDSMaterials::Instance()->GetMaterial(BDSGlobalConstants::Instance()->GetVacuumMaterial()),
						  "CameraScoringPlaneLog2",
						  0,0,0);
=======
  itsCameraScoringPlaneLog2 = new G4LogicalVolume(itsCameraScoringPlaneSolid,BDSMaterials::Instance()->GetMaterial(
          BDSGlobalConstants::Instance()->VacuumMaterial()),"CameraScoringPlaneLog2",0,0,0);
>>>>>>> ce500221
  itsCameraScoringPlaneLog2->SetVisAttributes(_visAttSampler);

  G4double dispX2=-sin(_screenAngle)*_cameraScreenDist;
  G4double dispY2=0;
  G4double dispZ2=cos(_screenAngle)*_cameraScreenDist-_cameraScreenDist/2.0;

  G4int samplerNameID2 = BDSSamplerRegistry::Instance()->RegisterSampler(_samplerName2,
									 nullptr);
  
  new G4PVPlacement(_screenRotationMatrix,
		    G4ThreeVector(dispX2,dispY2,dispZ2),
		    itsCameraScoringPlaneLog2,
		    _samplerName2,
		    containerLogicalVolume,
		    false,
		    samplerNameID2,
		    checkOverlaps);

  itsCameraScoringPlaneLog->SetSensitiveDetector(BDSSDManager::Instance()->GetSamplerPlaneSD());
  itsCameraScoringPlaneLog2->SetSensitiveDetector(BDSSDManager::Instance()->GetSamplerPlaneSD());

  _samplerName3 = ("Sampler_"+std::to_string(nThisSampler)+"_"+_scoringPlaneName+"_3");
  _samplerName4 = ("Sampler_"+std::to_string(nThisSampler)+"_"+_scoringPlaneName+"_4");
  
  //Build and place the volume...
  itsCameraScoringPlaneLog3 = new G4LogicalVolume(itsCameraScoringPlaneSolid,BDSMaterials::Instance()->GetMaterial(
          BDSGlobalConstants::Instance()->VacuumMaterial()),"CameraScoringPlaneLog3",0,0,0);
  itsCameraScoringPlaneLog3->SetVisAttributes(_visAttSampler);

  G4double dispX3=_cameraScreenDist/2.0-_scoringPlaneThickness/2.0;
  G4double dispY3=0;
  G4double dispZ3=-_cameraScreenDist/2.0;;

  new G4PVPlacement(rotY90,
		    G4ThreeVector(dispX3,dispY3,dispZ3),
		    itsCameraScoringPlaneLog3,
		    _samplerName3,
		    containerLogicalVolume,
		    false,
		    0,
		    checkOverlaps);
  
  itsCameraScoringPlaneLog4 = new G4LogicalVolume(itsCameraScoringPlaneSolid,BDSMaterials::Instance()->GetMaterial(
          BDSGlobalConstants::Instance()->VacuumMaterial()),"CameraScoringPlaneLog4",0,0,0);
  itsCameraScoringPlaneLog4->SetVisAttributes(_visAttSampler);

  G4double dispX4=-sin(_screenAngle)*_cameraScreenDist/2.0;
  G4double dispY4=0;
  G4double dispZ4=cos(_screenAngle)*_cameraScreenDist/2.0-_cameraScreenDist/2.0;

  G4int samplerNameID4 = BDSSamplerRegistry::Instance()->RegisterSampler(_samplerName4,
									 nullptr);
  
  new G4PVPlacement(_screenRotationMatrix,
		    G4ThreeVector(dispX4,dispY4,dispZ4),
		    itsCameraScoringPlaneLog4,
		    _samplerName4,
		    containerLogicalVolume,
		    false,
		    samplerNameID4,
		    checkOverlaps);
  
  itsCameraScoringPlaneLog3->SetSensitiveDetector(BDSSDManager::Instance()->GetSamplerPlaneSD());
  itsCameraScoringPlaneLog4->SetSensitiveDetector(BDSSDManager::Instance()->GetSamplerPlaneSD());

  _samplerName5 = ("Sampler_"+std::to_string(nThisSampler)+"_"+_scoringPlaneName+"_5");
  _samplerName6 = ("Sampler_"+std::to_string(nThisSampler)+"_"+_scoringPlaneName+"_6");
  
  //Build and place the volume...
  itsCameraScoringPlaneLog5 = new G4LogicalVolume(itsCameraScoringPlaneSolid,BDSMaterials::Instance()->GetMaterial(
          BDSGlobalConstants::Instance()->VacuumMaterial()),"CameraScoringPlaneLog5",0,0,0);
  itsCameraScoringPlaneLog5->SetVisAttributes(_visAttSampler);

  G4double dispX5=_cameraScreenDist/4.0-_scoringPlaneThickness/2.0;
  G4double dispY5=0;
  G4double dispZ5=-_cameraScreenDist/2.0;

  G4int samplerNameID5 = BDSSamplerRegistry::Instance()->RegisterSampler(_samplerName5,
									 nullptr);

  new G4PVPlacement(rotY90,
		    G4ThreeVector(dispX5,dispY5,dispZ5),
		    itsCameraScoringPlaneLog5,
		    _samplerName5,
		    containerLogicalVolume,
		    false,
		    samplerNameID5,
		    checkOverlaps);
  
  itsCameraScoringPlaneLog6 = new G4LogicalVolume(itsCameraScoringPlaneSolid,BDSMaterials::Instance()->GetMaterial(
          BDSGlobalConstants::Instance()->VacuumMaterial()),"CameraScoringPlaneLog6",0,0,0);
  itsCameraScoringPlaneLog6->SetVisAttributes(_visAttSampler);

  G4double dispX6=-sin(_screenAngle)*_cameraScreenDist/4.0;
  G4double dispY6=0;
  G4double dispZ6=cos(_screenAngle)*_cameraScreenDist/4.0-_cameraScreenDist/2.0;

  G4int samplerNameID6 = BDSSamplerRegistry::Instance()->RegisterSampler(_samplerName6,
									 nullptr);

  new G4PVPlacement(_screenRotationMatrix,
		    G4ThreeVector(dispX6,dispY6,dispZ6),
		    itsCameraScoringPlaneLog6,
		    _samplerName6,
		    containerLogicalVolume,
		    false,
		    samplerNameID6,
		    checkOverlaps);
  
  itsCameraScoringPlaneLog5->SetSensitiveDetector(BDSSDManager::Instance()->GetSamplerPlaneSD());
  itsCameraScoringPlaneLog6->SetSensitiveDetector(BDSSDManager::Instance()->GetSamplerPlaneSD());

#ifndef NOUSERLIMITS
  G4double maxStepFactor=0.5;
  G4UserLimits* itsScoringPlaneUserLimits =  new G4UserLimits();
  itsScoringPlaneUserLimits->SetMaxAllowedStep(_scoringPlaneThickness*maxStepFactor);
  itsCameraScoringPlaneLog->SetUserLimits(itsScoringPlaneUserLimits);
#endif
}

//void BDSAwakeScintillatorScreen::BuildFresnelLens(){
  ////////////////////////////////////////////////////////////////////////////////////////////////////////                                                    
  /*
  G4cout << "#                                                    #" << G4endl ;
  G4cout << "#           Building the Fresnel lens ...            #" << G4endl ;
  G4cout << "#                                                    #" << G4endl ;

  G4double      LensDiameter        = 457*CLHEP::mm ; // Size of the optical active area of the lens.                                                                
  G4int      LensNumOfGrooves    = 13 ;
  //G4int      LensNumOfGrooves    = 129 ;                                                                                                                    
  //G4int      LensNumOfGrooves    = 1287 ;                                                                                                                   

  G4double      LensBorderThickness = 2.8*CLHEP::mm ;     // Thickness of the border area.                                                                           
  G4double      LensFocalLength     = 441.973*CLHEP::mm ; // This parameter depends on the lens geometry, etc !!                                                     
  G4Material   *LensMaterial        = G4Material::GetMaterial(name = "Acrylic") ;
  G4ThreeVector LensPosition        = UVscopePosition+G4ThreeVector(0.0*CLHEP::mm,0.0*CLHEP::mm,UVscopeHeight/2.0-UVscopeBaffle) ;

  UltraFresnelLens *FresnelLens = new UltraFresnelLens(LensDiameter,LensNumOfGrooves,LensMaterial,_log) ;
  */
//}


void BDSAwakeScintillatorScreen::BuildScreenScoringPlane(){
  G4String tmp = "_screenScoringPlane";
  _screenScoringPlaneName=name+tmp;
  int nThisSampler= BDSSamplerRegistry::Instance()->NumberOfExistingSamplers() + 1;
  G4String ident="_screen";
  _screenSamplerName = ("Sampler_"+std::to_string(nThisSampler)+"_"+_screenScoringPlaneName);
  _screenSamplerName2 = ("Sampler_"+std::to_string(nThisSampler)+"_"+_screenScoringPlaneName+"_2");
  
  //Build and place the volume...
  itsScreenScoringPlaneSolid = new G4Box("ScreenScoringPlaneSolid",_screenWidth/2.0,_screenHeight/2.0,_scoringPlaneThickness/2.0);
  itsScreenScoringPlaneLog = new G4LogicalVolume(itsScreenScoringPlaneSolid,BDSMaterials::Instance()->GetMaterial(
          BDSGlobalConstants::Instance()->VacuumMaterial()),"ScreenScoringPlaneLog",0,0,0);
  itsScreenScoringPlaneLog->SetVisAttributes(_visAttSampler);
  itsScreenScoringPlaneLog2 = new G4LogicalVolume(itsScreenScoringPlaneSolid,BDSMaterials::Instance()->GetMaterial(
          BDSGlobalConstants::Instance()->VacuumMaterial()),"ScreenScoringPlaneLog2",0,0,0);
  itsScreenScoringPlaneLog2->SetVisAttributes(_visAttSampler);
  G4double dispX=0;
  G4double dispY=0;
  G4double dispZ=2*std::cos(std::abs(_screenAngle))*(_screenThickness/2.0+_scoringPlaneThickness/2.0)-_cameraScreenDist/2.0;
  G4double dispZ2=-2*std::cos(std::abs(_screenAngle))*(_screenThickness/2.0+_scoringPlaneThickness/2.0)-_cameraScreenDist/2.0;

  // Register with output - returns ID which is set as copy number and used by SamplerSD
  // for output addressing.
  G4int samplerID1 = BDSSamplerRegistry::Instance()->RegisterSampler(_screenSamplerName+"_1",
								     nullptr);
  G4int samplerID2 = BDSSamplerRegistry::Instance()->RegisterSampler(_screenSamplerName2+"_1",
								     nullptr);
  
  new G4PVPlacement(_screenRotationMatrix,
		    G4ThreeVector(dispX,dispY,dispZ),
		    itsScreenScoringPlaneLog,
		    _screenSamplerName,
		    containerLogicalVolume,
		    false,
		    samplerID1,
		    checkOverlaps);

  new G4PVPlacement(_screenRotationMatrix,
		    G4ThreeVector(dispX,dispY,dispZ2),
		    itsScreenScoringPlaneLog2,
		    _screenSamplerName2,
		    containerLogicalVolume,
		    false,
		    samplerID2,
		    checkOverlaps);
  
  //--
  itsScreenScoringPlaneLog->SetSensitiveDetector(BDSSDManager::Instance()->GetSamplerPlaneSD());
  //-----------
  itsScreenScoringPlaneLog2->SetSensitiveDetector(BDSSDManager::Instance()->GetSamplerPlaneSD());
  
#ifndef NOUSERLIMITS
  G4double maxStepFactor=0.5;
  G4UserLimits* itsScoringPlaneUserLimits =  new G4UserLimits();
  itsScoringPlaneUserLimits->SetMaxAllowedStep(_scoringPlaneThickness*maxStepFactor);
  itsScreenScoringPlaneLog->SetUserLimits(itsScoringPlaneUserLimits);
#endif
}

void BDSAwakeScintillatorScreen::Build()
{
  SetVisAttributes(); 
  BuildScreen();
  BuildCamera();	
  ComputeDimensions();
  BuildContainerLogicalVolume();
  if(_vacChambType==2){
    BuildVacuumChamber2();
  } else {
    BuildVacuumChamber1();
  }
  //      BuildScreenScoringPlane();
  BuildCameraScoringPlane();
  PlaceScreen();
  //      PlaceCamera();
}

void BDSAwakeScintillatorScreen::BuildCamera(){
  _camera=new BDSCCDCamera();
}
void BDSAwakeScintillatorScreen::PlaceCamera(){
  _camera->phys(new G4PVPlacement(_screenRotationMatrix,
				  G4ThreeVector(-1*_cameraScreenDist*sin(_screenAngle),0,1*_cameraScreenDist*cos(_screenAngle)),
				  _camera->log(),
				  _camera->name()+"_phys",
				  containerLogicalVolume,
				  false,
				  0,
				  true)
		);
}

void BDSAwakeScintillatorScreen::BuildScreen()
{
  G4cout << "Building BDSAwakeMultilayerScreen...." << G4endl;
  G4double grainSize = 10*1e-6*CLHEP::m;
  _mlScreen = new BDSAwakeMultilayerScreen(_material,_thickness, grainSize, _windowThickness, _windowMaterial);
  
  G4cout << "finished." << G4endl;
  //  if(BDSGlobalConstants::Instance()->GetSensitiveComponents()){
  //    for(int i=0; i<_mlScreen->nLayers(); i++){
  //      RegisterSensitiveVolume(_mlScreen[i].log());
  //    }
  //  } 
  G4cout << "BDSAwakeScintillatorScreen: finished building geometry" << G4endl;
}

void BDSAwakeScintillatorScreen::PlaceScreen(){
  double zOffset = 0;//_totalThickness*cos(_screenAngle)/2.0;
  double xOffset = -_totalThickness*sin(_screenAngle)/2.0;
  _mlScreen->place(_screenRotationMatrix,
		   G4ThreeVector(xOffset,0,-_cameraScreenDist/2.0+zOffset),
		   containerLogicalVolume
		   );
}

void BDSAwakeScintillatorScreen::ComputeDimensions()
{
  //  _cameraScreenDist=(4.0)*CLHEP::m;
  _cameraScreenDist=4*213*CLHEP::mm;

  _screenWidth=_mlScreen->size().x();
  _screenHeight=_mlScreen->size().y();

  //The scoring plane...
  _scoringPlaneThickness=1*CLHEP::um;

  _screenThickness = _mlScreen->size().z();
  
  _totalThickness =  
    _screenThickness + 2*_scoringPlaneThickness;
  
  
  //  G4double thi=_totalThickness+2*_cameraScreenDist+2*_camera->size().z()+2*_scoringPlaneThickness;

  //Compute the marker volume length according to the screen thickness and width.
  G4double z_wid = _screenWidth * std::sin(std::abs(_screenAngle));//Length due to the screen width and angle
  G4double z_thi = _totalThickness * std::cos(std::abs(_screenAngle));//Length due to the screen thickness
  G4double x_wid = _screenWidth * std::cos(std::abs(_screenAngle));//Length due to the screen width and angle
  G4double x_thi = _totalThickness * std::sin(std::abs(_screenAngle));//Length due to the screen thickness
  
  //Vacuum chamber dimensions.
  _vacThickness=2*CLHEP::mm;
  _vacInnerWidth=7*CLHEP::cm;
  _vacInnerHeight=7*CLHEP::cm;
  _vacHeight=_vacInnerHeight+2*_vacThickness;
  
  _vacWidth2=x_wid;
  _vacDispX2=-_vacWidth2/4.0;
  
  if(_vacChambType==2){
    _vacKevlarThickness=1e-30;
    _vacMylarThickness=1e-30;
    
  }else{
    _vacKevlarThickness=0.3*CLHEP::mm;
    _vacMylarThickness=0.05*CLHEP::mm;
  }
  
  _vacWidth1=_vacInnerWidth+_vacKevlarThickness+_vacMylarThickness+_vacThickness;
  _vacDispX1=-((sqrt(2.0)/2.0)/2.0)*CLHEP::m-_vacWidth1/2.0-0.15*CLHEP::mm;



  chordLength  = z_wid + z_thi +_cameraScreenDist;  
  itsXLength = (x_wid +x_thi+2*_vacWidth1)+2*_cameraScreenDist;
  itsYLength = std::max(_screenHeight,_camera->size().y());
  itsYLength = std::max(itsYLength,50*CLHEP::cm);
  G4cout << __METHOD_NAME__ << chordLength << " " << itsXLength << " " << itsYLength << std::endl;

  _vacDispZ2=(-chordLength)/2.0+(_vacWidth2)/2.0;
  
  _vacLength=chordLength;
}

void BDSAwakeScintillatorScreen::BuildContainerLogicalVolume()
{
  containerSolid = new G4Box(name+"_marker_solid",
			     itsXLength/2.0,
			     itsYLength/2.0,
			     chordLength/2.0); //z half length 
  
  containerLogicalVolume = new G4LogicalVolume
    (containerSolid, 
     BDSMaterials::Instance()->GetMaterial(BDSGlobalConstants::Instance()->VacuumMaterial()),
     name+"_lv");
  G4VisAttributes* visAtt = new G4VisAttributes(G4Color(0,1,0));
  visAtt->SetForceWireframe(true);
  visAtt->SetVisibility(true);
  containerLogicalVolume->SetVisAttributes(visAtt);
#ifndef NOUSERLIMITS
  G4double maxStepFactor=0.5;
  G4UserLimits* itsMarkerUserLimits =  new G4UserLimits();
  itsMarkerUserLimits->SetMaxAllowedStep(chordLength*maxStepFactor);
  containerLogicalVolume->SetUserLimits(itsMarkerUserLimits);
#endif
}

void BDSAwakeScintillatorScreen::BuildVacuumChamber1(){


  G4VSolid* vacuumOuterSolid = new G4Box("vacuumSolid",_vacWidth1/2.0,
					 _vacHeight/2.0, 
					 _vacLength/2.0);


  G4VSolid* vacuumSolid = new G4Box("vacuumSolid",_vacInnerWidth/2.0, _vacInnerHeight/2.0, _vacLength/2.0);

  G4LogicalVolume* vacuumOuterLog = new G4LogicalVolume(vacuumOuterSolid, BDSMaterials::Instance()->GetMaterial("iron"), "vacuumOuterLog",0,0,0);

  new G4PVPlacement(_vacRotationMatrix, 
		    G4ThreeVector(_vacDispX1,0,0), 
		    vacuumOuterLog, 
		    "awakeScreenOuterVacuumPV", 
		    containerLogicalVolume, 
		    false, 
		    0,
		    checkOverlaps
		    );

  G4LogicalVolume* vacuumLog = new G4LogicalVolume(vacuumSolid, BDSMaterials::Instance()->GetMaterial(
          BDSGlobalConstants::Instance()->VacuumMaterial()), "vacuumLog",0,0,0);

 
  new G4PVPlacement(new G4RotationMatrix(), 
		    G4ThreeVector(_vacThickness/2.0-(_vacMylarThickness+_vacKevlarThickness)/2.0,0,0), 
		    vacuumLog, 
		    "awakeScreenVacuumPV", 
		    vacuumOuterLog, 
		    false, 
		    0,
		    checkOverlaps
		    );
 

  G4VSolid* vacuumWindowSolid = new G4Box("vacuumWindowSolid",(_vacMylarThickness+_vacKevlarThickness)/2.0, _vacInnerHeight/2.0, _vacLength/2.0);
  G4LogicalVolume* vacuumWindowLog = new G4LogicalVolume(vacuumWindowSolid, BDSMaterials::Instance()->GetMaterial(
          BDSGlobalConstants::Instance()->VacuumMaterial()), "vacuumWindowLog",0,0,0);

  G4VSolid* kevlarWindowSolid = new G4Box("kevlarWindowSolid",_vacKevlarThickness/2.0, _vacInnerHeight/2.0, _vacLength/2.0);
  G4LogicalVolume* kevlarWindowLog = new G4LogicalVolume(kevlarWindowSolid, BDSMaterials::Instance()->GetMaterial("G4_KEVLAR"), "kevlarWindowLog",0,0,0);

  G4VSolid* mylarWindowSolid = new G4Box("mylarWindowSolid",_vacMylarThickness/2.0, _vacInnerHeight/2.0, _vacLength/2.0);
  G4LogicalVolume* mylarWindowLog = new G4LogicalVolume(mylarWindowSolid, BDSMaterials::Instance()->GetMaterial("G4_MYLAR"), "mylarWindowLog",0,0,0);

  new G4PVPlacement(nullptr, 
		    G4ThreeVector(_vacWidth1/2.0-(_vacMylarThickness+_vacKevlarThickness)/2.0,0,0), 
		    vacuumWindowLog, 
		    "awakeScreenVacuumWindowPV", 
		    vacuumOuterLog, 
		    false, 
		    0,
		    checkOverlaps
		    );
  
  new G4PVPlacement(nullptr, 
		    G4ThreeVector((_vacKevlarThickness+_vacMylarThickness)/2.0 - _vacKevlarThickness/2.0,0,0), 
		    kevlarWindowLog, 
		    "awakeScreenKevlarVacuumWindowPV", 
		    vacuumWindowLog, 
		    false, 
		    0,
		    checkOverlaps
		    );

  new G4PVPlacement(nullptr, 
		    G4ThreeVector(-(_vacKevlarThickness+_vacMylarThickness)/2.0 + _vacMylarThickness/2.0,0,0), 
		    mylarWindowLog, 
		    "awakeScreenMylarVacuumWindowPV", 
		    vacuumWindowLog, 
		    false, 
		    0,
		    checkOverlaps
		    );

  G4VisAttributes* vacVisAttributes=new G4VisAttributes(G4Colour(0.3,0.0,0.4,0.5));
  vacVisAttributes->SetForceWireframe(true);
  vacVisAttributes->SetVisibility(true);
  vacuumOuterLog->SetVisAttributes(vacVisAttributes);

  G4VisAttributes* winVisAttributes=new G4VisAttributes(G4Colour(1.0,0.0,0.0,0.5));
  winVisAttributes->SetForceSolid(true);
  winVisAttributes->SetVisibility(true);
  vacuumWindowLog->SetVisAttributes(winVisAttributes);
}

void BDSAwakeScintillatorScreen::BuildVacuumChamber2()
{
  G4VSolid* vacuumOuterSolid = new G4Trap("vacuumOuterSolid",
					  _vacWidth2/2.0,
					  1.0*(-acos(0.0)+atan(2.0)),
					  0,
					  _vacThickness/2.0,
					  1e-30,1e-30,
					  0,
					  _vacThickness/2.0,
					  _vacWidth2/2.0, _vacWidth2/2.0,
					  0);

  G4VSolid* vacuumInnerSolid = new G4Trap("vacuumInnerSolid",
					  _vacWidth2/2.0,
					  1.0*(-acos(0.0)+atan(2.0)),
					  0,
					  _vacInnerHeight/2.0,
					  1e-30,1e-30,
					  0,
					  _vacInnerHeight/2.0,
					  _vacWidth2/2.0, _vacWidth2/2.0,
					  0);


  G4LogicalVolume* vacuumOuterLog = new G4LogicalVolume(vacuumOuterSolid, BDSMaterials::Instance()->GetMaterial("iron"), "vacuumOuterLog",0,0,0);

  G4LogicalVolume* vacuumInnerLog = new G4LogicalVolume(vacuumInnerSolid, BDSMaterials::Instance()->GetMaterial(
          BDSGlobalConstants::Instance()->VacuumMaterial()), "vacuumInnerLog",0,0,0);

  _vacRotationMatrix->rotateY(CLHEP::pi);

  new G4PVPlacement(_vacRotationMatrix, 
		    G4ThreeVector(_vacDispX2,(_vacHeight+_vacThickness)/2.0,_vacDispZ2), 
		    vacuumOuterLog, 
		    "awakeScreenUpperVacuumPV", 
		    containerLogicalVolume, 
		    false, 
		    0,
		    checkOverlaps
		    );

  new G4PVPlacement(_vacRotationMatrix, 
		    G4ThreeVector(_vacDispX2,-(_vacHeight+_vacThickness)/2.0,_vacDispZ2), 
		    vacuumOuterLog, 
		    "awakeScreenLowerVacuumPV", 
		    containerLogicalVolume, 
		    false, 
		    0,
		    checkOverlaps
		    );

  new G4PVPlacement(_vacRotationMatrix, 
		    G4ThreeVector(_vacDispX2,0,_vacDispZ2), 
		    vacuumInnerLog, 
		    "awakeScreenInnerVacuumPV", 
		    containerLogicalVolume, 
		    false, 
		    0,
		    checkOverlaps
		    );


  G4VisAttributes* vacVisAttributes=new G4VisAttributes(G4Colour(0.3,0.0,0.4,0.5));
  vacVisAttributes->SetForceWireframe(true);
  vacVisAttributes->SetVisibility(true);
  vacuumOuterLog->SetVisAttributes(vacVisAttributes);
  vacuumInnerLog->SetVisAttributes(vacVisAttributes);

}


BDSAwakeScintillatorScreen::~BDSAwakeScintillatorScreen()
{
  delete _mlScreen;
  delete _camera;
}<|MERGE_RESOLUTION|>--- conflicted
+++ resolved
@@ -110,15 +110,8 @@
 		    samplerNameID1,
 		    checkOverlaps);
   
-<<<<<<< HEAD
-  itsCameraScoringPlaneLog2 = new G4LogicalVolume(itsCameraScoringPlaneSolid,
-						  BDSMaterials::Instance()->GetMaterial(BDSGlobalConstants::Instance()->GetVacuumMaterial()),
-						  "CameraScoringPlaneLog2",
-						  0,0,0);
-=======
   itsCameraScoringPlaneLog2 = new G4LogicalVolume(itsCameraScoringPlaneSolid,BDSMaterials::Instance()->GetMaterial(
           BDSGlobalConstants::Instance()->VacuumMaterial()),"CameraScoringPlaneLog2",0,0,0);
->>>>>>> ce500221
   itsCameraScoringPlaneLog2->SetVisAttributes(_visAttSampler);
 
   G4double dispX2=-sin(_screenAngle)*_cameraScreenDist;
