--- conflicted
+++ resolved
@@ -99,12 +99,9 @@
 #include <limits>
 #include <list>
 #include <map>
-<<<<<<< HEAD
+#include <set>
 #include <sstream>
 #include <utility>
-=======
-#include <set>
->>>>>>> 0c800f19
 #include <vector>
 
 
