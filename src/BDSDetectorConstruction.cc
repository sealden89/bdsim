#include "BDSDetectorConstruction.hh"

#include "BDSAcceleratorComponent.hh"
#include "BDSAcceleratorModel.hh"
#include "BDSBeamline.hh"
#include "BDSComponentFactory.hh"
#include "BDSDebug.hh"
#include "BDSEnergyCounterSD.hh"
#include "BDSExecOptions.hh"
#include "BDSGlobalConstants.hh"
#include "BDSPhysicalVolumeInfo.hh"
#include "BDSPhysicalVolumeInfoRegistry.hh"
#include "BDSMaterials.hh"
#include "BDSSDManager.hh"
#include "BDSTeleporter.hh"

#include "parser/element.h"
#include "parser/elementlist.h"

#include "G4Box.hh"
#include "G4Colour.hh"
#include "G4Electron.hh"
#include "G4GeometrySampler.hh"
#include "G4LogicalVolume.hh"
#include "G4MagneticField.hh"
#include "G4Material.hh"
#include "G4Navigator.hh"
#include "G4Positron.hh"
#include "G4ProductionCuts.hh"
#include "G4PropagatorInField.hh"
#include "G4PVPlacement.hh"
#include "G4Region.hh"
#include "G4TransportationManager.hh"
#include "G4UniformMagField.hh"
#include "G4UserLimits.hh"
#include "G4VisAttributes.hh"
#include "G4VPhysicalVolume.hh"
#include "G4VSampler.hh"
#include "globals.hh"

#include <iterator>
#include <list>
#include <map>
#include <vector>

#ifdef BDSDEBUG
bool debug = true;
#else
bool debug = false;
#endif

typedef std::vector<G4LogicalVolume*>::iterator BDSLVIterator;

BDSDetectorConstruction::BDSDetectorConstruction():
  itsGeometrySampler(NULL),precisionRegion(NULL),gasRegion(NULL),
  solidWorld(NULL),logicWorld(NULL),physiWorld(NULL),
  magField(NULL),BDSUserLimits(NULL),BDSSensitiveDetector(NULL),
  theHitMaker(NULL),theParticleBounds(NULL),_globalRotation(NULL)
{  
  verbose    = BDSExecOptions::Instance()->GetVerbose();

  //initialize global rotation matrix
  _globalRotation = new G4RotationMatrix();

  G4bool gflash = BDSExecOptions::Instance()->GetGFlash();
  if (gflash) {
    G4double gflashemax = BDSExecOptions::Instance()->GetGFlashEMax();
    G4double gflashemin = BDSExecOptions::Instance()->GetGFlashEMin();
    // GFlashStuff
    theParticleBounds  = new GFlashParticleBounds();              // Energy Cuts to kill particles                                                                
    theParticleBounds->SetMaxEneToParametrise(*G4Electron::ElectronDefinition(),gflashemax*CLHEP::GeV);
    theParticleBounds->SetMinEneToParametrise(*G4Electron::ElectronDefinition(),gflashemin*CLHEP::GeV);
    theParticleBounds->SetEneToKill(*G4Electron::ElectronDefinition(),BDSGlobalConstants::Instance()->GetThresholdCutCharged());
    
    theParticleBounds->SetMaxEneToParametrise(*G4Positron::PositronDefinition(),gflashemax*CLHEP::GeV);
    theParticleBounds->SetMinEneToParametrise(*G4Positron::PositronDefinition(),gflashemin*CLHEP::GeV);
    theParticleBounds->SetEneToKill(*G4Positron::PositronDefinition(),BDSGlobalConstants::Instance()->GetThresholdCutCharged());
    
    // theParticleBoundsVac  = new GFlashParticleBounds();              // Energy Cuts to kill particles                                                                
    // theParticleBoundsVac->SetMaxEneToParametrise(*G4Electron::ElectronDefinition(),0*CLHEP::GeV);
    // theParticleBoundsVac->SetMaxEneToParametrise(*G4Positron::PositronDefinition(),0*CLHEP::GeV);

#ifdef BDSDEBUG
    G4cout << __METHOD_NAME__ << "theParticleBounds - min E - electron: " 
	   << theParticleBounds->GetMinEneToParametrise(*G4Electron::ElectronDefinition())/CLHEP::GeV<< " GeV" << G4endl;
    G4cout << __METHOD_NAME__ << "theParticleBounds - max E - electron: " 
	   << theParticleBounds->GetMaxEneToParametrise(*G4Electron::ElectronDefinition())/CLHEP::GeV<< G4endl;
    G4cout << __METHOD_NAME__ << "theParticleBounds - kill E - electron: " 
	   << theParticleBounds->GetEneToKill(*G4Electron::ElectronDefinition())/CLHEP::GeV<< G4endl;
    G4cout << __METHOD_NAME__ << "theParticleBounds - min E - positron: " 
	   << theParticleBounds->GetMinEneToParametrise(*G4Positron::PositronDefinition())/CLHEP::GeV<< G4endl;
    G4cout << __METHOD_NAME__ << "theParticleBounds - max E - positron: " 
	   << theParticleBounds->GetMaxEneToParametrise(*G4Positron::PositronDefinition())/CLHEP::GeV<< G4endl;
    G4cout << __METHOD_NAME__ << "theParticleBounds - kill E - positron: " 
	   << theParticleBounds->GetEneToKill(*G4Positron::PositronDefinition())/CLHEP::GeV<< G4endl;
#endif

    theHitMaker          = new GFlashHitMaker();                    // Makes the EnergySpots 
  }
}

G4VPhysicalVolume* BDSDetectorConstruction::Construct()
{
  gasRegion   = new G4Region("gasRegion");

  G4ProductionCuts* theGasProductionCuts = new G4ProductionCuts();
  theGasProductionCuts->SetProductionCut(1*CLHEP::m,G4ProductionCuts::GetIndex("gamma"));
  theGasProductionCuts->SetProductionCut(1*CLHEP::m,G4ProductionCuts::GetIndex("e-"));
  theGasProductionCuts->SetProductionCut(1*CLHEP::m,G4ProductionCuts::GetIndex("e+"));
  gasRegion->SetProductionCuts(theGasProductionCuts);
  
  if (verbose || debug) G4cout << "-->starting BDS construction \n"<<G4endl;
  //construct bds
  return ConstructBDS(beamline_list);
}

G4VPhysicalVolume* BDSDetectorConstruction::ConstructBDS(ElementList& beamline_list)
{  
  // prepare materials for this run
  BDSMaterials::Instance()->PrepareRequiredMaterials();
  
  // set global magnetic field first
  SetMagField(0.0); // necessary to set a global field; so choose zero
  
  // construct the component list
  BuildBeamline();

  // build world and calculate coordinates
  BuildWorld();

  // set default output formats for BDSDetector:
  int G4precision = G4cout.precision(15);
  
  // placement procedure
  ComponentPlacement();

  // free the parser list
  std::list<struct Element>::iterator it;
  for(it = beamline_list.begin();it!=beamline_list.end();it++) {
    delete (*it).lst;
  }
  beamline_list.clear();
  
  if(verbose || debug) G4cout << __METHOD_NAME__ << "detector Construction done"<<G4endl; 

#ifdef BDSDEBUG
  G4cout << G4endl << __METHOD_NAME__ << "printing material table" << G4endl;
  G4cout << *(G4Material::GetMaterialTable()) << G4endl << G4endl;
#endif

  if(verbose || debug) G4cout<<"Finished listing materials, returning physiWorld"<<G4endl; 
  
  // set precision back
  G4cout.precision(G4precision);

  return physiWorld;
}
 
void BDSDetectorConstruction::SetMagField(const G4double fieldValue){
  
  G4FieldManager* fieldMgr =
    G4TransportationManager::GetTransportationManager()->GetFieldManager();
  magField = new G4UniformMagField(G4ThreeVector(0.,fieldValue,0.));  
  fieldMgr->SetDetectorField(magField);
  fieldMgr->CreateChordFinder(magField);
}

BDSDetectorConstruction::~BDSDetectorConstruction()
{ 
  delete precisionRegion;
  gFlashRegion.clear();

  delete _globalRotation;

  delete theHitMaker;
  delete theParticleBounds;
}

void BDSDetectorConstruction::BuildBeamline()
{
  std::list<struct Element>::iterator it;

  BDSComponentFactory* theComponentFactory = new BDSComponentFactory();

  BDSBeamline* beamline = new BDSBeamline();

  if (verbose || debug) G4cout << "parsing the beamline element list..."<< G4endl;
  for(it = beamline_list.begin();it!=beamline_list.end();it++)
    {
#ifdef BDSDEBUG
      G4cout << "BDSDetectorConstruction creating component " << (*it).name << G4endl;
#endif
      
      BDSAcceleratorComponent* temp = theComponentFactory->createComponent(*it);
      if(temp)
	{
	  BDSTiltOffset* tiltOffset = theComponentFactory->createTiltOffset(*it);
	  beamline->AddComponent(temp, tiltOffset);
	}
    }

  // Special circular machine bits
  // Add terminator to do ring turn counting logic
  // Add teleporter to account for slight ring offset
  if (BDSExecOptions::Instance()->GetCircular())
    {
#ifdef BDSDEBUG
      G4cout << __METHOD_NAME__ << "Circular machine - creating terminator & teleporter" << G4endl;
#endif
      BDS::CalculateAndSetTeleporterDelta(beamline);
      BDSAcceleratorComponent* terminator = theComponentFactory->createTerminator();
      if (terminator)
        {
	  terminator->Initialise();
	  beamline->AddComponent(terminator);
	}
      BDSAcceleratorComponent* teleporter = theComponentFactory->createTeleporter();
      if (teleporter)
	{
	  teleporter->Initialise();
	  beamline->AddComponent(teleporter);
	}
    }
  
  delete theComponentFactory;
      
#ifdef BDSDEBUG
  G4cout << __METHOD_NAME__ << "size of the parser beamline element list: "<< beamline_list.size() << G4endl;
#endif
  G4cout << __METHOD_NAME__ << "size of the constructed beamline: "<< beamline->size() << " with length " << beamline->GetTotalArcLength()/CLHEP::m << " m" << G4endl;
  
  if (beamline->empty())
    {
      G4cout << __METHOD_NAME__ << "beamline empty or no line selected! exiting" << G4endl;
      exit(1);
    }
  // register the beamline in the holder class for the full model
  BDSAcceleratorModel::Instance()->RegisterFlatBeamline(beamline);
}

void BDSDetectorConstruction::BuildWorld()
{
#ifdef BDSDEBUG
  G4cout << __METHOD_NAME__ << G4endl;
#endif
  BDSBeamline* beamline = BDSAcceleratorModel::Instance()->GetFlatBeamline();
  
  G4ThreeVector worldR = beamline->GetMaximumExtentAbsolute();
  G4ThreeVector maxpositive = beamline->GetMaximumExtentPositive();
  G4ThreeVector maxnegative = beamline->GetMaximumExtentNegative();
#ifdef BDSDEBUG
  G4cout << __METHOD_NAME__ << "world extent positive: " << maxpositive << G4endl;
  G4cout << __METHOD_NAME__ << "world extent negative: " << maxnegative << G4endl;
  G4cout << __METHOD_NAME__ << "world extent absolute: " << worldR      << G4endl;
#endif
  worldR += G4ThreeVector(5000,5000,5000); //add 5m extra in every dimension
#ifdef BDSDEBUG
  G4cout << __METHOD_NAME__ << "with 5m margin becomes in all dimensions: " << worldR << G4endl;
#endif
  
  G4String worldName="World";
  solidWorld = new G4Box(worldName, worldR.x(), worldR.y(), worldR.z());

  G4String    emptyMaterialName = BDSGlobalConstants::Instance()->GetEmptyMaterial();
  G4Material* emptyMaterial = BDSMaterials::Instance()->GetMaterial(emptyMaterialName);
  logicWorld = new G4LogicalVolume(solidWorld,	       // solid
				   emptyMaterial,      // material
				   worldName);	       // name

  // read out geometry logical volume
  // note g4logicalvolume has a private copy constructor so we have to repeat everything here annoyingly
  G4LogicalVolume* readOutWorldLV = new G4LogicalVolume(solidWorld,    // solid
							emptyMaterial, // material
							worldName);    // name
  
  // visual attributes
  if (BDSExecOptions::Instance()->GetVisDebug())
    {
      // copy the debug vis attributes but change to force wireframe
      G4VisAttributes* debugWorldVis = new G4VisAttributes(*(BDSGlobalConstants::Instance()->GetVisibleDebugVisAttr()));
      debugWorldVis->SetForceWireframe(true);//just wireframe so we can see inside it
      logicWorld->SetVisAttributes(debugWorldVis);
      readOutWorldLV->SetVisAttributes(debugWorldVis);
    }
  else
    {
      logicWorld->SetVisAttributes(BDSGlobalConstants::Instance()->GetInvisibleVisAttr());
      readOutWorldLV->SetVisAttributes(BDSGlobalConstants::Instance()->GetInvisibleVisAttr());
    }
	
  // set limits
#ifndef NOUSERLIMITS
  G4UserLimits* worldUserLimits = new G4UserLimits(*(BDSGlobalConstants::Instance()->GetDefaultUserLimits()));
  worldUserLimits->SetMaxAllowedStep(worldR.z()*0.5);
  logicWorld->SetUserLimits(worldUserLimits);
  readOutWorldLV->SetUserLimits(worldUserLimits);
#endif

  // create regions
#ifdef BDSDEBUG
  G4cout<<"Creating regions..."<<G4endl;
#endif
  precisionRegion = new G4Region("precisionRegion");
  G4ProductionCuts* theProductionCuts = new G4ProductionCuts();
  if(BDSGlobalConstants::Instance()->GetProdCutPhotonsP()>0)
    theProductionCuts->SetProductionCut(BDSGlobalConstants::Instance()->GetProdCutPhotonsP(),G4ProductionCuts::GetIndex("gamma"));

  if(BDSGlobalConstants::Instance()->GetProdCutElectronsP()>0)
    theProductionCuts->SetProductionCut(BDSGlobalConstants::Instance()->GetProdCutElectronsP(),G4ProductionCuts::GetIndex("e-"));

  if(BDSGlobalConstants::Instance()->GetProdCutPositronsP()>0)
    theProductionCuts->SetProductionCut(BDSGlobalConstants::Instance()->GetProdCutPositronsP(),G4ProductionCuts::GetIndex("e+"));
  
  precisionRegion->SetProductionCuts(theProductionCuts);
#ifndef NOUSERLIMITS
  precisionRegion->SetUserLimits(worldUserLimits);
#endif

  // place the world
  physiWorld = new G4PVPlacement((G4RotationMatrix*)0, // no rotation
  				 (G4ThreeVector)0,     // at (0,0,0)
                                 logicWorld,	// its logical volume
                                 worldName,	// its name
                                 NULL,		// its mother  volume
                                 false,		// no boolean operation
                                 0,             // copy number
				 BDSGlobalConstants::Instance()->GetCheckOverlaps());// overlap checking

  // create the read out geometry world by creating another placement of the world logical volume
  G4PVPlacement* readOutWorldPV = new G4PVPlacement((G4RotationMatrix*)0, // no rotation
						    (G4ThreeVector)0,     // at (0,0,0)
						    readOutWorldLV,	  // logical volume
						    "readoutWorld",       // name
						    NULL,		  // mother  volume
						    false,		  // no boolean operation
						    0,                    // copy number
						    BDSGlobalConstants::Instance()->GetCheckOverlaps());// overlap checking

  BDSAcceleratorModel::Instance()->RegisterReadOutWorldPV(readOutWorldPV);
  BDSAcceleratorModel::Instance()->RegisterReadOutWorldLV(readOutWorldLV);
}

void BDSDetectorConstruction::ComponentPlacement()
{
  if (verbose || debug)
    {G4cout << G4endl << __METHOD_NAME__ << "- starting placement procedure" << G4endl;}

  BDSBeamline* beamline = BDSAcceleratorModel::Instance()->GetFlatBeamline();

  // few general variables that we don't need to get every
  // time in the loop for component placement
  G4VPhysicalVolume* readOutWorldPV       = BDSAcceleratorModel::Instance()->GetReadOutWorldPV();
  G4VSensitiveDetector* energyCounterSDRO = BDSSDManager::Instance()->GetEnergyCounterOnAxisSDRO();
  G4bool checkOverlaps                    = BDSGlobalConstants::Instance()->GetCheckOverlaps();

  BDSBeamlineIterator it = beamline->begin();
  for(; it != beamline->end(); ++it)
    {
      BDSAcceleratorComponent* thecurrentitem = (*it)->GetAcceleratorComponent();
      // do a few checks to see everything's valid before dodgy placement could happen
      if (!thecurrentitem)
	{G4cerr << __METHOD_NAME__ << "beamline element does not contain valid BDSAcceleratorComponent" << G4endl; exit(1);}
      
      // check we can get the container logical volume to be placed
      G4LogicalVolume* elementLV = thecurrentitem->GetContainerLogicalVolume();
      if (!elementLV)
	{G4cerr << __METHOD_NAME__ << "this accelerator component " << (*it)->GetName() << " has no volume to be placed!" << G4endl;  exit(1);}

      // get the name -> note this is the plain name without _pv or _lv suffix just now
      // comes from BDSAcceleratorComponent
      // this is done after the checks as it really just passes down to acc component
      G4String name = (*it)->GetName(); 
      if (verbose || debug)
	{G4cout << __METHOD_NAME__ << "placement of component named: " << name << G4endl;}
      
      // read out geometry logical volume - note may not exist for each item - must be tested
      G4LogicalVolume* readOutLV   = thecurrentitem->GetReadOutLogicalVolume();
      // make read out geometry sensitive
      if (readOutLV)       
	{readOutLV->SetSensitiveDetector(energyCounterSDRO);}
      
      // add the volume to one of the regions
      G4int precision = thecurrentitem->GetPrecisionRegion();
      if(precision > 0)
	{
#ifdef BDSDEBUG
	  G4cout << __METHOD_NAME__ << "element is in the precision region number: " << precision << G4endl;
#endif
	  elementLV->SetRegion(precisionRegion);
	  precisionRegion->AddRootLogicalVolume(elementLV);
	}
      
#ifdef BDSDEBUG
      G4cout << __METHOD_NAME__ << "setting up sensitive volumes with read out geometry" << G4endl;
#endif
<<<<<<< HEAD
=======
      // Register the spos and other info of this elemnet.
      // Used by energy counter sd to get spos of that logical volume at histogram time.
      // If it has a readout volume, that'll be used for sensitivity so only need to register
      // that. Should only register what we need to as used for every energy hit (many many many)
      if(readOutLV)
	{
	  // use the readOutLV name as this is what's accessed in BDSEnergyCounterSD
	  BDSLogicalVolumeInfo* theinfo = new BDSLogicalVolumeInfo(name,
								   (*it)->GetSPositionMiddle());
	  BDSLogicalVolumeInfoRegistry::Instance()->RegisterInfo(readOutLV, theinfo);
	}
      else
        {
	  // It doesn't have a read out volume, so register the same info with all logical volumes
	  // the current BDSAcceleratorComponent contains as any of them could be requested
	  // by BDSEnergyCounterSD
	  BDSLogicalVolumeInfo* theinfo = new BDSLogicalVolumeInfo(name,
								   (*it)->GetSPositionMiddle());
	  BDSLVIterator elementLVIterator = thecurrentitem->GetAllLogicalVolumes().begin();
	  BDSLVIterator elementLVEnd      = thecurrentitem->GetAllLogicalVolumes().end();
	  for (; elementLVIterator != elementLVEnd; ++elementLVIterator)
	    {BDSLogicalVolumeInfoRegistry::Instance()->RegisterInfo(*elementLVIterator, theinfo);}
	}
      
>>>>>>> 72945b67
      std::vector<G4LogicalVolume*> SensVols = thecurrentitem->GetAllSensitiveVolumes();
      BDSLVIterator sensIt= SensVols.begin();
      for(;sensIt != SensVols.end(); ++sensIt)
	{
	  // use already defined instance of Ecounter sd
	  // we MUST attach this SD to each volume so that it produces
	  // hits (using the read out geometry)
	  (*sensIt)->SetSensitiveDetector(energyCounterSDRO);
	  
	  //set gflash parameterisation on volume if required
	  G4bool gflash     = BDSExecOptions::Instance()->GetGFlash();
	  //TBC - so glash is only used for 'element' types - perhaps this should be used
	  //for other volumes too.  The logic of the if statement needs checked.
	  //The check of the precision region really compares the region pointer of the
	  //logical volume with that of our 'precision region' region. Unclear what the default
	  //region value is in geant4 but it's not our region - no region by default.
	  if(gflash && ((*sensIt)->GetRegion() != precisionRegion) && (thecurrentitem->GetType()=="element"))
	    {SetGFlashOnVolume(*sensIt);}
	}

      // get the placement details from the beamline component
      G4int nCopy         = 0;
      G4RotationMatrix* r = (*it)->GetRotationMiddle();
      G4ThreeVector     p = (*it)->GetPositionMiddle();
      // reference rotation and position for the read out volume
      G4RotationMatrix* rr = (*it)->GetReferenceRotationMiddle();
      G4ThreeVector     rp = (*it)->GetReferencePositionMiddle();
      
#ifdef BDSDEBUG
	  G4cout << __METHOD_NAME__ << "placing mass geometry" << G4endl;
	  G4cout << "position: " << p << ", rotation: " << *r << G4endl;
#endif
      G4PVPlacement* elementPV = new G4PVPlacement(r,                // its rotation
						   p,                // its position
						   name + "_pv",     // its name
						   elementLV,        // its logical volume
						   physiWorld,       // its mother  volume
						   false,	       // no boolean operation
						   nCopy,            // copy number
						   checkOverlaps);   //overlap checking

      // place read out volume in read out world - if this component has one
      G4PVPlacement* readOutPV = NULL;
      if(readOutLV)
	{
#ifdef BDSDEBUG
	  G4cout << __METHOD_NAME__ << "placing readout geometry" << G4endl;
	  G4cout << "position: " << rp << ", rotation: " << *rr << G4endl;
#endif
	  // don't need the returned pointer from new for anything - purely instantiating registers it with g4
	  readOutPV = new G4PVPlacement(rr,              // its rotation
					rp,              // its position
					name + "_ro_pv", // its name
					readOutLV,       // its logical volume
					readOutWorldPV,  // its mother  volume
					false,	     // no boolean operation
					nCopy,           // copy number
					checkOverlaps);  //overlap checking
	}

      // Register the spos and other info of this elemnet.
      // Used by energy counter sd to get spos of that logical volume at histogram time.
      // If it has a readout volume, that'll be used for sensitivity so only need to register
      // that. Should only register what we need to as used for every energy hit (many many many)
      if(readOutPV)
	{
	  // use the readOutLV name as this is what's accessed in BDSEnergyCounterSD
	  BDSPhysicalVolumeInfo* theinfo = new BDSPhysicalVolumeInfo(name,
								     name,
								     (*it)->GetSPositionMiddle());
	  BDSPhysicalVolumeInfoRegistry::Instance()->RegisterInfo(readOutLV, theinfo);
	}
      else
        {
	  // It doesn't have a read out volume, so register the same info with all logical volumes
	  // the current BDSAcceleratorComponent  contains as any of them could be requested
	  // by BDSEnergyCounterSD
	  BDSLogicalVolumeInfo* theinfo = new BDSLogicalVolumeInfo(name,
								   name,
								   (*it)->GetSPositionMiddle());
	  BDSPVIterator elementLVIterator = thecurrentitem->GetAllLogicalVolumes().begin();
	  BDSPVIterator elementLVEnd      = thecurrentitem->GetAllLogicalVolumes().end();
	  for (; elementLVIterator != elementLVEnd; ++elementLVIterator)
	    {BDSLogicalVolumeInfoRegistry::Instance()->RegisterInfo(*elementLVIterator, theinfo);}
	}
      
      

      //this vector of physical volumes isn't used anywhere...
      fPhysicalVolumeVector.push_back(PhysiComponentPlace);
      std::vector<G4VPhysicalVolume*> MultiplePhysicalVolumes = thecurrentitem->GetMultiplePhysicalVolumes();
      for (unsigned int i=0;i<MultiplePhysicalVolumes.size(); i++)
	{fPhysicalVolumeVector.push_back(MultiplePhysicalVolumes.at(i));}

      //this does nothing by default - only used by BDSElement
      //looks like it could just be done in its construction rather than
      //in BDSDetectorConstruction
      thecurrentitem->PrepareField(PhysiComponentPlace);
    }
}

void BDSDetectorConstruction::SetGFlashOnVolume(G4LogicalVolume* volume)
{
  // this has been taken from component placement and put in a separate funciton to make clearer
  // for now.  perhaps should be revisited. LN

  //If not in the precision region....
  //		    if(volume->GetMaterial()->GetState()!=kStateGas){ //If the region material state is not gas, associate with a parameterisation
#ifdef BDSDEBUG
  G4cout << "...adding " << volume->GetName() << " to gFlashRegion" << G4endl;
#endif
  // Initialise shower model
  G4String rname = "gFlashRegion_" + volume->GetName();
  gFlashRegion.push_back(new G4Region(rname.c_str()));
  G4String mname = "fastShowerModel" + rname;
#ifdef BDSDEBUG
  G4cout << "...making parameterisation..." << G4endl;
#endif
  theFastShowerModel.push_back(new BDSShowerModel(mname.c_str(),gFlashRegion.back()));
  theParameterisation.push_back(new GFlashHomoShowerParameterisation(BDSMaterials::Instance()->GetMaterial(volume->GetMaterial()->GetName().c_str()))); 
  theFastShowerModel.back()->SetParameterisation(*theParameterisation.back());
  theFastShowerModel.back()->SetParticleBounds(*theParticleBounds) ;
  theFastShowerModel.back()->SetHitMaker(*theHitMaker);
  if(volume->GetMaterial()->GetState()!=kStateGas)
    { //If the region material state is not gas, associate with a parameterisation
      //Turn on the parameterisation for e-m showers starting in sensitive material and fitting in the current stack.
      theFastShowerModel.back()->SetFlagParamType(1);
      //Turn on containment
      theFastShowerModel.back()->SetFlagParticleContainment(1);
    }
  else
    {
      //Turn on the parameterisation for e-m showers starting in sensitive material and fitting in the current stack.
      theFastShowerModel.back()->SetFlagParamType(0);
      //Turn on containment
      theFastShowerModel.back()->SetFlagParticleContainment(0);
  }
  volume->SetRegion(gFlashRegion.back());
  gFlashRegion.back()->AddRootLogicalVolume(volume);
  //gFlashRegion.back()->SetUserLimits(new G4UserLimits(thecurrentitem->GetChordLength()/10.0));
  //volume->SetUserLimits(new G4UserLimits(thecurrentitem->GetChordLength()/10.0));

}<|MERGE_RESOLUTION|>--- conflicted
+++ resolved
@@ -393,33 +393,6 @@
 #ifdef BDSDEBUG
       G4cout << __METHOD_NAME__ << "setting up sensitive volumes with read out geometry" << G4endl;
 #endif
-<<<<<<< HEAD
-=======
-      // Register the spos and other info of this elemnet.
-      // Used by energy counter sd to get spos of that logical volume at histogram time.
-      // If it has a readout volume, that'll be used for sensitivity so only need to register
-      // that. Should only register what we need to as used for every energy hit (many many many)
-      if(readOutLV)
-	{
-	  // use the readOutLV name as this is what's accessed in BDSEnergyCounterSD
-	  BDSLogicalVolumeInfo* theinfo = new BDSLogicalVolumeInfo(name,
-								   (*it)->GetSPositionMiddle());
-	  BDSLogicalVolumeInfoRegistry::Instance()->RegisterInfo(readOutLV, theinfo);
-	}
-      else
-        {
-	  // It doesn't have a read out volume, so register the same info with all logical volumes
-	  // the current BDSAcceleratorComponent contains as any of them could be requested
-	  // by BDSEnergyCounterSD
-	  BDSLogicalVolumeInfo* theinfo = new BDSLogicalVolumeInfo(name,
-								   (*it)->GetSPositionMiddle());
-	  BDSLVIterator elementLVIterator = thecurrentitem->GetAllLogicalVolumes().begin();
-	  BDSLVIterator elementLVEnd      = thecurrentitem->GetAllLogicalVolumes().end();
-	  for (; elementLVIterator != elementLVEnd; ++elementLVIterator)
-	    {BDSLogicalVolumeInfoRegistry::Instance()->RegisterInfo(*elementLVIterator, theinfo);}
-	}
-      
->>>>>>> 72945b67
       std::vector<G4LogicalVolume*> SensVols = thecurrentitem->GetAllSensitiveVolumes();
       BDSLVIterator sensIt= SensVols.begin();
       for(;sensIt != SensVols.end(); ++sensIt)
