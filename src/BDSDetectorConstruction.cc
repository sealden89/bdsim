--- conflicted
+++ resolved
@@ -9,12 +9,8 @@
 #include "BDSComponentFactory.hh"
 #include "BDSDebug.hh"
 #include "BDSEnergyCounterSD.hh"
-<<<<<<< HEAD
-#include "BDSExecOptions.hh"
 #include "BDSFieldBuilder.hh"
 #include "BDSFieldObjects.hh"
-=======
->>>>>>> ce500221
 #include "BDSGlobalConstants.hh"
 #include "BDSParser.hh"
 #include "BDSPhysicalVolumeInfo.hh"
@@ -146,19 +142,6 @@
   
   BDSComponentFactory* theComponentFactory = new BDSComponentFactory();
   BDSBeamline*         beamline            = new BDSBeamline();
-<<<<<<< HEAD
-=======
-  
-  // Write survey file here since has access to both element and beamline
-  BDSSurvey* survey = nullptr;
-  if(BDSGlobalConstants::Instance()->Survey())
-    {
-      G4String surveyFilename = BDSGlobalConstants::Instance()->SurveyFileName();
-      surveyFilename += ".dat";
-      survey = new BDSSurvey(surveyFilename);
-      survey->WriteHeader();
-    }
->>>>>>> ce500221
   
   if (verbose || debug) G4cout << "parsing the beamline element list..."<< G4endl;
   //for(auto element : BDSParser::Instance()->GetBeamline())
