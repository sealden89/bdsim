--- conflicted
+++ resolved
@@ -756,11 +756,7 @@
 	  G4cout << "Note, this may be because the element is a bend and split into " << G4endl;
 	  G4cout << "multiple sections with unique names. Run the visualiser to get " << G4endl;
 	  G4cout << "the name of the segment, or place w.r.t. the element before / after." << G4endl;
-<<<<<<< HEAD
 	  throw BDSException("Error in placement.");
-=======
-	  throw BDSException(__METHOD_NAME__, "invalid element for placement");
->>>>>>> 120efa85
 	}
       G4double sCoordinate = element->GetSPositionMiddle(); // start from middle of element
       sCoordinate += placement.s * CLHEP::m; // add on (what's considered) 'local' s from the placement
