/* 
Beam Delivery Simulation (BDSIM) Copyright (C) Royal Holloway, 
University of London 2001 - 2020.

This file is part of BDSIM.

BDSIM is free software: you can redistribute it and/or modify 
it under the terms of the GNU General Public License as published 
by the Free Software Foundation version 3 of the License.

BDSIM is distributed in the hope that it will be useful, but 
WITHOUT ANY WARRANTY; without even the implied warranty of
MERCHANTABILITY or FITNESS FOR A PARTICULAR PURPOSE.  See the
GNU General Public License for more details.

You should have received a copy of the GNU General Public License
along with BDSIM.  If not, see <http://www.gnu.org/licenses/>.
*/
#include "BDSAcceleratorComponent.hh"
#include "BDSAcceleratorComponentRegistry.hh"
#include "BDSAcceleratorModel.hh"
#include "BDSApertureInfo.hh"
#include "BDSAuxiliaryNavigator.hh"
#include "BDSBeamline.hh"
#include "BDSBeamlineBLMBuilder.hh"
#include "BDSBeamlineEndPieceBuilder.hh"
#include "BDSBeamlineElement.hh"
#include "BDSBeamlinePlacementBuilder.hh"
#include "BDSBeamlineSet.hh"
#include "BDSBeamPipeInfo.hh"
#include "BDSBOptrMultiParticleChangeCrossSection.hh"
#include "BDSComponentFactory.hh"
#include "BDSComponentFactoryUser.hh"
#include "BDSCurvilinearBuilder.hh"
#include "BDSDebug.hh"
#include "BDSDetectorConstruction.hh"
#include "BDSException.hh"
#include "BDSExtent.hh"
#include "BDSFieldBuilder.hh"
#include "BDSFieldObjects.hh"
#include "BDSGap.hh"
#include "BDSGeometryComponent.hh"
#include "BDSGeometryExternal.hh"
#include "BDSGeometryFactory.hh"
#include "BDSGlobalConstants.hh"
#include "BDSHistBinMapper3D.hh"
#include "BDSIntegratorSet.hh"
#include "BDSLine.hh"
#include "BDSMaterials.hh"
#include "BDSParser.hh"
#include "BDSPhysicalVolumeInfo.hh"
#include "BDSPhysicalVolumeInfoRegistry.hh"
#include "BDSRegion.hh"
#include "BDSSamplerType.hh"
#include "BDSScorerFactory.hh"
#include "BDSScorerInfo.hh"
#include "BDSScorerMeshInfo.hh"
#include "BDSScoringMeshBox.hh"
#include "BDSSDEnergyDeposition.hh"
#include "BDSSDManager.hh"
#include "BDSSDType.hh"
#include "BDSSurvey.hh"
#include "BDSTeleporter.hh"
#include "BDSTunnelBuilder.hh"
#include "BDSWarning.hh"

#include "parser/blmplacement.h"
#include "parser/element.h"
#include "parser/fastlist.h"
#include "parser/options.h"
#include "parser/physicsbiasing.h"
#include "parser/placement.h"
#include "parser/samplerplacement.h"
#include "parser/scorermesh.h"

#include "globals.hh"
#include "G4Box.hh"
#include "G4LogicalVolume.hh"
#include "G4Material.hh"
#include "G4Navigator.hh"
#include "G4ProductionCuts.hh"
#include "G4PVPlacement.hh"
#include "G4VPrimitiveScorer.hh"
#include "G4Region.hh"
#include "G4ScoringBox.hh"
#include "G4ScoringManager.hh"
#include "G4Transform3D.hh"
#include "G4Version.hh"
#include "G4VisAttributes.hh"
#include "G4VPhysicalVolume.hh"
#if G4VERSION_NUMBER > 1039
#include "G4ChannelingOptrMultiParticleChangeCrossSection.hh"
#endif

#include "CLHEP/Units/SystemOfUnits.h"
#include "CLHEP/Vector/EulerAngles.h"

#include <iterator>
#include <limits>
#include <list>
#include <map>
#include <set>
#include <sstream>
#include <utility>
#include <vector>


BDSDetectorConstruction::BDSDetectorConstruction(BDSComponentFactoryUser* userComponentFactoryIn):
  placementBL(nullptr),
  designParticle(nullptr),
  userComponentFactory(userComponentFactoryIn),
  nSamplers(0)
{
  const BDSGlobalConstants* globals = BDSGlobalConstants::Instance();
  verbose       = globals->Verbose();
  checkOverlaps = globals->CheckOverlaps();
  circular      = globals->Circular();
  
  // instantiate the accelerator model holding class
  acceleratorModel = BDSAcceleratorModel::Instance();
  canSampleAngledFaces = true;
  BDSIntegratorSetType integratorSetType = globals->IntegratorSet();
  if (   (integratorSetType == BDSIntegratorSetType::bdsimtwo)
      || (integratorSetType == BDSIntegratorSetType::geant4)
#if G4VERSION_NUMBER > 1039
      || (integratorSetType == BDSIntegratorSetType::geant4dp)
#endif
      )
    { // set to be value of option, default is false.
      canSampleAngledFaces = globals->SampleElementsWithPoleface();
    }

  UpdateSamplerDiameterAndCountSamplers();
}

void BDSDetectorConstruction::UpdateSamplerDiameterAndCountSamplers()
{
  nSamplers = 0;
  auto beamline = BDSParser::Instance()->GetBeamline(); // main beam line
  G4double maxBendingRatio = 1e-9;
  for (auto elementIt = beamline.begin(); elementIt != beamline.end(); ++elementIt)
    {
      // count number of samplers
      auto st = BDS::DetermineSamplerType((*elementIt).samplerType);
      if (st != BDSSamplerType::none)
        {nSamplers++;}

      G4double length = elementIt->l;
      G4double angle  = elementIt->angle;
      if (!BDS::IsFinite(length))
	{continue;} // avoid divide by 0
      G4double ratio  = angle / length;
      maxBendingRatio = std::max(maxBendingRatio, ratio);
    }
  
  G4double curvilinearRadius = BDSGlobalConstants::Instance()->SamplerDiameter()*0.5;
  if (maxBendingRatio > 0.4) // max ratio for a 2.5m sampler diameter
    {
      G4double curvilinearRadiusBends = (0.9 / maxBendingRatio)*CLHEP::m; // 90% of theoretical maximum radius

      // check it's smaller - the user may have already specified a smaller sampler diameter
      // and that should take precedence
      if (curvilinearRadiusBends < curvilinearRadius)
	{
	  curvilinearRadius = curvilinearRadiusBends;
	  G4cout << __METHOD_NAME__ << "Reducing sampler diameter from "
		 << BDSGlobalConstants::Instance()->SamplerDiameter()/CLHEP::m << "m to "
		 << 2*curvilinearRadius/CLHEP::m << "m" << G4endl;
	  BDSGlobalConstants::Instance()->SetSamplerDiameter(curvilinearRadius);
	}
    }

    // add number of sampler placements to count of samplers
    nSamplers += (G4int)BDSParser::Instance()->GetSamplerPlacements().size();
}

G4VPhysicalVolume* BDSDetectorConstruction::Construct()
{
  if (verbose || debug)
    {G4cout << __METHOD_NAME__ << "starting accelerator geometry construction\n" << G4endl;}
  
  // construct all parser defined regions
  InitialiseRegions();

  // construct all parser defined aperture objects
  InitialiseApertures();
  
  // construct the main beam line and any other secondary beam lines
  BuildBeamlines();

  // construct placement geometry from parser
  BDSBeamline* mainBeamLine = BDSAcceleratorModel::Instance()->BeamlineSetMain().massWorld;
  placementBL = BDS::BuildPlacementGeometry(BDSParser::Instance()->GetPlacements(),
					    mainBeamLine);
  BDSAcceleratorModel::Instance()->RegisterPlacementBeamline(placementBL); // Acc model owns it

  BDSBeamline* blms = BDS::BuildBLMs(BDSParser::Instance()->GetBLMs(),
				     mainBeamLine);
  if (blms)
    {BDSAcceleratorModel::Instance()->RegisterBLMs(blms);} // Acc model owns it
  
  // build the tunnel and supports
  if (BDSGlobalConstants::Instance()->BuildTunnel())
    {BuildTunnel();}

  // build world and calculate coordinates
  auto worldPV = BuildWorld();

  // placement procedure - put everything in the world
  ComponentPlacement(worldPV);
  
  if (verbose || debug)
    {G4cout << __METHOD_NAME__ << "detector Construction done" << G4endl;}

#ifdef BDSDEBUG
  G4cout << G4endl << __METHOD_NAME__ << "printing material table" << G4endl;
  G4cout << *(G4Material::GetMaterialTable()) << G4endl << G4endl;
  if (verbose || debug) {G4cout << "Finished listing materials, returning physiWorld" << G4endl;} 
#endif
  return worldPV;
}

BDSDetectorConstruction::~BDSDetectorConstruction()
{
#if G4VERSION_NUMBER > 1009
  // delete bias objects
  for (auto i : biasObjects)
    {delete i;}
#endif
}

void BDSDetectorConstruction::InitialiseRegions()
{
  BDSRegion* defaultRegion = new BDSRegion("default");
  for (const GMAD::Region& r : BDSParser::Instance()->GetRegions())
    {
      BDSRegion* reg = new BDSRegion(r, defaultRegion);
      G4cout << "New region defined: " << G4endl << *reg << G4endl;
      acceleratorModel->RegisterRegion(reg);
    }
  delete defaultRegion;
}

void BDSDetectorConstruction::InitialiseApertures()
{
  std::map<G4String, BDSApertureInfo*> apertures;
  for (const GMAD::Aperture& a : BDSParser::Instance()->GetApertures())
    {
      BDSApertureInfo* ap = new BDSApertureInfo(a.apertureType,
						a.aper1 * CLHEP::m,
						a.aper2 * CLHEP::m,
						a.aper3 * CLHEP::m,
						a.aper4 * CLHEP::m,
						a.name);
      apertures[a.name] = ap;
    }
  acceleratorModel->RegisterApertures(apertures);
}

void BDSDetectorConstruction::BuildBeamlines()
{
  // build main beam line
  if (verbose || debug)
    {G4cout << "parsing the beamline element list..."<< G4endl;}
  G4Transform3D initialTransform = BDSGlobalConstants::Instance()->BeamlineTransform();
  G4double      initialS         = BDSGlobalConstants::Instance()->BeamlineS();
  
  BDSBeamlineSet mainBeamline = BuildBeamline(BDSParser::Instance()->GetBeamline(),
					      "main beam line",
					      initialTransform,
					      initialS,
					      circular);

#ifdef BDSDEBUG
  G4cout << "Registry size "
	 << BDSAcceleratorComponentRegistry::Instance()->size() << G4endl;
  G4cout << "Parser beam line size "
	 << BDSParser::Instance()->GetBeamline().size() << G4endl;
  BDSAcceleratorComponentRegistry::Instance()->PrintNumberOfEachType();
#endif

  // print warning if beam line is approximately circular but flag isn't specified
  if (!circular && mainBeamline.massWorld)
    {
      if (mainBeamline.massWorld->ElementAnglesSumToCircle())
	{BDS::Warning("Total sum of all element angles is approximately 2*pi but the circular option was not specified, this simulation may run indefinitely");}
    }
  
  // register the beam line in the holder class for the full model
  acceleratorModel->RegisterBeamlineSetMain(mainBeamline);

  // build secondary beam lines
  // loop over placements and check if any are beam lines (have sequences specified)
  auto placements = BDSParser::Instance()->GetPlacements();
  for (const auto& placement : placements)
    {
      if (placement.sequence.empty())
	{continue;} // no sequence specified -> just a placement
      auto parserLine = BDSParser::Instance()->GetSequence(placement.sequence);

      // determine offset in world for extra beam line
      const BDSBeamline* mbl = mainBeamline.massWorld;
      // TODO - so by default if placement.s is finite, it'll be made w.r.t. the main beam line
      // but this could be any beam line in future if we find the right beam line to pass in.
      G4Transform3D startTransform = CreatePlacementTransform(placement, mbl);
      G4double      startS         = mbl->back()->GetSPositionEnd(); 

      // aux beam line must be non-circular by definition to branch off of beam line (for now)
      BDSBeamlineSet extraBeamline = BuildBeamline(parserLine,
						   placement.sequence,
						   startTransform,
						   startS,
						   false,
						   true);
      
      acceleratorModel->RegisterBeamlineSetExtra(placement.sequence, extraBeamline);
    }
}

BDSBeamlineSet BDSDetectorConstruction::BuildBeamline(const GMAD::FastList<GMAD::Element>& beamLine,
						      G4String             name,
						      const G4Transform3D& initialTransform,
						      G4double             initialS,
						      G4bool               beamlineIsCircular,
						      G4bool               isPlacementBeamline)
{
  if (beamLine.empty()) // note a line always has a 'line' element first so an empty line will not be 'empty'
    {return BDSBeamlineSet();}

  if (userComponentFactory)
    {userComponentFactory->SetDesignParticle(designParticle);}
  BDSComponentFactory* theComponentFactory = new BDSComponentFactory(designParticle, userComponentFactory);
  BDSBeamline* massWorld = new BDSBeamline(initialTransform, initialS);
    
  if (beamlineIsCircular)
    {
      G4bool unsuitable = UnsuitableFirstElement(beamLine.begin());
      if (unsuitable)
	{
	  G4cerr << "The first element in the beam line is unsuitable for a circular "
		 << "model as the first element will " << G4endl << "overlap with the "
		 << "teleporter and terminator - the necessary mechanics for a circular "
		 << "model in Geant4" << G4endl;
	  throw BDSException(__METHOD_NAME__, "check construction for circular machine");
	}
    }

  if (beamLine.size() <= 1) // if an empty LINE it still has 1 item in it
    {throw BDSException(__METHOD_NAME__, "BDSIM requires the sequence defined with the use command to have at least one element.");}

  for (auto elementIt = beamLine.begin(); elementIt != beamLine.end(); ++elementIt)
    {
      // find next and previous element, but ignore special elements or thin multipoles.
      const GMAD::Element* prevElement = nullptr;
      auto prevIt = elementIt;
      while (prevIt != beamLine.begin())
	{
	  --prevIt;
	  if (prevIt->isSpecial() == false && prevIt->type != GMAD::ElementType::_THINMULT)
	    {
	      prevElement = &(*prevIt);
	      break;
	    }
	}

      const GMAD::Element* nextElement = nullptr;
      auto nextIt = elementIt;
      ++nextIt;
      G4double nextElementInputFace = 0; // get poleface angle for next element whilst testing if next element exists
      while (nextIt != beamLine.end())
	{
	  if (nextIt->isSpecial() == false && nextIt->type != GMAD::ElementType::_THINMULT)
	    {
	      nextElement = &(*nextIt);
          //rotated entrance face of the next element may modify the exit face of the current element.
          nextElementInputFace = nextElement->e1;
          break;
	    }
	  ++nextIt;
	}
      G4double currentArcLength = massWorld->GetTotalArcLength();
      BDSAcceleratorComponent* temp = theComponentFactory->CreateComponent(&(*elementIt),
									   prevElement,
									   nextElement,
									   currentArcLength);
      if(temp)
	{
          BDSSamplerType sType = BDS::DetermineSamplerType((*elementIt).samplerType);
          if ((!canSampleAngledFaces) && (BDS::IsFinite((*elementIt).e2)))
            {sType = BDSSamplerType::none;}
          if ((!canSampleAngledFaces) && (BDS::IsFinite(nextElementInputFace)))
            {sType = BDSSamplerType::none;}
          if (temp->GetType() == "dump") // don't sample after a dump as there'll be nothing
            {sType = BDSSamplerType::none;}
          BDSTiltOffset* tiltOffset = theComponentFactory->CreateTiltOffset(&(*elementIt));
          massWorld->AddComponent(temp, tiltOffset, sType, elementIt->samplerName);
	}
    }

  // Special circular machine bits
  // Add terminator to do ring turn counting logic and kill particles
  // Add teleporter to account for slight ring offset
  if (beamlineIsCircular && !massWorld->empty())
    {
#ifdef BDSDEBUG
      G4cout << __METHOD_NAME__ << "Circular machine - creating terminator & teleporter" << G4endl;
#endif
      G4double teleporterLength = 0;
      G4Transform3D teleporterTransform = BDS::CalculateTeleporterDelta(massWorld, teleporterLength);

      auto hasBeamPipeInfo = [](BDSBeamlineElement* ble) {return ble->GetBeamPipeInfo() != nullptr;};
      auto firstElementWithBPInfo = std::find_if(massWorld->begin(),  massWorld->end(),  hasBeamPipeInfo);
      auto lastElementWithBPInfo  = std::find_if(massWorld->rbegin(), massWorld->rend(), hasBeamPipeInfo);

      G4double firstbeamPipeMaxExtent = (*firstElementWithBPInfo)->GetBeamPipeInfo()->Extent().MaximumAbsTransverse();
      G4double lastbeamPipeMaxExtent  = (*lastElementWithBPInfo)->GetBeamPipeInfo()->Extent().MaximumAbsTransverse();

      // the extent is a half width, so we double it - also the terminator width.
      G4double teleporterHorizontalWidth = 2 * std::max(firstbeamPipeMaxExtent, lastbeamPipeMaxExtent);
      
      BDSAcceleratorComponent* terminator = theComponentFactory->CreateTerminator(teleporterHorizontalWidth);
      if (terminator)
	{
	  terminator->Initialise();
	  massWorld->AddComponent(terminator);
	}
      
      BDSAcceleratorComponent* teleporter = theComponentFactory->CreateTeleporter(teleporterLength,
										  teleporterHorizontalWidth,
										  teleporterTransform);
      if (teleporter)
	{
	  teleporter->Initialise();
	  massWorld->AddComponent(teleporter);
	}
    }
  
  if (BDSGlobalConstants::Instance()->Survey())
    {
      G4String surveyFileName = BDSGlobalConstants::Instance()->SurveyFileName() + ".dat";
      if (isPlacementBeamline)
        {surveyFileName = BDSGlobalConstants::Instance()->SurveyFileName() + "_" + name + ".dat";}
      BDSSurvey* survey = new BDSSurvey(surveyFileName);
      survey->Write(massWorld);
      delete survey;
    }
  delete theComponentFactory;

  // print summary
  G4cout << __METHOD_NAME__ << "\"" << name << "\" " << G4endl << *massWorld;

  // Build curvilinear geometry w.r.t. beam line.
  BDSCurvilinearBuilder* clBuilder = new BDSCurvilinearBuilder();
  BDSBeamline* clBeamline = clBuilder->BuildCurvilinearBeamLine1To1(massWorld, beamlineIsCircular);
  BDSBeamline* clBridgeBeamline = clBuilder->BuildCurvilinearBridgeBeamLine(clBeamline);
  delete clBuilder;

  // construct beamline of end pieces
  BDSBeamline* endPieces = BDS::BuildEndPieceBeamline(massWorld, circular);
  BDSBeamlineSet beamlineSet;
  beamlineSet.massWorld              = massWorld;
  beamlineSet.curvilinearWorld       = clBeamline;
  beamlineSet.curvilinearBridgeWorld = clBridgeBeamline;
  beamlineSet.endPieces              = endPieces;
  return beamlineSet;
}

void BDSDetectorConstruction::BuildTunnel()
{
  const BDSBeamline* mainBeamLine = acceleratorModel->BeamlineMain();
  BDSBeamline* tunnelBeamline;
  BDSTunnelBuilder* tb = new BDSTunnelBuilder();
  tunnelBeamline = tb->BuildTunnelSections(mainBeamLine);
  delete tb;
  
  acceleratorModel->RegisterTunnelBeamline(tunnelBeamline);
}

G4VPhysicalVolume* BDSDetectorConstruction::BuildWorld()
{
  // calculate extents of everything we need to place in the world first
  std::vector<BDSExtentGlobal> extents;

  // these beam lines should always exist so are safe to access.
  const auto& blMain = acceleratorModel->BeamlineSetMain();
  blMain.GetExtentGlobals(extents);

  // check optional placement beam line (like vector of placements)
  BDSBeamline* plBeamline = acceleratorModel->PlacementBeamline();
  if (plBeamline) // optional - may be nullptr
    {extents.push_back(plBeamline->GetExtentGlobal());}

  // check tunnel beam line
  BDSBeamline* tunnelBeamline = acceleratorModel->TunnelBeamline();
  if (tunnelBeamline)
    {extents.push_back(tunnelBeamline->GetExtentGlobal());}

  // check extra beam lines
  const auto& extras = BDSAcceleratorModel::Instance()->ExtraBeamlines();
  // extras is a map, so iterator has first and second for key and value
  for (const auto& bl : extras)
    {bl.second.GetExtentGlobals(extents);}

  // inspect any sampler placements and calculate their extent without constructing them
  extents.push_back(CalculateExtentOfSamplerPlacements(blMain.massWorld));

  // inspect any scoring meshes and calculate their extent without constructing them
  extents.push_back(CalculateExtentOfScorerMeshes(blMain.massWorld));

  // Expand to maximum extents of each beam line.
  G4ThreeVector worldR;
  // loop over all extents from all beam lines
  for (const auto& ext : extents)
    {
      for (G4int i = 0; i < 3; i++)
	{worldR[i] = std::max(worldR[i], ext.GetMaximumExtentAbsolute()[i]);} // expand with the maximum
    }

  G4String    worldName         = "World";
  G4String    worldMaterialName = BDSGlobalConstants::Instance()->WorldMaterial();
  G4Material* worldMaterial     = BDSMaterials::Instance()->GetMaterial(worldMaterialName);
  G4VSolid*        worldSolid   = nullptr;
  G4LogicalVolume* worldLV      = nullptr;

  G4String worldGeometryFile = BDSGlobalConstants::Instance()->WorldGeometryFile();
  if (!worldGeometryFile.empty())
    {
      G4bool ac = BDSGlobalConstants::Instance()->AutoColourWorldGeometryFile();
      BDSGeometryExternal* geom = BDSGeometryFactory::Instance()->BuildGeometry(worldName,
										worldGeometryFile,
										nullptr,
										ac,
										0, 0,
										nullptr,
										true,
										BDSSDType::energydepworldcontents);
      worldExtent = geom->GetExtent();

      BDSExtentGlobal worldExtentGlobal = BDSExtentGlobal(worldExtent, G4Transform3D());
      G4bool worldContainsAllBeamlines = worldExtentGlobal.Encompasses(extents);

      // cannot construct world if any beamline extent is greater than the world extents
      if (!worldContainsAllBeamlines)
        {
	  G4String message = "Beamlines cannot be constructed, beamline extents are larger than \n";
	  message += "the extents of the external world";
	  throw BDSException(__METHOD_NAME__, message);
        }

      worldSolid = geom->GetContainerSolid();
      worldLV    = geom->GetContainerLogicalVolume();

      // make the world sensitive to energy deposition with its own unique hits collection
      // this will be a nullptr depending on the options.
      // make world sensitive if importance sampling is needed
      if (BDSGlobalConstants::Instance()->StoreELossWorld()
	  || BDSGlobalConstants::Instance()->UseImportanceSampling()
	  || BDSGlobalConstants::Instance()->StoreELossWorldContents())
        {
          geom->AttachSensitiveDetectors();
          // override the logical volume itself with a specific SD
          worldLV->SetSensitiveDetector(BDSSDManager::Instance()->WorldComplete());
        }  
    }
  else
    {
      // add on margin for constructed world volume
#ifdef BDSDEBUG
      G4cout << __METHOD_NAME__ << "world extent absolute: " << worldR      << G4endl;
#endif
      G4double margin = BDSGlobalConstants::Instance()->WorldVolumeMargin();
      margin = std::max(margin, 2*CLHEP::m); // minimum margin of 2m.
      worldR += G4ThreeVector(margin,margin,margin); //add 5m extra in every dimension
#ifdef BDSDEBUG
      G4cout << __METHOD_NAME__ << "with " << margin << "m margin, it becomes in all dimensions: " << worldR << G4endl;
#else
      G4cout << __METHOD_NAME__ << "World dimensions: " << worldR / CLHEP::m << " m" << G4endl;
#endif

      worldExtent = BDSExtent(worldR);
      worldSolid = new G4Box(worldName + "_solid", worldR.x(), worldR.y(), worldR.z());


      worldLV = new G4LogicalVolume(worldSolid,              // solid
                                    worldMaterial,           // material
                                    worldName + "_lv");      // name

      // make the world sensitive to energy deposition with its own unique hits collection
      if (BDSGlobalConstants::Instance()->StoreELossWorld())
        {worldLV->SetSensitiveDetector(BDSSDManager::Instance()->WorldComplete());}
    }

  // visual attributes
  // copy the debug vis attributes but change to force wireframe
  G4VisAttributes* debugWorldVis = new G4VisAttributes(*(BDSGlobalConstants::Instance()->ContainerVisAttr()));
  debugWorldVis->SetForceWireframe(true);//just wireframe so we can see inside it
  worldLV->SetVisAttributes(debugWorldVis);
  
  // set limits
  worldLV->SetUserLimits(BDSGlobalConstants::Instance()->DefaultUserLimits());

  // place the world
  G4VPhysicalVolume* worldPV = new G4PVPlacement(nullptr,           // no rotation
						 G4ThreeVector(),   // at (0,0,0)
						 worldLV,	    // its logical volume
						 worldName,         // its name
						 nullptr,	    // its mother  volume
						 false,		    // no boolean operation
						 0,                 // copy number
						 checkOverlaps);    // overlap checking

  // Register the lv & pvs to the our holder class for the model
  acceleratorModel->RegisterWorldPV(worldPV);
  acceleratorModel->RegisterWorldLV(worldLV);
  acceleratorModel->RegisterWorldSolid(worldSolid);

  // Register world PV with our auxiliary navigator so steppers and magnetic
  // fields know which geometry to navigate to get local / global transforms.
  // This is the regular world used as a backup to the curvilinear world.
  BDSAuxiliaryNavigator::AttachWorldVolumeToNavigator(worldPV);

  /// Give the pv info registry a heads up that these volumes don't have info (optimisation).
  BDSPhysicalVolumeInfoRegistry::Instance()->RegisterExcludedPV(worldPV);
  
  return worldPV;
}

void BDSDetectorConstruction::ComponentPlacement(G4VPhysicalVolume* worldPV)
{
  // We musn't place parallel world geometry here - their world is produced by
  // Geant4 at the right time, so we have a separate placement call for them
  BDSBeamlineSet mainBL = BDSAcceleratorModel::Instance()->BeamlineSetMain();
  PlaceBeamlineInWorld(mainBL.massWorld,
		       worldPV, checkOverlaps, true);
  PlaceBeamlineInWorld(mainBL.endPieces,
		       worldPV, checkOverlaps);
  if (BDSGlobalConstants::Instance()->BuildTunnel())
    {
      PlaceBeamlineInWorld(acceleratorModel->TunnelBeamline(),
			   worldPV, checkOverlaps);
    }
  // No energy counter SD added here as individual placements have that attached
  // during construction time
  PlaceBeamlineInWorld(placementBL, worldPV, checkOverlaps);

  // Place BLMs. Similarly no sensitivity set here - done at construction time.
  PlaceBeamlineInWorld(BDSAcceleratorModel::Instance()->BLMsBeamline(),
		       worldPV,
		       checkOverlaps,
		       false,
		       false,
		       false,
		       true); // use incremental copy nubmers 

  const auto& extras = BDSAcceleratorModel::Instance()->ExtraBeamlines();
  for (auto const& bl : extras)
    {// extras is map so iterator has first and second for key and value
      // note these are currently not sensitive as there's no CL frame for them
      PlaceBeamlineInWorld(bl.second.massWorld, worldPV, checkOverlaps);
      PlaceBeamlineInWorld(bl.second.endPieces, worldPV, checkOverlaps);
    }
}

void BDSDetectorConstruction::PlaceBeamlineInWorld(BDSBeamline*          beamline,
						   G4VPhysicalVolume*    containerPV,
						   G4bool                checkOverlaps,
						   G4bool                setRegions,
						   G4bool                registerInfo,
						   G4bool                useCLPlacementTransform,
						   G4bool                useIncrementalCopyNumbers)
{
  if (!beamline)
    {return;}

  G4int i = 0;
  for (auto element : *beamline)
    {
      // Do nothing for gap element
      if (dynamic_cast<BDSGap*>(element->GetAcceleratorComponent()))
       {continue;}

      if (setRegions)
	{
	  auto accComp = element->GetAcceleratorComponent();
	  const G4String regionName = accComp->GetRegion();
	  if(!regionName.empty()) // ie string is defined so we should attach region
	    {
	      G4Region* region = BDSAcceleratorModel::Instance()->Region(regionName);
	      auto contLV = accComp->GetContainerLogicalVolume();
	      contLV->SetRegion(region);
	      region->AddRootLogicalVolume(contLV);
	    }
	}

      // setup the sensitivity
      element->GetAcceleratorComponent()->AttachSensitiveDetectors();
      
      G4String placementName = element->GetPlacementName() + "_pv";
      G4Transform3D* placementTransform = element->GetPlacementTransform();
      if (useCLPlacementTransform)
	{placementTransform = element->GetPlacementTransformCL();}
      G4int copyNumber = useIncrementalCopyNumbers ? i : element->GetCopyNo();
      auto pv = new G4PVPlacement(*placementTransform,                  // placement transform
				  placementName,                        // placement name
				  element->GetContainerLogicalVolume(), // volume to be placed
				  containerPV,                          // volume to place it in
				  false,                                // no boolean operation
				  copyNumber,                           // copy number
				  checkOverlaps);                       // overlap checking

      if (registerInfo)
        {
	  BDSPhysicalVolumeInfo* theinfo = new BDSPhysicalVolumeInfo(element->GetName(),
								     placementName,
								     element->GetSPositionMiddle(),
								     element->GetIndex(),
								     beamline);
	  
	  BDSPhysicalVolumeInfoRegistry::Instance()->RegisterInfo(pv, theinfo, true);
        }
      i++; // for incremental copy numbers
    }
}

G4Transform3D BDSDetectorConstruction::CreatePlacementTransform(const GMAD::Placement& placement,
								const BDSBeamline*     beamLine,
								G4double*              S,
								BDSExtent*             placementExtent)
{
  G4Transform3D result;

  // 3 scenarios
  // 1) global placement X,Y,Z + rotation
  // 2) w.r.t. beam line placement x,y,S + rotation
  // 3) w.r.t. element in beam line placement elementName + x,y,s + rotation
  
  // in all cases, need the rotation
  G4RotationMatrix rm = G4RotationMatrix();
  if (placement.axisAngle)
    {
      G4ThreeVector axis = G4ThreeVector(placement.axisX,
					 placement.axisY,
					 placement.axisZ);
      rm = G4RotationMatrix(axis, placement.angle*CLHEP::rad);
    }
  else
    {
      if (BDS::IsFinite(placement.phi)   ||
	  BDS::IsFinite(placement.theta) ||
	  BDS::IsFinite(placement.psi))
	{// only build if finite
	  CLHEP::HepEulerAngles ang = CLHEP::HepEulerAngles(placement.phi*CLHEP::rad,
							    placement.theta*CLHEP::rad,
							    placement.psi*CLHEP::rad);
	  rm = G4RotationMatrix(ang);
	}
    } 

<<<<<<< HEAD
  // create a transform w.r.t. the beam line if s is finite and it's not w.r.t a
=======
  // create a transform from w.r.t. the beam line if s is finite and it's not w.r.t a
>>>>>>> 4b139959
  // particular element. If it's w.r.t. a particular element, treat s as local curvilinear
  // s and use as local 'z' in the transform.
  if (!placement.referenceElement.empty())
    {// scenario 3
      if (!beamLine)
        {throw BDSException(__METHOD_NAME__, "no valid beam line yet placement w.r.t. a beam line.");}
      const BDSBeamlineElement* element = beamLine->GetElement(placement.referenceElement,
							 placement.referenceElementNumber);
      if (!element)
	{
	  G4cerr << __METHOD_NAME__ << "No element named \""
		 << placement.referenceElement << "\" found for placement number "
		 << placement.referenceElementNumber << G4endl;
	  G4cout << "Note, this may be because the element is a bend and split into " << G4endl;
	  G4cout << "multiple sections with unique names. Run the visualiser to get " << G4endl;
	  G4cout << "the name of the segment, or place w.r.t. the element before / after." << G4endl;
	  throw BDSException("Error in placement.");
	}
      // in this case we should use s for longitudinal offset - warn user if mistakenly using z
      if (BDS::IsFinite(placement.z))
	{
	  G4String message = "placement \"" + placement.name + "\" is placed using a referenceElement but the z offset is\n non zero. Note, s should be used to offset the placement in this case and z will\n have no effect.";
	  BDS::Warning(message);
	}
      G4double sCoordinate = element->GetSPositionMiddle(); // start from middle of element
      sCoordinate += placement.s * CLHEP::m; // add on (what's considered) 'local' s from the placement
      if (S)
	{*S = sCoordinate;}

      G4ThreeVector offset = G4ThreeVector();
      if (placementExtent)
      	{offset = SideToLocalOffset(placement, beamLine, *placementExtent);}

      G4Transform3D beamlinePart = beamLine->GetGlobalEuclideanTransform(sCoordinate,
									 placement.x * CLHEP::m + offset.x(),
									 placement.y * CLHEP::m + offset.y());
      G4Transform3D localRotation(rm, G4ThreeVector());
      result = beamlinePart * localRotation;      
    }
  else if (BDS::IsFinite(placement.s))
    {// scenario 2
      G4ThreeVector offset = G4ThreeVector();
      if (placementExtent)
	{offset = SideToLocalOffset(placement, beamLine, *placementExtent);}

      G4Transform3D beamlinePart = beamLine->GetGlobalEuclideanTransform(placement.s * CLHEP::m,
									 placement.x * CLHEP::m + offset.x(),
									 placement.y * CLHEP::m + offset.y());

      G4Transform3D localRotation(rm, G4ThreeVector());
      result = beamlinePart * localRotation;
      if (S)
	{*S = placement.s*CLHEP::m;}
    }
  else
    {// scenario 1
      G4ThreeVector translation = G4ThreeVector(placement.x*CLHEP::m,
						placement.y*CLHEP::m,
						placement.z*CLHEP::m);
      
      
      result = G4Transform3D(rm, translation);
      if (S)
	{*S = -1000;} // default
    }
  
  return result;
}

G4Transform3D BDSDetectorConstruction::CreatePlacementTransform(const GMAD::ScorerMesh& scorerMesh,
								const BDSBeamline*      beamLine,
								G4double*               S)
{
  // convert a scorermesh to a general placement for generation of the transform only.
  GMAD::Placement convertedPlacement(scorerMesh);
  return CreatePlacementTransform(convertedPlacement, beamLine, S);
}

G4Transform3D BDSDetectorConstruction::CreatePlacementTransform(const GMAD::SamplerPlacement& samplerPlacement,
								const BDSBeamline*            beamLine,
								G4double*                     S)
{
  // convert a sampler placement to a general placement for generation of the transform only.
  GMAD::Placement convertedPlacement(samplerPlacement); 
  return CreatePlacementTransform(convertedPlacement, beamLine, S);
}

G4Transform3D BDSDetectorConstruction::CreatePlacementTransform(const GMAD::BLMPlacement& blmPlacement,
								const BDSBeamline*        beamLine,
								G4double*                 S,
								BDSExtent*                blmExtent)
{
  // convert a sampler placement to a general placement for generation of the transform.
  GMAD::Placement convertedPlacement(blmPlacement);
  return CreatePlacementTransform(convertedPlacement, beamLine, S, blmExtent);
}


G4ThreeVector BDSDetectorConstruction::SideToLocalOffset(const GMAD::Placement& placement,
							 const BDSBeamline*     beamLine,
							 const BDSExtent&       placementExtent)
{
  G4ThreeVector result = G4ThreeVector();
  G4String side = G4String(placement.side);
  
  // Get the iterators pointing to the first and last elements
  // that the placement lines up with.
  G4double pathLength = placement.s*CLHEP::m;
  std::pair<G4double, G4double> extent_z = placementExtent.ExtentZ();
  G4double sLow  = pathLength + extent_z.first;
  G4double sHigh = pathLength + extent_z.second;
  // iterator pointing to lower bound
  auto start = beamLine->FindFromS(sLow);
  auto end   = beamLine->FindFromS(sHigh);
  if (end != beamLine->end())
    {end++;}
  
  // Fold across the extents returning the greatest extent. The transverse extents
  // will give be the transverse extents of the beamline section.
  BDSExtent sectionMaxExtent = BDSExtent();
  for (auto iter = start; iter != end; ++iter)
    {sectionMaxExtent = BDS::MaximumCombinedExtent((*iter)->GetExtent(), sectionMaxExtent);}

  // Multiplied by 5 because it works...
  G4double ls = 5 * BDSGlobalConstants::Instance()->LengthSafetyLarge();

  if (placement.sideOffset)
    {ls = placement.sideOffset * CLHEP::m;}
  
  if (side == "top")
    {
      result.setY(sectionMaxExtent.YPos() + placementExtent.YPos() + ls);
      G4double xOffset = sectionMaxExtent.XPos() - 0.5*sectionMaxExtent.DX();
      result.setX(xOffset);
    }
  else if (side == "bottom")
    {
      result.setY(sectionMaxExtent.YNeg() + placementExtent.YNeg() - ls);
      G4double xOffset = sectionMaxExtent.XPos() - 0.5*sectionMaxExtent.DX();
      result.setX(xOffset);
    }
  else if (side == "left")
    {result.setX(sectionMaxExtent.XPos() + placementExtent.XPos() + ls);}
  else if (side == "right")
    {result.setX(sectionMaxExtent.XNeg() + placementExtent.XNeg() - ls);}
  else if (side != "")
    {throw BDSException(std::string("Unknown side in placement: " + side));}
  return result;
}

BDSExtent BDSDetectorConstruction::CalculateExtentOfSamplerPlacement(const GMAD::SamplerPlacement& sp) const
{
  BDSExtent apertureExtent;
  if (sp.apertureModel.empty())
    {
      BDSApertureInfo aperture = BDSApertureInfo(sp.shape,
						 sp.aper1 * CLHEP::m,
						 sp.aper2 * CLHEP::m,
						 sp.aper3 * CLHEP::m,
						 sp.aper4 * CLHEP::m,
						 sp.name);
      apertureExtent = aperture.Extent();
    }
  else
    {
      BDSApertureInfo* aperture = BDSAcceleratorModel::Instance()->Aperture(sp.apertureModel);
      apertureExtent = aperture->Extent();
    }
  
  // aperture is only transverse - fiddle z
  BDSExtent result = BDSExtent(apertureExtent.XNeg(), apertureExtent.XPos(),
                               apertureExtent.YNeg(), apertureExtent.YPos(),
                               1*CLHEP::um, 1*CLHEP::um);
  return result;
}

BDSExtentGlobal BDSDetectorConstruction::CalculateExtentOfSamplerPlacements(const BDSBeamline* beamLine) const
{
  BDSExtentGlobal result;
  std::vector<GMAD::SamplerPlacement> samplerPlacements = BDSParser::Instance()->GetSamplerPlacements();
  for (const auto& samplerPlacement : samplerPlacements)
    {
      BDSExtent samplerExtent = CalculateExtentOfSamplerPlacement(samplerPlacement);
      G4Transform3D placementTransform = CreatePlacementTransform(samplerPlacement, beamLine);
      BDSExtentGlobal samplerExtentG = BDSExtentGlobal(samplerExtent, placementTransform);
      result = result.ExpandToEncompass(samplerExtentG);
    }
  return result;
}

BDSExtent BDSDetectorConstruction::CalculateExtentOfScorerMesh(const GMAD::ScorerMesh& sm) const
{
  BDSScorerMeshInfo recipe(sm);
  return recipe.Extent();
}

BDSExtentGlobal BDSDetectorConstruction::CalculateExtentOfScorerMeshes(const BDSBeamline* beamLine) const
{
  BDSExtentGlobal result;
  std::vector<GMAD::ScorerMesh> scorerMeshes = BDSParser::Instance()->GetScorerMesh();
  for (const auto& mesh : scorerMeshes)
    {
      BDSExtent meshExtent = CalculateExtentOfScorerMesh(mesh);
      G4Transform3D placementTransform = CreatePlacementTransform(mesh, beamLine);
      BDSExtentGlobal meshExtentG = BDSExtentGlobal(meshExtent, placementTransform);
      result = result.ExpandToEncompass(meshExtentG);
    }
  return result;
}

#if G4VERSION_NUMBER > 1009
BDSBOptrMultiParticleChangeCrossSection*
BDSDetectorConstruction::BuildCrossSectionBias(const std::list<std::string>& biasList,
					       G4String defaultBias,
					       G4String elementName)
{
  // no accelerator components to bias
  if (biasList.empty())
    {return nullptr;}

  // loop over all physics biasing
  BDSBOptrMultiParticleChangeCrossSection* eg = new BDSBOptrMultiParticleChangeCrossSection();

  const auto& biasObjectList = BDSParser::Instance()->GetBiasing();
  for (std::string const & bs : biasList)
    {
      if (bs.empty() && defaultBias.empty())
	{continue;} // no bias specified and no default

      // if no bias, use default else copy name of bias to use
      G4String bias = bs.empty() ? defaultBias : bs;
      
      auto result = biasObjectList.find(bias);
      if (result == biasObjectList.end())
	{throw BDSException("Error: bias named \"" + bias + "\" not found for element named \"" + elementName + "\"");}
      const GMAD::PhysicsBiasing& pb = *result;
      
      if(debug)
	{G4cout << __METHOD_NAME__ << "bias loop : " << bs << " " << pb.particle << " " << pb.process << G4endl;}
      
      eg->AddParticle(pb.particle);
      
      // loop through all processes
      for (unsigned int p = 0; p < pb.processList.size(); ++p)
	{eg->SetBias(bias, pb.particle,pb.processList[p],pb.factor[p],(G4int)pb.flag[p]);}
    }

  biasObjects.push_back(eg);
  return eg;
}
#endif

void BDSDetectorConstruction::BuildPhysicsBias() 
{
#if G4VERSION_NUMBER > 1009
  BDSAcceleratorComponentRegistry* registry = BDSAcceleratorComponentRegistry::Instance();
  if (debug)
    {G4cout << __METHOD_NAME__ << "registry=" << registry << G4endl;}

#if G4VERSION_NUMBER > 1039
  // only available in 4.10.4 onwards
  // crystal biasing necessary for implementation of variable density
  std::set<G4LogicalVolume*>* crystals = BDSAcceleratorModel::Instance()->VolumeSet("crystals");
  if (!crystals->empty())
    {
      G4cout << __METHOD_NAME__ << "Using crystal biasing: true" << G4endl; // to match print out style further down
      auto crystalBiasing = new G4ChannelingOptrMultiParticleChangeCrossSection();
      for (auto crystal : *crystals)
	{crystalBiasing->AttachTo(crystal);}
    }
#endif

  G4String defaultBiasVacuum   = BDSParser::Instance()->GetOptions().defaultBiasVacuum;
  G4String defaultBiasMaterial = BDSParser::Instance()->GetOptions().defaultBiasMaterial;
  
  G4bool useDefaultBiasVacuum   = !defaultBiasVacuum.empty();
  G4bool useDefaultBiasMaterial = !defaultBiasMaterial.empty();
  const auto& biasObjectList    = BDSParser::Instance()->GetBiasing();
  G4bool biasesDefined          = !biasObjectList.empty();
  G4bool overallUseBiasing      = useDefaultBiasVacuum || useDefaultBiasMaterial || biasesDefined;
  G4cout << __METHOD_NAME__ << "Using generic biasing: " << BDS::BoolToString(overallUseBiasing) << G4endl;
  if (!overallUseBiasing)
    {return;} // no biasing used -> dont attach as just overhead for no reason
  
  // apply per element biases
  std::map<G4String, BDSAcceleratorComponent*> allAcceleratorComponents = registry->AllComponentsIncludingUnique();
  for (auto const & item : allAcceleratorComponents)
    {
      if (debug)
        {G4cout << __METHOD_NAME__ << "checking component named: " << item.first << G4endl;}
      BDSAcceleratorComponent* accCom = item.second;
      BDSLine* l = dynamic_cast<BDSLine*>(accCom);
      if (l)
        {continue;} // do nothing for lines because each sub-component already has all definitions
      G4String accName = accCom->GetName();
      std::set<G4LogicalVolume*> vacuumLVs = accCom->GetAcceleratorVacuumLogicalVolumes();
      
      // Build vacuum bias object based on vacuum bias list in the component
      auto vacuumBiasList = accCom->GetBiasVacuumList();
      if (!vacuumBiasList.empty() && vacuumLVs.empty())
	{BDS::Warning("biasVacuum set for component \"" + accName + "\" but there's no 'vacuum' volume for it and it can't be biased.\nRemove biasVacuum or name it with the namedVacuumVolumes parameter.");}
      if (!vacuumBiasList.empty() && !vacuumLVs.empty())
        {
          auto egVacuum = BuildCrossSectionBias(accCom->GetBiasVacuumList(), defaultBiasVacuum, accName);
	  for (auto lv : vacuumLVs)
            {
              if (debug)
                {G4cout << __METHOD_NAME__ << "vacuum volume name: " << lv << " " << lv->GetName() << G4endl;}
              egVacuum->AttachTo(lv);
            }
	}
      
      // Build material bias object based on material bias list in the component
      auto materialBiasList = accCom->GetBiasMaterialList();
      if (!materialBiasList.empty())
	{
	  auto egMaterial = BuildCrossSectionBias(materialBiasList, defaultBiasMaterial, accName);
	  auto allLVs     = accCom->GetAcceleratorMaterialLogicalVolumes();
	  if (debug)
	    {G4cout << __METHOD_NAME__ << "# of logical volumes for biasing under 'material': " << allLVs.size() << G4endl;}
	  for (auto lv : allLVs)
	    {// BDSAcceleratorComponent automatically removes 'vacuum' volumes from all so we don't need to check
		  if (debug)
		    {G4cout << __METHOD_NAME__ << "Biasing 'material' logical volume: " << lv << " " << lv->GetName() << G4endl;}
		  egMaterial->AttachTo(lv);
	    }
	}
    }
#endif
}

void BDSDetectorConstruction::ConstructSDandField()
{
  auto flds = BDSFieldBuilder::Instance()->CreateAndAttachAll(); // avoid shadowing 'fields'
  acceleratorModel->RegisterFields(flds);

  ConstructScoringMeshes();
}


G4bool BDSDetectorConstruction::UnsuitableFirstElement(GMAD::FastList<GMAD::Element>::FastListConstIterator element)
{
  // skip past any line elements in parser to find first non-line element
  while ((*element).type == GMAD::ElementType::_LINE)
    {element++;}
  
  if ((*element).type == GMAD::ElementType::_RBEND)
    {return true;}  // unsuitable
  else if (BDS::IsFinite((*element).e1))
    {return true;}  // unsuitable
  else
    {return false;} // suitable
}

void BDSDetectorConstruction::ConstructScoringMeshes()
{
  std::vector<GMAD::ScorerMesh> scoringMeshes = BDSParser::Instance()->GetScorerMesh();
  std::vector<GMAD::Scorer> scorers = BDSParser::Instance()->GetScorers();

  if (scoringMeshes.empty())
    {return;}

  G4ScoringManager* scManager = G4ScoringManager::GetScoringManager();
  scManager->SetVerboseLevel(1);

  // convert all the parser scorer definitions into recipes (including parameter checking)
  std::map<G4String, BDSScorerInfo> scorerRecipes;
  for (const auto& scorer : scorers)
    {
      BDSScorerInfo si = BDSScorerInfo(scorer, true); // true = upgrade to 3d as required for 3d mesh here
      scorerRecipes.insert(std::make_pair(si.name, si));
    }

  // construct meshes
  BDSScorerFactory scorerFactory;
  for (const auto& mesh : scoringMeshes)
    {
      // convert to recipe class as this checks parameters
      BDSScorerMeshInfo meshRecipe = BDSScorerMeshInfo(mesh);
      
      // name we'll use for the mesh
      G4String meshName = meshRecipe.name;
      
      // TBC - could be any beam line in future - just w.r.t. main beam line just now
      const BDSBeamline* mbl = BDSAcceleratorModel::Instance()->BeamlineMain();
      G4Transform3D placement = CreatePlacementTransform(mesh, mbl);
      
      // create a scoring box
      BDSScoringMeshBox* scorerBox = new BDSScoringMeshBox(meshName, meshRecipe, placement);
      const BDSHistBinMapper3D* mapper = scorerBox->Mapper();
      
      // add the scorer(s) to the scoring mesh
      std::vector<G4String> meshPrimitiveScorerNames; // final vector of unique mesh + ps names
      std::vector<G4double> meshPrimitiveScorerUnits;
      std::vector<G4String> scorerNames;
      std::stringstream sqss(mesh.scoreQuantity);
      G4String word;
      while (sqss >> word) // split by white space - process word at a time
	{
	  auto search = scorerRecipes.find(word);
	  if (search == scorerRecipes.end())
	    {throw BDSException(__METHOD_NAME__, "scorerQuantity \"" + word + "\" for mesh \"" + meshName + "\" not found.");}

	  G4double psUnit = 1.0;
	  G4VPrimitiveScorer* ps = scorerFactory.CreateScorer(&(search->second), mapper, &psUnit);
	  // The mesh internally creates a multifunctional detector which is an SD and has
	  // the name of the mesh. Any primitive scorer attached is added to the mfd. To get
	  // the hits map we need the full name of the unique primitive scorer so we build that
	  // name here and store it.
	  G4String uniqueName = meshName + "/" + ps->GetName();
	  meshPrimitiveScorerNames.push_back(uniqueName);
	  meshPrimitiveScorerUnits.push_back(psUnit);
	  scorerBox->SetPrimitiveScorer(ps); // sets the current ps but appends to list of multiple
	  BDSScorerHistogramDef outputHistogram(meshRecipe, uniqueName, ps->GetName(), psUnit, *mapper);
	  BDSAcceleratorModel::Instance()->RegisterScorerHistogramDefinition(outputHistogram);
	}

      scManager->RegisterScoringMesh(scorerBox);

      // register it with the sd manager as this is where we get all collection IDs from
      // in the end of event action. This must come from the mesh as it creates the
      // multifunctionaldetector and therefore has the complete name of the scorer collection
      BDSSDManager::Instance()->RegisterPrimitiveScorerNames(meshPrimitiveScorerNames, &meshPrimitiveScorerUnits);
    }
}<|MERGE_RESOLUTION|>--- conflicted
+++ resolved
@@ -756,11 +756,7 @@
 	}
     } 
 
-<<<<<<< HEAD
   // create a transform w.r.t. the beam line if s is finite and it's not w.r.t a
-=======
-  // create a transform from w.r.t. the beam line if s is finite and it's not w.r.t a
->>>>>>> 4b139959
   // particular element. If it's w.r.t. a particular element, treat s as local curvilinear
   // s and use as local 'z' in the transform.
   if (!placement.referenceElement.empty())
