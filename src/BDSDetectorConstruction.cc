#include "BDSDetectorConstruction.hh"

#include "BDSAcceleratorComponent.hh"
#include "BDSAcceleratorComponentRegistry.hh"
#include "BDSAcceleratorModel.hh"
#include "BDSAuxiliaryNavigator.hh"
#include "BDSBeamline.hh"
#include "BDSBeamlineElement.hh"
#include "BDSComponentFactory.hh"
#include "BDSDebug.hh"
#include "BDSEnergyCounterSD.hh"
#include "BDSExecOptions.hh"
#include "BDSGlobalConstants.hh"
#include "BDSParser.hh"
#include "BDSPhysicalVolumeInfo.hh"
#include "BDSPhysicalVolumeInfoRegistry.hh"
#include "BDSMaterials.hh"
#include "BDSSampler.hh"
#include "BDSSDManager.hh"
#include "BDSSurvey.hh"
#include "BDSTeleporter.hh"
#include "BDSTunnelBuilder.hh"
#include "BDSTunnelSD.hh"
#include "BDSTunnelType.hh"
#include "BDSBOptrMultiParticleChangeCrossSection.hh"

#include "G4Box.hh"
#include "G4Electron.hh"
#include "G4LogicalVolume.hh"
#include "G4MagneticField.hh"
#include "G4Material.hh"
#include "G4Navigator.hh"
#include "G4Positron.hh"
#include "G4ProductionCuts.hh"
#include "G4PropagatorInField.hh"
#include "G4PVPlacement.hh"
#include "G4Region.hh"
#include "G4TransportationManager.hh"
#include "G4UserLimits.hh"
#include "G4Version.hh"
#include "G4VisAttributes.hh"
#include "G4VPhysicalVolume.hh"
#include "globals.hh"

#include <iterator>
#include <list>
#include <map>
#include <vector>

typedef std::vector<G4LogicalVolume*>::iterator BDSLVIterator;

BDSDetectorConstruction::BDSDetectorConstruction():
  precisionRegion(nullptr),gasRegion(nullptr),
  worldPV(nullptr),magField(nullptr),
  theHitMaker(nullptr),theParticleBounds(nullptr)
{
  verbose       = BDSExecOptions::Instance()->GetVerbose();
  checkOverlaps = BDSGlobalConstants::Instance()->GetCheckOverlaps();
  G4bool gflash = BDSExecOptions::Instance()->GetGFlash();
  if (gflash) InitialiseGFlash();
  BDSAcceleratorModel::Instance(); // instantiate the accelerator model holding class
}

G4VPhysicalVolume* BDSDetectorConstruction::Construct()
{
  if (verbose || debug) G4cout << __METHOD_NAME__ << "starting accelerator geometry construction\n" << G4endl;

  // construct regions
  InitialiseRegions();

  // construct the component list
  BuildBeamline();

  // build the tunnel and supports
  if (BDSGlobalConstants::Instance()->BuildTunnel())
    {BuildTunnel();}

  // build world and calculate coordinates
  BuildWorld();

  // placement procedure
  ComponentPlacement();

  // implement bias operations on all volumes 
  // BuildPhysicsBias();

  if(verbose || debug) G4cout << __METHOD_NAME__ << "detector Construction done"<<G4endl;

#ifdef BDSDEBUG
  G4cout << G4endl << __METHOD_NAME__ << "printing material table" << G4endl;
  G4cout << *(G4Material::GetMaterialTable()) << G4endl << G4endl;
  if(verbose || debug) {G4cout << "Finished listing materials, returning physiWorld" << G4endl;}
#endif
  return worldPV;
}

BDSDetectorConstruction::~BDSDetectorConstruction()
{
  delete precisionRegion;

  // glash stuff
  gFlashRegion.clear();
  delete theHitMaker;
  delete theParticleBounds;
}

void BDSDetectorConstruction::InitialiseRegions()
{
#ifdef BDSDEBUG
  G4cout << __METHOD_NAME__ << G4endl;
#endif

  // does this belong in BDSPhysicsList ??  Regions are required at construction
  // time, but the only other place production cuts are set is in the physics list.

  // gas region
  gasRegion   = new G4Region("gasRegion");
  G4ProductionCuts* theGasProductionCuts = new G4ProductionCuts();
  theGasProductionCuts->SetProductionCut(1*CLHEP::m,"gamma");
  theGasProductionCuts->SetProductionCut(1*CLHEP::m,"e-");
  theGasProductionCuts->SetProductionCut(1*CLHEP::m,"e+");
  gasRegion->SetProductionCuts(theGasProductionCuts);

  // precision region
  precisionRegion = new G4Region("precisionRegion");
  G4ProductionCuts* precisionProductionCuts = new G4ProductionCuts();
  precisionProductionCuts->SetProductionCut(BDSGlobalConstants::Instance()->GetProdCutPhotonsP(),  "gamma");
  precisionProductionCuts->SetProductionCut(BDSGlobalConstants::Instance()->GetProdCutElectronsP(),"e-");
  precisionProductionCuts->SetProductionCut(BDSGlobalConstants::Instance()->GetProdCutPositronsP(),"e+");
  precisionProductionCuts->SetProductionCut(BDSGlobalConstants::Instance()->GetProdCutProtonsP(),  "proton");
  precisionRegion->SetProductionCuts(precisionProductionCuts);
}

void BDSDetectorConstruction::BuildBeamline()
{
  BDSComponentFactory* theComponentFactory = new BDSComponentFactory();
  BDSBeamline*         beamline            = new BDSBeamline();

  const BDSExecOptions* execOptions = BDSExecOptions::Instance();
  // Write survey file here since has access to both element and beamline
  BDSSurvey* survey = nullptr;
  if(execOptions->GetSurvey())
    {
      survey = new BDSSurvey(execOptions->GetSurveyFilename());
      survey->WriteHeader();
    }

  if (verbose || debug) G4cout << "parsing the beamline element list..."<< G4endl;
  for(auto element : BDSParser::Instance()->GetBeamline())
    {
#ifdef BDSDEBUG
      G4cout << "BDSDetectorConstruction creating component " << (element).name << G4endl;
#endif

      BDSAcceleratorComponent* temp = theComponentFactory->CreateComponent(element);
      if(temp)
	{
	  BDSTiltOffset* tiltOffset = theComponentFactory->CreateTiltOffset(element);
	  std::vector<BDSBeamlineElement*> addedComponents = beamline->AddComponent(temp, tiltOffset);
	  if (survey) survey->Write(addedComponents, element);
	}
    }

  // Special circular machine bits
  // Add terminator to do ring turn counting logic
  // Add teleporter to account for slight ring offset
  if (execOptions->GetCircular())
    {
#ifdef BDSDEBUG
      G4cout << __METHOD_NAME__ << "Circular machine - creating terminator & teleporter" << G4endl;
#endif
      BDS::CalculateAndSetTeleporterDelta(beamline);
      BDSAcceleratorComponent* terminator = theComponentFactory->CreateTerminator();
      if (terminator)
        {
	  terminator->Initialise();
	  std::vector<BDSBeamlineElement*> addedComponents = beamline->AddComponent(terminator);
	  if (survey)
	    {
	      GMAD::Element element = GMAD::Element(); // dummy element
	      survey->Write(addedComponents, element);
	    }
	}
      BDSAcceleratorComponent* teleporter = theComponentFactory->CreateTeleporter();
      if (teleporter)
	{
	  teleporter->Initialise();
	  std::vector<BDSBeamlineElement*> addedComponents = beamline->AddComponent(teleporter);
	  if (survey)
	    {
	      GMAD::Element element = GMAD::Element(); // dummy element
	      survey->Write(addedComponents, element);
	    }
	}
    }

  if (survey)
    {
      survey->WriteSummary(beamline);
      delete survey;
    }
  delete theComponentFactory;

#ifdef BDSDEBUG
  G4cout << __METHOD_NAME__ << "size of the parser beamline element list: "<< BDSParser::Instance()->GetBeamline().size() << G4endl;
#endif
  G4cout << __METHOD_NAME__ << "size of the constructed beamline: "<< beamline->size() << " with length " << beamline->GetTotalArcLength()/CLHEP::m << " m" << G4endl;

#ifdef BDSDEBUG
  // print accelerator component registry
  G4cout << *BDSAcceleratorComponentRegistry::Instance();
#endif

  if (beamline->empty())
    {
      G4cout << __METHOD_NAME__ << "beamline empty or no line selected! exiting" << G4endl;
      exit(1);
    }
#ifdef BDSDEBUG
  beamline->PrintMemoryConsumption();
#endif
  // register the beamline in the holder class for the full model
  BDSAcceleratorModel::Instance()->RegisterFlatBeamline(beamline);
}

void BDSDetectorConstruction::BuildTunnel()
{
#ifdef BDSDEBUG
  G4cout << __METHOD_NAME__ << G4endl;
#endif
  BDSBeamline* flatBeamLine = BDSAcceleratorModel::Instance()->GetFlatBeamline();
  BDSBeamline* tunnelBeamline;
  BDSTunnelBuilder* tb = new BDSTunnelBuilder();
  tunnelBeamline = tb->BuildTunnelSections(flatBeamLine);
  delete tb;

  BDSAcceleratorModel::Instance()->RegisterTunnelBeamline(tunnelBeamline);
}

void BDSDetectorConstruction::BuildWorld()
{
#ifdef BDSDEBUG
  G4cout << __METHOD_NAME__ << G4endl;
#endif
  BDSBeamline* beamline;
  // remember, the tunnel may not exist...
  if (BDSGlobalConstants::Instance()->BuildTunnel())
    {beamline = BDSAcceleratorModel::Instance()->GetTunnelBeamline();}
  else
    {beamline = BDSAcceleratorModel::Instance()->GetFlatBeamline();}
  G4ThreeVector worldR      = beamline->GetMaximumExtentAbsolute();
  G4ThreeVector maxpositive = beamline->GetMaximumExtentPositive();
  G4ThreeVector maxnegative = beamline->GetMaximumExtentNegative();

#ifdef BDSDEBUG
  G4cout << __METHOD_NAME__ << "world extent positive: " << maxpositive << G4endl;
  G4cout << __METHOD_NAME__ << "world extent negative: " << maxnegative << G4endl;
  G4cout << __METHOD_NAME__ << "world extent absolute: " << worldR      << G4endl;
#endif
  worldR += G4ThreeVector(5000,5000,5000); //add 5m extra in every dimension
#ifdef BDSDEBUG
  G4cout << __METHOD_NAME__ << "with 5m margin, it becomes in all dimensions: " << worldR << G4endl;
#endif

  G4String worldName   = "World";
  G4VSolid* worldSolid = new G4Box(worldName + "_solid", worldR.x(), worldR.y(), worldR.z());

  G4String    emptyMaterialName = BDSGlobalConstants::Instance()->GetEmptyMaterial();
  G4Material* emptyMaterial     = BDSMaterials::Instance()->GetMaterial(emptyMaterialName);
  G4LogicalVolume* worldLV      = new G4LogicalVolume(worldSolid,              // solid
						      emptyMaterial,           // material
						      worldName + "_lv");      // name

  // read out geometry logical volume
  // note g4logicalvolume has a private copy constructor so we have to repeat everything here annoyingly
  G4LogicalVolume* readOutWorldLV = new G4LogicalVolume(worldSolid,            // solid
							emptyMaterial,         // material
							worldName + "_ro_lv"); // name

  // tunnel read out geometry logical volume
  // note g4logicalvolume has a private copy constructor so we have to repeat everything here annoyingly
  G4LogicalVolume* tunnelReadOutWorldLV = new G4LogicalVolume(worldSolid,                   // solid
							      emptyMaterial,                // material
							      worldName + "_tunnel_ro_lv"); // name

  // visual attributes
  if (BDSExecOptions::Instance()->GetVisDebug())
    {
      // copy the debug vis attributes but change to force wireframe
      G4VisAttributes* debugWorldVis = new G4VisAttributes(*(BDSGlobalConstants::Instance()->GetVisibleDebugVisAttr()));
      debugWorldVis->SetForceWireframe(true);//just wireframe so we can see inside it
      worldLV->SetVisAttributes(debugWorldVis);
      readOutWorldLV->SetVisAttributes(debugWorldVis);
      tunnelReadOutWorldLV->SetVisAttributes(debugWorldVis);
    }
  else
    {
      worldLV->SetVisAttributes(BDSGlobalConstants::Instance()->GetInvisibleVisAttr());
      readOutWorldLV->SetVisAttributes(BDSGlobalConstants::Instance()->GetInvisibleVisAttr());
      tunnelReadOutWorldLV->SetVisAttributes(BDSGlobalConstants::Instance()->GetInvisibleVisAttr());
    }

  // set limits
#ifndef NOUSERLIMITS
  G4UserLimits* worldUserLimits = new G4UserLimits(*(BDSGlobalConstants::Instance()->GetDefaultUserLimits()));
  worldUserLimits->SetMaxAllowedStep(worldR.z()*0.5);
  worldLV->SetUserLimits(worldUserLimits);
  readOutWorldLV->SetUserLimits(worldUserLimits);
  tunnelReadOutWorldLV->SetUserLimits(worldUserLimits);
#endif

  // place the world
  worldPV = new G4PVPlacement((G4RotationMatrix*)0, // no rotation
			      (G4ThreeVector)0,     // at (0,0,0)
			      worldLV,	            // its logical volume
			      worldName + "_pv",    // its name
			      nullptr,		    // its mother  volume
			      false,		    // no boolean operation
			      0,                    // copy number
			      checkOverlaps);       // overlap checking

  // create the read out geometry world by creating another placement of the world logical volume
  G4PVPlacement* readOutWorldPV = new G4PVPlacement((G4RotationMatrix*)0, // no rotation
						    (G4ThreeVector)0,     // at (0,0,0)
						    readOutWorldLV,	  // logical volume
						    "readoutWorld_pv",    // name
						    nullptr,		  // mother  volume
						    false,		  // no boolean operation
						    0,                    // copy number
						    checkOverlaps);       // overlap checking

  // create the tunnel read out geometry world by creating another placement of the world logical volume
  G4PVPlacement* tunnelReadOutWorldPV = new G4PVPlacement((G4RotationMatrix*)0,     // no rotation
							  (G4ThreeVector)0,         // at (0,0,0)
							  tunnelReadOutWorldLV,     // logical volume
							  "tunnel_readout_world_pv",// name
							  nullptr,		    // mother  volume
							  false,		    // no boolean operation
							  0,                        // copy number
							  checkOverlaps);           // overlap checking

  // Register the lv & pvs to the our holder class for the model
  BDSAcceleratorModel::Instance()->RegisterWorldPV(worldPV);
  BDSAcceleratorModel::Instance()->RegisterReadOutWorldPV(readOutWorldPV);
  BDSAcceleratorModel::Instance()->RegisterReadOutWorldLV(readOutWorldLV);
  BDSAcceleratorModel::Instance()->RegisterTunnelReadOutWorldPV(tunnelReadOutWorldPV);
  BDSAcceleratorModel::Instance()->RegisterTunnelReadOutWorldLV(tunnelReadOutWorldLV);

  // Register world PV with our auxiliary navigator so steppers and magnetic
  // fields know which geometry to navigate to get local / global transforms
  BDSAuxiliaryNavigator::AttachWorldVolumeToNavigator(worldPV);
}

void BDSDetectorConstruction::ComponentPlacement()
{
  if (verbose || debug)
    {G4cout << G4endl << __METHOD_NAME__ << "- starting placement procedure" << G4endl;}

  // set default output formats for BDSDetector:
  int G4precision = G4cout.precision(15);

  BDSBeamline* beamline = BDSAcceleratorModel::Instance()->GetFlatBeamline();

  // few general variables that we don't need to get every
  // time in the loop for component placement
  G4VPhysicalVolume* readOutWorldPV       = BDSAcceleratorModel::Instance()->GetReadOutWorldPV();
  G4VSensitiveDetector* energyCounterSDRO = BDSSDManager::Instance()->GetEnergyCounterOnAxisSDRO();

  BDSBeamline::iterator it = beamline->begin();
  for(G4int index = 0; it != beamline->end(); ++it, ++index)
    {
      BDSAcceleratorComponent* thecurrentitem = (*it)->GetAcceleratorComponent();
      // do a few checks to see everything's valid before dodgy placement could happen
      if (!thecurrentitem)
	{G4cerr << __METHOD_NAME__ << "beamline element does not contain valid BDSAcceleratorComponent" << G4endl; exit(1);}

      // check we can get the container logical volume to be placed
      G4LogicalVolume* elementLV = thecurrentitem->GetContainerLogicalVolume();
      if (!elementLV)
	{G4cerr << __METHOD_NAME__ << "this accelerator component " << (*it)->GetName() << " has no volume to be placed!" << G4endl;  exit(1);}

      // get the name -> note this is the plain name without _pv or _lv suffix just now
      // comes from BDSAcceleratorComponent
      // this is done after the checks as it really just passes down to acc component
      G4String name = (*it)->GetName();
      if (verbose || debug)
	{G4cout << __METHOD_NAME__ << "placement of component named: " << name << G4endl;}

      // read out geometry logical volume - note may not exist for each item - must be tested
      G4LogicalVolume* readOutLV   = thecurrentitem->GetReadOutLogicalVolume();
      // make read out geometry sensitive
      if (readOutLV)
	{readOutLV->SetSensitiveDetector(energyCounterSDRO);}

      // add the volume to one of the regions
      G4int precision = thecurrentitem->GetPrecisionRegion();
      if(precision > 0)
	{
#ifdef BDSDEBUG
	  G4cout << __METHOD_NAME__ << "element is in the precision region number: " << precision << G4endl;
#endif
	  elementLV->SetRegion(precisionRegion);
	  precisionRegion->AddRootLogicalVolume(elementLV);
	}

#ifdef BDSDEBUG
      G4cout << __METHOD_NAME__ << "setting up sensitive volumes with read out geometry" << G4endl;
#endif
      std::vector<G4LogicalVolume*> SensVols = thecurrentitem->GetAllSensitiveVolumes();
      BDSLVIterator sensIt= SensVols.begin();
      for(;sensIt != SensVols.end(); ++sensIt)
	{
	  // use already defined instance of Ecounter sd
	  // we MUST attach this SD to each volume so that it produces
	  // hits (using the read out geometry)
	  (*sensIt)->SetSensitiveDetector(energyCounterSDRO);

	  //set gflash parameterisation on volume if required
	  G4bool gflash     = BDSExecOptions::Instance()->GetGFlash();
	  //TBC - so glash is only used for 'element' types - perhaps this should be used
	  //for other volumes too.  The logic of the if statement needs checked.
	  //The check of the precision region really compares the region pointer of the
	  //logical volume with that of our 'precision region' region. Unclear what the default
	  //region value is in geant4 but it's not our region - no region by default.
	  if(gflash && ((*sensIt)->GetRegion() != precisionRegion) && (thecurrentitem->GetType()=="element"))
	    {SetGFlashOnVolume(*sensIt);}
	}

      // get the placement details from the beamline component
      G4int nCopy          = (*it)->GetCopyNo();
      // reference rotation and position for the read out volume
      G4ThreeVector     rp = (*it)->GetReferencePositionMiddle();
      G4Transform3D*    pt = (*it)->GetPlacementTransform();

#ifdef BDSDEBUG
      G4cout << __METHOD_NAME__ << "placing mass geometry" << G4endl;
      G4cout << "placement transform position: " << pt->getTranslation()  << G4endl;
      G4cout << "placement transform rotation: " << pt->getRotation()  << G4endl;
#endif
<<<<<<< HEAD

      G4PVPlacement* elementPV = new G4PVPlacement(*pt,                               // placement transform
						   (*it)->GetPlacementName() + "_pv", // name
						   elementLV,                         // logical volume
						   worldPV,                           // mother  volume
						   false,	                      // no boolean operation
						   nCopy,                             // copy number
						   checkOverlaps);                    // overlap checking

=======
      G4String placementName = (*it)->GetPlacementName() + "_pv";
      G4PVPlacement* elementPV = new G4PVPlacement(*pt,              // placement transform
						   placementName,    // name
						   elementLV,        // logical volume
						   worldPV,          // mother  volume
						   false,	     // no boolean operation
						   nCopy,            // copy number
						   checkOverlaps);   // overlap checking
      
>>>>>>> 51dcc581
      // place read out volume in read out world - if this component has one
      G4PVPlacement* readOutPV = nullptr;
      if(readOutLV)
	{
#ifdef BDSDEBUG
	  G4cout << __METHOD_NAME__ << "placing readout geometry" << G4endl;
#endif
	  G4String readOutPVName = name + "_ro_pv";
	  G4Transform3D* ropt = (*it)->GetReadOutPlacementTransform();
	  readOutPV = new G4PVPlacement(*ropt,                                  // placement transform
					(*it)->GetPlacementName() + "_ro_pv", // name
					readOutLV,                            // logical volume
					readOutWorldPV,                       // mother  volume
					false,	                              // no boolean operation
					nCopy,                                // copy number
					checkOverlaps);                       // overlap checking

	  // Register the spos and other info of this elemnet.
	  // Used by energy counter sd to get spos of that logical volume at histogram time.
	  // If it has a readout volume, that'll be used for sensitivity so only need to register
	  // that. Should only register what we need to as used for every energy hit (many many many)

	  // use the readOutLV name as this is what's accessed in BDSEnergyCounterSD
	  BDSPhysicalVolumeInfo* theinfo = new BDSPhysicalVolumeInfo(name,
								     readOutPVName,
								     (*it)->GetSPositionMiddle(),
<<<<<<< HEAD
								     thecurrentitem->GetPrecisionRegion(), index);
	  BDSPhysicalVolumeInfoRegistry::Instance()->RegisterInfo(readOutPV, theinfo, true); // true = it's a read out volume
=======
								     thecurrentitem->GetPrecisionRegion());
	  if (dynamic_cast<BDSSampler*>(thecurrentitem))
	    {continue;}
	  else
	    {
	      BDSPhysicalVolumeInfoRegistry::Instance()->RegisterInfo(readOutPV, theinfo, true);
	      // true = it's a read out volume
	    }
	}
      
      if (dynamic_cast<BDSSampler*>(thecurrentitem))
	{
	  // fiddle the physical volume info registry since samplers don't use the read
	  // out geometry.
	  BDSPhysicalVolumeInfo* theinfo = new BDSPhysicalVolumeInfo(placementName,
								     name + "_ro_pv",
								     (*it)->GetSPositionMiddle(),
								     thecurrentitem->GetPrecisionRegion());
	  BDSPhysicalVolumeInfoRegistry::Instance()->RegisterInfo(elementPV, theinfo, false);
	  // false = it's NOT a read out volume  
>>>>>>> 51dcc581
	}

      //this does nothing by default - only used by BDSElement
      //looks like it could just be done in its construction rather than
      //in BDSDetectorConstruction
      thecurrentitem->PrepareField(elementPV);
    }

  // place the tunnel segments & supports if they're built
  if (BDSGlobalConstants::Instance()->BuildTunnel())
    {
      // place supports
      // use iterator from BDSBeamline.hh
      /*
      BDSBeamline* supports = BDSAcceleratorModel::Instance()->GetSupportsBeamline();
      BDSBeamline::iterator supportsIt = supports->begin();
      G4PVPlacement* supportPV = nullptr;
      for(; supportsIt != supports->end(); ++supportsIt)
	{
	  supportPV = new G4PVPlacement((*supportsIt)->GetRotationMiddle(),         // rotation
					(*supportsIt)->GetPositionMiddle(),         // position
					(*supportsIt)->GetPlacementName() + "_pv",  // placement name
					(*supportsIt)->GetContainerLogicalVolume(), // volume to be placed
					worldPV,                                    // volume to place it in
					false,                                      // no boolean operation
					0,                                          // copy number
					checkOverlaps);                             // overlap checking
					}*/

      // place the tunnel
      G4VPhysicalVolume* tunnelReadOutWorldPV = BDSAcceleratorModel::Instance()->GetTunnelReadOutWorldPV();
      G4VSensitiveDetector* tunnelSDRO        = BDSSDManager::Instance()->GetTunnelOnAxisSDRO();
      BDSBeamline* tunnel                     = BDSAcceleratorModel::Instance()->GetTunnelBeamline();
      BDSBeamline::iterator tunnelIt          = tunnel->begin();
      for(; tunnelIt != tunnel->end(); ++tunnelIt)
	{
	  BDSAcceleratorComponent* thecurrentitem = (*tunnelIt)->GetAcceleratorComponent();
	  G4LogicalVolume* readOutLV = thecurrentitem->GetReadOutLogicalVolume();
	  if (readOutLV)
	    {readOutLV->SetSensitiveDetector(tunnelSDRO);}
	  auto sensVols = thecurrentitem->GetAllSensitiveVolumes();
	  for(auto sensIt = sensVols.begin(); sensIt != sensVols.end(); ++sensIt)
	    {(*sensIt)->SetSensitiveDetector(tunnelSDRO);}

	  new G4PVPlacement(*(*tunnelIt)->GetPlacementTransform(),    // placement transform
			    (*tunnelIt)->GetPlacementName() + "_pv",  // placement name
			    (*tunnelIt)->GetContainerLogicalVolume(), // volume to be placed
			    worldPV,                                  // volume to place it in
			    false,                                    // no boolean operation
			    0,                                        // copy number
			    checkOverlaps);                           // overlap checking

	  G4String tunnelReadOutPVName = (*tunnelIt)->GetPlacementName() + "_ro_pv";
	  G4PVPlacement* tunnelReadOutPV = new G4PVPlacement(*(*tunnelIt)->GetPlacementTransform(),   // placement transform
							     tunnelReadOutPVName,                     // placement name
							     readOutLV,                               // volume to be placed
							     tunnelReadOutWorldPV,                    // volume to place it in
							     false,                                   // no boolean operation
							     0,                                       // copy number
							     checkOverlaps);                          // overlap checking

	  BDSPhysicalVolumeInfo* theinfo = new BDSPhysicalVolumeInfo((*tunnelIt)->GetName(),             // pure name
								     tunnelReadOutPVName,                // read out physical volume name
								     (*tunnelIt)->GetSPositionMiddle()); // s position in middle
	  BDSPhysicalVolumeInfoRegistry::Instance()->RegisterInfo(tunnelReadOutPV, theinfo, true, true);
	  // true,true = it's a read out & tunnel. First true (read out) ignore for tunnel - all read out
	}
    }

  // set precision back
  G4cout.precision(G4precision);
}

#if G4VERSION_NUMBER > 1009
BDSBOptrMultiParticleChangeCrossSection* BDSDetectorConstruction::BuildCrossSectionBias(std::list<std::string>& biasList)const
{
  // loop over all physics biasing
  BDSBOptrMultiParticleChangeCrossSection *eg = new BDSBOptrMultiParticleChangeCrossSection();
  for(std::string& bs : biasList)
    {
      auto it = BDSParser::Instance()->GetBiasing().find(bs);
      if (it==BDSParser::Instance()->GetBiasing().end()) continue;
      const GMAD::PhysicsBiasing& pb = *it;

      if(debug)
	{G4cout << __METHOD_NAME__ << "bias loop : " << bs << " " << pb.particle << " " << pb.process << G4endl;}

      eg->AddParticle(pb.particle);

      // loop through all processes
      for(unsigned int p = 0; p < pb.processList.size(); ++p)
	{
	  if(debug)
	    {
	      G4cout << __METHOD_NAME__ << "Process loop "
		     << pb.processList[p] << " " << pb.factor[p] << " " << (int)pb.flag[p] << G4endl;
	    }
	  eg->SetBias(pb.particle,pb.processList[p],pb.factor[p],(int)pb.flag[p]);
	}
    }
  return eg;
}
#endif

void BDSDetectorConstruction::BuildPhysicsBias()
{
  if(debug)
    G4cout << __METHOD_NAME__ << G4endl;
#if G4VERSION_NUMBER > 1009

  BDSAcceleratorComponentRegistry* registry = BDSAcceleratorComponentRegistry::Instance();
  if(debug)
    {G4cout << __METHOD_NAME__ << "registry=" << registry << G4endl;}

  // Registry is a map, so iterator has first and second members for key and value respectively
  BDSAcceleratorComponentRegistry::iterator i;

  // apply per element biases
  for (i = registry->begin(); i != registry->end(); ++i)
    {
      // Accelerator vacuum
      std::list<std::string> bvl = i->second->GetBiasVacuumList();
      BDSBOptrMultiParticleChangeCrossSection *egVacuum = BuildCrossSectionBias(bvl);
      G4LogicalVolume* vacuumLV = i->second->GetAcceleratorVacuumLogicalVolume();
      if(vacuumLV)
	{
	  if(debug)
	    {G4cout << __METHOD_NAME__ << "vacuum " << vacuumLV << " " << vacuumLV->GetName() << G4endl;}
	  {egVacuum->AttachTo(vacuumLV);}
	}

      // Accelerator material
      std::list<std::string> bml = i->second->GetBiasMaterialList();
      BDSBOptrMultiParticleChangeCrossSection *egMaterial = BuildCrossSectionBias(bml);
      auto lvl = i->second->GetAllLogicalVolumes();
      if(debug)
	{G4cout << __METHOD_NAME__ << "all logical volumes " << lvl.size() << G4endl;}
      for (auto acceleratorLVIter : lvl)
	{
	  if(acceleratorLVIter != vacuumLV)
	    {
	      if(debug)
		{
		  G4cout << __METHOD_NAME__ << "All logical volumes " << acceleratorLVIter
			<< " " << (acceleratorLVIter)->GetName() << G4endl;
		}
	      egMaterial->AttachTo(acceleratorLVIter);
	    }
	}
    }
  // apply range or complete biases
#endif
}

void BDSDetectorConstruction::InitialiseGFlash()
{
  G4double gflashemax = BDSExecOptions::Instance()->GetGFlashEMax();
  G4double gflashemin = BDSExecOptions::Instance()->GetGFlashEMin();
  theParticleBounds  = new GFlashParticleBounds();              // Energy Cuts to kill particles
  theParticleBounds->SetMaxEneToParametrise(*G4Electron::ElectronDefinition(),gflashemax*CLHEP::GeV);
  theParticleBounds->SetMinEneToParametrise(*G4Electron::ElectronDefinition(),gflashemin*CLHEP::GeV);
  // does this break energy conservation??
  //theParticleBounds->SetEneToKill(*G4Electron::ElectronDefinition(),BDSGlobalConstants::Instance()->GetThresholdCutCharged());

  theParticleBounds->SetMaxEneToParametrise(*G4Positron::PositronDefinition(),gflashemax*CLHEP::GeV);
  theParticleBounds->SetMinEneToParametrise(*G4Positron::PositronDefinition(),gflashemin*CLHEP::GeV);
  // does this break energy conservation??
  //theParticleBounds->SetEneToKill(*G4Positron::PositronDefinition(),BDSGlobalConstants::Instance()->GetThresholdCutCharged());

  // theParticleBoundsVac  = new GFlashParticleBounds();              // Energy Cuts to kill particles                                                                
  // theParticleBoundsVac->SetMaxEneToParametrise(*G4Electron::ElectronDefinition(),0*CLHEP::GeV);
  // theParticleBoundsVac->SetMaxEneToParametrise(*G4Positron::PositronDefinition(),0*CLHEP::GeV);

#ifdef BDSDEBUG
  G4cout << __METHOD_NAME__ << "theParticleBounds - min E - electron: "
	 << theParticleBounds->GetMinEneToParametrise(*G4Electron::ElectronDefinition())/CLHEP::GeV<< " GeV" << G4endl;
  G4cout << __METHOD_NAME__ << "theParticleBounds - max E - electron: "
	 << theParticleBounds->GetMaxEneToParametrise(*G4Electron::ElectronDefinition())/CLHEP::GeV<< G4endl;
  G4cout << __METHOD_NAME__ << "theParticleBounds - kill E - electron: "
	 << theParticleBounds->GetEneToKill(*G4Electron::ElectronDefinition())/CLHEP::GeV<< G4endl;
  G4cout << __METHOD_NAME__ << "theParticleBounds - min E - positron: "
	 << theParticleBounds->GetMinEneToParametrise(*G4Positron::PositronDefinition())/CLHEP::GeV<< G4endl;
  G4cout << __METHOD_NAME__ << "theParticleBounds - max E - positron: "
	 << theParticleBounds->GetMaxEneToParametrise(*G4Positron::PositronDefinition())/CLHEP::GeV<< G4endl;
  G4cout << __METHOD_NAME__ << "theParticleBounds - kill E - positron: "
	 << theParticleBounds->GetEneToKill(*G4Positron::PositronDefinition())/CLHEP::GeV<< G4endl;
#endif
  theHitMaker = new GFlashHitMaker();// Makes the EnergySpots 
}

void BDSDetectorConstruction::SetGFlashOnVolume(G4LogicalVolume* volume)
{
  // this has been taken from component placement and put in a separate function to make clearer
  // for now.  perhaps should be revisited. LN

  //If not in the precision region....
  //		    if(volume->GetMaterial()->GetState()!=kStateGas){ //If the region material state is not gas, associate with a parameterisation
#ifdef BDSDEBUG
  G4cout << "...adding " << volume->GetName() << " to gFlashRegion" << G4endl;
#endif
  // Initialise shower model
  G4String rname = "gFlashRegion_" + volume->GetName();
  gFlashRegion.push_back(new G4Region(rname.c_str()));
  G4String mname = "fastShowerModel" + rname;
#ifdef BDSDEBUG
  G4cout << "...making parameterisation..." << G4endl;
#endif
  theFastShowerModel.push_back(new BDSShowerModel(mname.c_str(),gFlashRegion.back()));
  theParameterisation.push_back(new GFlashHomoShowerParameterisation(BDSMaterials::Instance()->GetMaterial(volume->GetMaterial()->GetName().c_str())));
  theFastShowerModel.back()->SetParameterisation(*theParameterisation.back());
  theFastShowerModel.back()->SetParticleBounds(*theParticleBounds) ;
  theFastShowerModel.back()->SetHitMaker(*theHitMaker);
  if(volume->GetMaterial()->GetState()!=kStateGas)
    { //If the region material state is not gas, associate with a parameterisation
      //Turn on the parameterisation for e-m showers starting in sensitive material and fitting in the current stack.
      theFastShowerModel.back()->SetFlagParamType(1);
      //Turn on containment
      theFastShowerModel.back()->SetFlagParticleContainment(1);
    }
  else
    {
      //Turn on the parameterisation for e-m showers starting in sensitive material and fitting in the current stack.
      theFastShowerModel.back()->SetFlagParamType(0);
      //Turn on containment
      theFastShowerModel.back()->SetFlagParticleContainment(0);
  }
  volume->SetRegion(gFlashRegion.back());
  gFlashRegion.back()->AddRootLogicalVolume(volume);
  //gFlashRegion.back()->SetUserLimits(new G4UserLimits(thecurrentitem->GetChordLength()/10.0));
  //volume->SetUserLimits(new G4UserLimits(thecurrentitem->GetChordLength()/10.0));

}<|MERGE_RESOLUTION|>--- conflicted
+++ resolved
@@ -15,7 +15,6 @@
 #include "BDSPhysicalVolumeInfo.hh"
 #include "BDSPhysicalVolumeInfoRegistry.hh"
 #include "BDSMaterials.hh"
-#include "BDSSampler.hh"
 #include "BDSSDManager.hh"
 #include "BDSSurvey.hh"
 #include "BDSTeleporter.hh"
@@ -53,7 +52,7 @@
   precisionRegion(nullptr),gasRegion(nullptr),
   worldPV(nullptr),magField(nullptr),
   theHitMaker(nullptr),theParticleBounds(nullptr)
-{
+{  
   verbose       = BDSExecOptions::Instance()->GetVerbose();
   checkOverlaps = BDSGlobalConstants::Instance()->GetCheckOverlaps();
   G4bool gflash = BDSExecOptions::Instance()->GetGFlash();
@@ -64,10 +63,10 @@
 G4VPhysicalVolume* BDSDetectorConstruction::Construct()
 {
   if (verbose || debug) G4cout << __METHOD_NAME__ << "starting accelerator geometry construction\n" << G4endl;
-
+  
   // construct regions
   InitialiseRegions();
-
+  
   // construct the component list
   BuildBeamline();
 
@@ -83,19 +82,19 @@
 
   // implement bias operations on all volumes 
   // BuildPhysicsBias();
-
-  if(verbose || debug) G4cout << __METHOD_NAME__ << "detector Construction done"<<G4endl;
+  
+  if(verbose || debug) G4cout << __METHOD_NAME__ << "detector Construction done"<<G4endl; 
 
 #ifdef BDSDEBUG
   G4cout << G4endl << __METHOD_NAME__ << "printing material table" << G4endl;
   G4cout << *(G4Material::GetMaterialTable()) << G4endl << G4endl;
-  if(verbose || debug) {G4cout << "Finished listing materials, returning physiWorld" << G4endl;}
+  if(verbose || debug) {G4cout << "Finished listing materials, returning physiWorld" << G4endl;} 
 #endif
   return worldPV;
 }
 
 BDSDetectorConstruction::~BDSDetectorConstruction()
-{
+{ 
   delete precisionRegion;
 
   // glash stuff
@@ -144,14 +143,14 @@
       survey = new BDSSurvey(execOptions->GetSurveyFilename());
       survey->WriteHeader();
     }
-
+  
   if (verbose || debug) G4cout << "parsing the beamline element list..."<< G4endl;
   for(auto element : BDSParser::Instance()->GetBeamline())
     {
 #ifdef BDSDEBUG
       G4cout << "BDSDetectorConstruction creating component " << (element).name << G4endl;
 #endif
-
+      
       BDSAcceleratorComponent* temp = theComponentFactory->CreateComponent(element);
       if(temp)
 	{
@@ -200,7 +199,7 @@
       delete survey;
     }
   delete theComponentFactory;
-
+      
 #ifdef BDSDEBUG
   G4cout << __METHOD_NAME__ << "size of the parser beamline element list: "<< BDSParser::Instance()->GetBeamline().size() << G4endl;
 #endif
@@ -210,7 +209,7 @@
   // print accelerator component registry
   G4cout << *BDSAcceleratorComponentRegistry::Instance();
 #endif
-
+ 
   if (beamline->empty())
     {
       G4cout << __METHOD_NAME__ << "beamline empty or no line selected! exiting" << G4endl;
@@ -233,7 +232,7 @@
   BDSTunnelBuilder* tb = new BDSTunnelBuilder();
   tunnelBeamline = tb->BuildTunnelSections(flatBeamLine);
   delete tb;
-
+  
   BDSAcceleratorModel::Instance()->RegisterTunnelBeamline(tunnelBeamline);
 }
 
@@ -261,7 +260,7 @@
 #ifdef BDSDEBUG
   G4cout << __METHOD_NAME__ << "with 5m margin, it becomes in all dimensions: " << worldR << G4endl;
 #endif
-
+  
   G4String worldName   = "World";
   G4VSolid* worldSolid = new G4Box(worldName + "_solid", worldR.x(), worldR.y(), worldR.z());
 
@@ -270,7 +269,7 @@
   G4LogicalVolume* worldLV      = new G4LogicalVolume(worldSolid,              // solid
 						      emptyMaterial,           // material
 						      worldName + "_lv");      // name
-
+  
   // read out geometry logical volume
   // note g4logicalvolume has a private copy constructor so we have to repeat everything here annoyingly
   G4LogicalVolume* readOutWorldLV = new G4LogicalVolume(worldSolid,            // solid
@@ -282,7 +281,7 @@
   G4LogicalVolume* tunnelReadOutWorldLV = new G4LogicalVolume(worldSolid,                   // solid
 							      emptyMaterial,                // material
 							      worldName + "_tunnel_ro_lv"); // name
-
+  
   // visual attributes
   if (BDSExecOptions::Instance()->GetVisDebug())
     {
@@ -299,7 +298,7 @@
       readOutWorldLV->SetVisAttributes(BDSGlobalConstants::Instance()->GetInvisibleVisAttr());
       tunnelReadOutWorldLV->SetVisAttributes(BDSGlobalConstants::Instance()->GetInvisibleVisAttr());
     }
-
+	
   // set limits
 #ifndef NOUSERLIMITS
   G4UserLimits* worldUserLimits = new G4UserLimits(*(BDSGlobalConstants::Instance()->GetDefaultUserLimits()));
@@ -367,13 +366,13 @@
   G4VSensitiveDetector* energyCounterSDRO = BDSSDManager::Instance()->GetEnergyCounterOnAxisSDRO();
 
   BDSBeamline::iterator it = beamline->begin();
-  for(G4int index = 0; it != beamline->end(); ++it, ++index)
+  for(; it != beamline->end(); ++it)
     {
       BDSAcceleratorComponent* thecurrentitem = (*it)->GetAcceleratorComponent();
       // do a few checks to see everything's valid before dodgy placement could happen
       if (!thecurrentitem)
 	{G4cerr << __METHOD_NAME__ << "beamline element does not contain valid BDSAcceleratorComponent" << G4endl; exit(1);}
-
+      
       // check we can get the container logical volume to be placed
       G4LogicalVolume* elementLV = thecurrentitem->GetContainerLogicalVolume();
       if (!elementLV)
@@ -382,16 +381,16 @@
       // get the name -> note this is the plain name without _pv or _lv suffix just now
       // comes from BDSAcceleratorComponent
       // this is done after the checks as it really just passes down to acc component
-      G4String name = (*it)->GetName();
+      G4String name = (*it)->GetName(); 
       if (verbose || debug)
 	{G4cout << __METHOD_NAME__ << "placement of component named: " << name << G4endl;}
-
+      
       // read out geometry logical volume - note may not exist for each item - must be tested
       G4LogicalVolume* readOutLV   = thecurrentitem->GetReadOutLogicalVolume();
       // make read out geometry sensitive
-      if (readOutLV)
+      if (readOutLV)       
 	{readOutLV->SetSensitiveDetector(energyCounterSDRO);}
-
+      
       // add the volume to one of the regions
       G4int precision = thecurrentitem->GetPrecisionRegion();
       if(precision > 0)
@@ -402,7 +401,7 @@
 	  elementLV->SetRegion(precisionRegion);
 	  precisionRegion->AddRootLogicalVolume(elementLV);
 	}
-
+      
 #ifdef BDSDEBUG
       G4cout << __METHOD_NAME__ << "setting up sensitive volumes with read out geometry" << G4endl;
 #endif
@@ -414,7 +413,7 @@
 	  // we MUST attach this SD to each volume so that it produces
 	  // hits (using the read out geometry)
 	  (*sensIt)->SetSensitiveDetector(energyCounterSDRO);
-
+	  
 	  //set gflash parameterisation on volume if required
 	  G4bool gflash     = BDSExecOptions::Instance()->GetGFlash();
 	  //TBC - so glash is only used for 'element' types - perhaps this should be used
@@ -431,23 +430,12 @@
       // reference rotation and position for the read out volume
       G4ThreeVector     rp = (*it)->GetReferencePositionMiddle();
       G4Transform3D*    pt = (*it)->GetPlacementTransform();
-
+      
 #ifdef BDSDEBUG
       G4cout << __METHOD_NAME__ << "placing mass geometry" << G4endl;
       G4cout << "placement transform position: " << pt->getTranslation()  << G4endl;
-      G4cout << "placement transform rotation: " << pt->getRotation()  << G4endl;
-#endif
-<<<<<<< HEAD
-
-      G4PVPlacement* elementPV = new G4PVPlacement(*pt,                               // placement transform
-						   (*it)->GetPlacementName() + "_pv", // name
-						   elementLV,                         // logical volume
-						   worldPV,                           // mother  volume
-						   false,	                      // no boolean operation
-						   nCopy,                             // copy number
-						   checkOverlaps);                    // overlap checking
-
-=======
+      G4cout << "placement transform rotation: " << pt->getRotation()  << G4endl; 
+#endif
       G4String placementName = (*it)->GetPlacementName() + "_pv";
       G4PVPlacement* elementPV = new G4PVPlacement(*pt,              // placement transform
 						   placementName,    // name
@@ -457,7 +445,6 @@
 						   nCopy,            // copy number
 						   checkOverlaps);   // overlap checking
       
->>>>>>> 51dcc581
       // place read out volume in read out world - if this component has one
       G4PVPlacement* readOutPV = nullptr;
       if(readOutLV)
@@ -474,20 +461,16 @@
 					false,	                              // no boolean operation
 					nCopy,                                // copy number
 					checkOverlaps);                       // overlap checking
-
+	  
 	  // Register the spos and other info of this elemnet.
 	  // Used by energy counter sd to get spos of that logical volume at histogram time.
 	  // If it has a readout volume, that'll be used for sensitivity so only need to register
 	  // that. Should only register what we need to as used for every energy hit (many many many)
-
+	  
 	  // use the readOutLV name as this is what's accessed in BDSEnergyCounterSD
 	  BDSPhysicalVolumeInfo* theinfo = new BDSPhysicalVolumeInfo(name,
 								     readOutPVName,
 								     (*it)->GetSPositionMiddle(),
-<<<<<<< HEAD
-								     thecurrentitem->GetPrecisionRegion(), index);
-	  BDSPhysicalVolumeInfoRegistry::Instance()->RegisterInfo(readOutPV, theinfo, true); // true = it's a read out volume
-=======
 								     thecurrentitem->GetPrecisionRegion());
 	  if (dynamic_cast<BDSSampler*>(thecurrentitem))
 	    {continue;}
@@ -497,7 +480,7 @@
 	      // true = it's a read out volume
 	    }
 	}
-      
+
       if (dynamic_cast<BDSSampler*>(thecurrentitem))
 	{
 	  // fiddle the physical volume info registry since samplers don't use the read
@@ -507,10 +490,9 @@
 								     (*it)->GetSPositionMiddle(),
 								     thecurrentitem->GetPrecisionRegion());
 	  BDSPhysicalVolumeInfoRegistry::Instance()->RegisterInfo(elementPV, theinfo, false);
-	  // false = it's NOT a read out volume  
->>>>>>> 51dcc581
-	}
-
+	  // false = it's NOT a read out volume
+	}
+      
       //this does nothing by default - only used by BDSElement
       //looks like it could just be done in its construction rather than
       //in BDSDetectorConstruction
@@ -537,7 +519,7 @@
 					0,                                          // copy number
 					checkOverlaps);                             // overlap checking
 					}*/
-
+      
       // place the tunnel
       G4VPhysicalVolume* tunnelReadOutWorldPV = BDSAcceleratorModel::Instance()->GetTunnelReadOutWorldPV();
       G4VSensitiveDetector* tunnelSDRO        = BDSSDManager::Instance()->GetTunnelOnAxisSDRO();
@@ -552,7 +534,7 @@
 	  auto sensVols = thecurrentitem->GetAllSensitiveVolumes();
 	  for(auto sensIt = sensVols.begin(); sensIt != sensVols.end(); ++sensIt)
 	    {(*sensIt)->SetSensitiveDetector(tunnelSDRO);}
-
+	  
 	  new G4PVPlacement(*(*tunnelIt)->GetPlacementTransform(),    // placement transform
 			    (*tunnelIt)->GetPlacementName() + "_pv",  // placement name
 			    (*tunnelIt)->GetContainerLogicalVolume(), // volume to be placed
@@ -560,7 +542,7 @@
 			    false,                                    // no boolean operation
 			    0,                                        // copy number
 			    checkOverlaps);                           // overlap checking
-
+	  
 	  G4String tunnelReadOutPVName = (*tunnelIt)->GetPlacementName() + "_ro_pv";
 	  G4PVPlacement* tunnelReadOutPV = new G4PVPlacement(*(*tunnelIt)->GetPlacementTransform(),   // placement transform
 							     tunnelReadOutPVName,                     // placement name
@@ -569,7 +551,7 @@
 							     false,                                   // no boolean operation
 							     0,                                       // copy number
 							     checkOverlaps);                          // overlap checking
-
+	  
 	  BDSPhysicalVolumeInfo* theinfo = new BDSPhysicalVolumeInfo((*tunnelIt)->GetName(),             // pure name
 								     tunnelReadOutPVName,                // read out physical volume name
 								     (*tunnelIt)->GetSPositionMiddle()); // s position in middle
@@ -577,7 +559,7 @@
 	  // true,true = it's a read out & tunnel. First true (read out) ignore for tunnel - all read out
 	}
     }
-
+  
   // set precision back
   G4cout.precision(G4precision);
 }
@@ -592,12 +574,12 @@
       auto it = BDSParser::Instance()->GetBiasing().find(bs);
       if (it==BDSParser::Instance()->GetBiasing().end()) continue;
       const GMAD::PhysicsBiasing& pb = *it;
-
+      
       if(debug)
 	{G4cout << __METHOD_NAME__ << "bias loop : " << bs << " " << pb.particle << " " << pb.process << G4endl;}
-
+      
       eg->AddParticle(pb.particle);
-
+      
       // loop through all processes
       for(unsigned int p = 0; p < pb.processList.size(); ++p)
 	{
@@ -613,9 +595,9 @@
 }
 #endif
 
-void BDSDetectorConstruction::BuildPhysicsBias()
-{
-  if(debug)
+void BDSDetectorConstruction::BuildPhysicsBias() 
+{
+  if(debug) 
     G4cout << __METHOD_NAME__ << G4endl;
 #if G4VERSION_NUMBER > 1009
 
@@ -628,8 +610,8 @@
 
   // apply per element biases
   for (i = registry->begin(); i != registry->end(); ++i)
-    {
-      // Accelerator vacuum
+    { 
+      // Accelerator vacuum 
       std::list<std::string> bvl = i->second->GetBiasVacuumList();
       BDSBOptrMultiParticleChangeCrossSection *egVacuum = BuildCrossSectionBias(bvl);
       G4LogicalVolume* vacuumLV = i->second->GetAcceleratorVacuumLogicalVolume();
@@ -639,7 +621,7 @@
 	    {G4cout << __METHOD_NAME__ << "vacuum " << vacuumLV << " " << vacuumLV->GetName() << G4endl;}
 	  {egVacuum->AttachTo(vacuumLV);}
 	}
-
+      
       // Accelerator material
       std::list<std::string> bml = i->second->GetBiasMaterialList();
       BDSBOptrMultiParticleChangeCrossSection *egMaterial = BuildCrossSectionBias(bml);
@@ -667,33 +649,33 @@
 {
   G4double gflashemax = BDSExecOptions::Instance()->GetGFlashEMax();
   G4double gflashemin = BDSExecOptions::Instance()->GetGFlashEMin();
-  theParticleBounds  = new GFlashParticleBounds();              // Energy Cuts to kill particles
+  theParticleBounds  = new GFlashParticleBounds();              // Energy Cuts to kill particles                                                                
   theParticleBounds->SetMaxEneToParametrise(*G4Electron::ElectronDefinition(),gflashemax*CLHEP::GeV);
   theParticleBounds->SetMinEneToParametrise(*G4Electron::ElectronDefinition(),gflashemin*CLHEP::GeV);
   // does this break energy conservation??
   //theParticleBounds->SetEneToKill(*G4Electron::ElectronDefinition(),BDSGlobalConstants::Instance()->GetThresholdCutCharged());
-
+      
   theParticleBounds->SetMaxEneToParametrise(*G4Positron::PositronDefinition(),gflashemax*CLHEP::GeV);
   theParticleBounds->SetMinEneToParametrise(*G4Positron::PositronDefinition(),gflashemin*CLHEP::GeV);
   // does this break energy conservation??
   //theParticleBounds->SetEneToKill(*G4Positron::PositronDefinition(),BDSGlobalConstants::Instance()->GetThresholdCutCharged());
-
+      
   // theParticleBoundsVac  = new GFlashParticleBounds();              // Energy Cuts to kill particles                                                                
   // theParticleBoundsVac->SetMaxEneToParametrise(*G4Electron::ElectronDefinition(),0*CLHEP::GeV);
   // theParticleBoundsVac->SetMaxEneToParametrise(*G4Positron::PositronDefinition(),0*CLHEP::GeV);
 
 #ifdef BDSDEBUG
-  G4cout << __METHOD_NAME__ << "theParticleBounds - min E - electron: "
+  G4cout << __METHOD_NAME__ << "theParticleBounds - min E - electron: " 
 	 << theParticleBounds->GetMinEneToParametrise(*G4Electron::ElectronDefinition())/CLHEP::GeV<< " GeV" << G4endl;
-  G4cout << __METHOD_NAME__ << "theParticleBounds - max E - electron: "
+  G4cout << __METHOD_NAME__ << "theParticleBounds - max E - electron: " 
 	 << theParticleBounds->GetMaxEneToParametrise(*G4Electron::ElectronDefinition())/CLHEP::GeV<< G4endl;
-  G4cout << __METHOD_NAME__ << "theParticleBounds - kill E - electron: "
+  G4cout << __METHOD_NAME__ << "theParticleBounds - kill E - electron: " 
 	 << theParticleBounds->GetEneToKill(*G4Electron::ElectronDefinition())/CLHEP::GeV<< G4endl;
-  G4cout << __METHOD_NAME__ << "theParticleBounds - min E - positron: "
+  G4cout << __METHOD_NAME__ << "theParticleBounds - min E - positron: " 
 	 << theParticleBounds->GetMinEneToParametrise(*G4Positron::PositronDefinition())/CLHEP::GeV<< G4endl;
-  G4cout << __METHOD_NAME__ << "theParticleBounds - max E - positron: "
+  G4cout << __METHOD_NAME__ << "theParticleBounds - max E - positron: " 
 	 << theParticleBounds->GetMaxEneToParametrise(*G4Positron::PositronDefinition())/CLHEP::GeV<< G4endl;
-  G4cout << __METHOD_NAME__ << "theParticleBounds - kill E - positron: "
+  G4cout << __METHOD_NAME__ << "theParticleBounds - kill E - positron: " 
 	 << theParticleBounds->GetEneToKill(*G4Positron::PositronDefinition())/CLHEP::GeV<< G4endl;
 #endif
   theHitMaker = new GFlashHitMaker();// Makes the EnergySpots 
@@ -717,7 +699,7 @@
   G4cout << "...making parameterisation..." << G4endl;
 #endif
   theFastShowerModel.push_back(new BDSShowerModel(mname.c_str(),gFlashRegion.back()));
-  theParameterisation.push_back(new GFlashHomoShowerParameterisation(BDSMaterials::Instance()->GetMaterial(volume->GetMaterial()->GetName().c_str())));
+  theParameterisation.push_back(new GFlashHomoShowerParameterisation(BDSMaterials::Instance()->GetMaterial(volume->GetMaterial()->GetName().c_str()))); 
   theFastShowerModel.back()->SetParameterisation(*theParameterisation.back());
   theFastShowerModel.back()->SetParticleBounds(*theParticleBounds) ;
   theFastShowerModel.back()->SetHitMaker(*theHitMaker);
