--- conflicted
+++ resolved
@@ -690,36 +690,6 @@
     }
 }
 
-<<<<<<< HEAD
-G4Transform3D BDSDetectorConstruction::CreatePlacementTransform(const GMAD::SamplerPlacement& samplerPlacement,
-								const BDSBeamline*            beamLine,
-								G4double*                     S)
-{
-  // convert a sampler placement to a general placement for generation of the transform.
-  GMAD::Placement convertedPlacement(samplerPlacement); 
-  return CreatePlacementTransform(convertedPlacement, beamLine, S);
-}
-
-G4Transform3D BDSDetectorConstruction::CreatePlacementTransform(const GMAD::ScorerMesh& scorerMesh,
-                                                                const BDSBeamline* beamLine,
-                                                                G4double* S)
-{
-    // convert a scorermesh to a general placement for generation of the transform only.
-    GMAD::Placement convertedPlacement(scorerMesh);
-    return CreatePlacementTransform(convertedPlacement, beamLine, S);
-}
-
-G4Transform3D BDSDetectorConstruction::CreatePlacementTransform(const GMAD::BLMPlacement& blmPlacement,
-								const BDSBeamline*        beamLine,
-								G4double*                 S)
-{
-  // convert a sampler placement to a general placement for generation of the transform.
-  GMAD::Placement convertedPlacement(blmPlacement); 
-  return CreatePlacementTransform(convertedPlacement, beamLine, S);
-}
-
-=======
->>>>>>> 4ca0832b
 G4Transform3D BDSDetectorConstruction::CreatePlacementTransform(const GMAD::Placement& placement,
 								const BDSBeamline*     beamLine,
 								G4double*              S)
