--- conflicted
+++ resolved
@@ -10,12 +10,9 @@
 #include "BDSComponentFactory.hh"
 #include "BDSDebug.hh"
 #include "BDSEnergyCounterSD.hh"
-<<<<<<< HEAD
 #include "BDSFieldBuilder.hh"
 #include "BDSFieldObjects.hh"
-=======
 #include "BDSGeometryComponent.hh"
->>>>>>> 8e3a6a16
 #include "BDSGlobalConstants.hh"
 #include "BDSParser.hh"
 #include "BDSPhysicalVolumeInfo.hh"
@@ -150,10 +147,6 @@
   BDSComponentFactory* theComponentFactory = new BDSComponentFactory();
   BDSBeamline*         beamline            = new BDSBeamline();
   
-<<<<<<< HEAD
-  if (verbose || debug) G4cout << "parsing the beamline element list..."<< G4endl;
-  //for(auto element : BDSParser::Instance()->GetBeamline())
-=======
   // Write survey file here since has access to both element and beamline
   BDSSurvey* survey = nullptr;
   if(BDSGlobalConstants::Instance()->Survey())
@@ -167,7 +160,6 @@
   if (verbose || debug)
     {G4cout << "parsing the beamline element list..."<< G4endl;}
   
->>>>>>> 8e3a6a16
   auto beamLine = BDSParser::Instance()->GetBeamline();
   for(auto elementIt = beamLine.begin(); elementIt != beamLine.end(); ++elementIt)
     {
