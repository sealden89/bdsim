#include "BDSDetectorConstruction.hh"

#include "BDSAcceleratorComponent.hh"
#include "BDSAcceleratorModel.hh"
#include "BDSBeamline.hh"
#include "BDSComponentFactory.hh"
#include "BDSDebug.hh"
#include "BDSEnergyCounterSD.hh"
#include "BDSExecOptions.hh"
#include "BDSGlobalConstants.hh"
#include "BDSPhysicalVolumeInfo.hh"
#include "BDSPhysicalVolumeInfoRegistry.hh"
#include "BDSMaterials.hh"
#include "BDSSDManager.hh"
#include "BDSTeleporter.hh"
#include "BDSTunnelBuilder.hh"
#include "BDSTunnelType.hh"
#include "BDSTunnelFactory.hh"

#include "parser/element.h"
#include "parser/elementlist.h"

#include "G4Box.hh"
#include "G4Colour.hh"
#include "G4Electron.hh"
#include "G4GeometryManager.hh"
#include "G4GeometrySampler.hh"
#include "G4LogicalVolume.hh"
#include "G4MagneticField.hh"
#include "G4Material.hh"
#include "G4Navigator.hh"
#include "G4Positron.hh"
#include "G4ProductionCuts.hh"
#include "G4PropagatorInField.hh"
#include "G4PVPlacement.hh"
#include "G4Region.hh"
#include "G4TransportationManager.hh"
#include "G4UniformMagField.hh"
#include "G4UserLimits.hh"
#include "G4VisAttributes.hh"
#include "G4VPhysicalVolume.hh"
#include "G4VSampler.hh"
#include "globals.hh"

#include <iterator>
#include <list>
#include <map>
#include <sstream>
#include <vector>

#ifdef BDSDEBUG
bool debug = true;
#else
bool debug = false;
#endif

typedef std::vector<G4LogicalVolume*>::iterator BDSLVIterator;

BDSDetectorConstruction::BDSDetectorConstruction():
  precisionRegion(NULL),gasRegion(NULL),
  magField(NULL),
  theHitMaker(NULL),theParticleBounds(NULL)
{  
  verbose       = BDSExecOptions::Instance()->GetVerbose();
  checkOverlaps = BDSGlobalConstants::Instance()->GetCheckOverlaps();
  InitialiseGFlash();
  BDSAcceleratorModel::Instance(); // instantiate the accelerator model holding class
}

G4VPhysicalVolume* BDSDetectorConstruction::Construct()
{
  if (verbose || debug) G4cout << __METHOD_NAME__ << "starting accelerator geometry construction\n" << G4endl;
  
  // prepare materials for this run
  BDSMaterials::Instance()->PrepareRequiredMaterials();

  // construct regions
  InitialiseRegions();
  
  // construct the component list
  BuildBeamline();

  // build the tunnel and supports
<<<<<<< HEAD
  BuildTunnel();
=======
  if (BDSGlobalConstants::Instance()->BuildTunnel())
    {BuildTunnelAndSupports();}
>>>>>>> 5462a4e8

  // build world and calculate coordinates
  BuildWorld();

  // placement procedure
  ComponentPlacement();

  // free the parser list - an extern
  beamline_list.erase();
  
  if(verbose || debug) G4cout << __METHOD_NAME__ << "detector Construction done"<<G4endl; 

#ifdef BDSDEBUG
  G4cout << G4endl << __METHOD_NAME__ << "printing material table" << G4endl;
  G4cout << *(G4Material::GetMaterialTable()) << G4endl << G4endl;
  if(verbose || debug) G4cout<<"Finished listing materials, returning physiWorld"<<G4endl; 
  
  G4cout << *BDSPhysicalVolumeInfoRegistry::Instance();
#endif
  return worldPV;
}

BDSDetectorConstruction::~BDSDetectorConstruction()
{ 
  delete precisionRegion;

  // glash stuff
  gFlashRegion.clear();
  delete theHitMaker;
  delete theParticleBounds;
}

void BDSDetectorConstruction::InitialiseRegions()
{
#ifdef BDSDEBUG
  G4cout << __METHOD_NAME__ << G4endl;
#endif

  // does this belong in BDSPhysicsList ??  Regions are required at construction
  // time, but the only other place production cuts are set is in the physics list.

  // gas region
  gasRegion   = new G4Region("gasRegion");
  G4ProductionCuts* theGasProductionCuts = new G4ProductionCuts();
  theGasProductionCuts->SetProductionCut(1*CLHEP::m,G4ProductionCuts::GetIndex("gamma"));
  theGasProductionCuts->SetProductionCut(1*CLHEP::m,G4ProductionCuts::GetIndex("e-"));
  theGasProductionCuts->SetProductionCut(1*CLHEP::m,G4ProductionCuts::GetIndex("e+"));
  gasRegion->SetProductionCuts(theGasProductionCuts);

  // precision region
  precisionRegion = new G4Region("precisionRegion");
  G4ProductionCuts* theProductionCuts = new G4ProductionCuts();
  theProductionCuts->SetProductionCut(BDSGlobalConstants::Instance()->GetProdCutPhotonsP(),"gamma");
  theProductionCuts->SetProductionCut(BDSGlobalConstants::Instance()->GetProdCutElectronsP(),"e-");
  theProductionCuts->SetProductionCut(BDSGlobalConstants::Instance()->GetProdCutPositronsP(),"e+");
  precisionRegion->SetProductionCuts(theProductionCuts);
}

void BDSDetectorConstruction::BuildBeamline()
{
  std::list<struct Element>::iterator it;

  BDSComponentFactory* theComponentFactory = new BDSComponentFactory();
  BDSBeamline*         beamline            = new BDSBeamline();

  if (verbose || debug) G4cout << "parsing the beamline element list..."<< G4endl;
  for(it = beamline_list.begin();it!=beamline_list.end();it++)
    {
#ifdef BDSDEBUG
      G4cout << "BDSDetectorConstruction creating component " << (*it).name << G4endl;
#endif
      
      BDSAcceleratorComponent* temp = theComponentFactory->CreateComponent(*it);
      if(temp)
	{
	  BDSTiltOffset* tiltOffset = theComponentFactory->CreateTiltOffset(*it);
	  beamline->AddComponent(temp, tiltOffset);
	}
    }

  // Special circular machine bits
  // Add terminator to do ring turn counting logic
  // Add teleporter to account for slight ring offset
  if (BDSExecOptions::Instance()->GetCircular())
    {
#ifdef BDSDEBUG
      G4cout << __METHOD_NAME__ << "Circular machine - creating terminator & teleporter" << G4endl;
#endif
      BDS::CalculateAndSetTeleporterDelta(beamline);
      BDSAcceleratorComponent* terminator = theComponentFactory->CreateTerminator();
      if (terminator)
        {
	  terminator->Initialise();
	  beamline->AddComponent(terminator);
	}
      BDSAcceleratorComponent* teleporter = theComponentFactory->CreateTeleporter();
      if (teleporter)
	{
	  teleporter->Initialise();
	  beamline->AddComponent(teleporter);
	}
    }
  
  delete theComponentFactory;
      
#ifdef BDSDEBUG
  G4cout << __METHOD_NAME__ << "size of the parser beamline element list: "<< beamline_list.size() << G4endl;
#endif
  G4cout << __METHOD_NAME__ << "size of the constructed beamline: "<< beamline->size() << " with length " << beamline->GetTotalArcLength()/CLHEP::m << " m" << G4endl;
  
  if (beamline->empty())
    {
      G4cout << __METHOD_NAME__ << "beamline empty or no line selected! exiting" << G4endl;
      exit(1);
    }
#ifdef BDSDEBUG
  beamline->PrintMemoryConsumption();
#endif
  // register the beamline in the holder class for the full model
  BDSAcceleratorModel::Instance()->RegisterFlatBeamline(beamline);
}

void BDSDetectorConstruction::BuildTunnel()
{
#ifdef BDSDEBUG
  G4cout << __METHOD_NAME__ << G4endl;
#endif
  BDSBeamline* flatBeamLine = BDSAcceleratorModel::Instance()->GetFlatBeamline();
  BDSBeamline* tunnelBeamline;
  BDSTunnelBuilder* tb = new BDSTunnelBuilder();
  tunnelBeamline = tb->BuildTunnelSections(flatBeamLine);
  delete tb;
  
  BDSAcceleratorModel::Instance()->RegisterTunnelBeamline(tunnelBeamline);
}

void BDSDetectorConstruction::BuildWorld()
{
#ifdef BDSDEBUG
  G4cout << __METHOD_NAME__ << G4endl;
#endif
  BDSBeamline* beamline = BDSAcceleratorModel::Instance()->GetFlatBeamline();
  
  G4ThreeVector worldR = beamline->GetMaximumExtentAbsolute();
  G4ThreeVector maxpositive = beamline->GetMaximumExtentPositive();
  G4ThreeVector maxnegative = beamline->GetMaximumExtentNegative();
#ifdef BDSDEBUG
  G4cout << __METHOD_NAME__ << "world extent positive: " << maxpositive << G4endl;
  G4cout << __METHOD_NAME__ << "world extent negative: " << maxnegative << G4endl;
  G4cout << __METHOD_NAME__ << "world extent absolute: " << worldR      << G4endl;
#endif
  worldR += G4ThreeVector(5000,5000,5000); //add 5m extra in every dimension
#ifdef BDSDEBUG
  G4cout << __METHOD_NAME__ << "with 5m margin, it becomes in all dimensions: " << worldR << G4endl;
#endif
  
  G4String worldName   = "World";
  G4VSolid* worldSolid = new G4Box(worldName + "_solid", worldR.x(), worldR.y(), worldR.z());

  G4String    emptyMaterialName = BDSGlobalConstants::Instance()->GetEmptyMaterial();
  G4Material* emptyMaterial     = BDSMaterials::Instance()->GetMaterial(emptyMaterialName);
  G4LogicalVolume* worldLV      = new G4LogicalVolume(worldSolid,              // solid
						      emptyMaterial,           // material
						      worldName + "_lv");      // name
  
  // read out geometry logical volume
  // note g4logicalvolume has a private copy constructor so we have to repeat everything here annoyingly
  G4LogicalVolume* readOutWorldLV = new G4LogicalVolume(worldSolid,            // solid
							emptyMaterial,         // material
							worldName + "_ro_lv"); // name
  
  // visual attributes
  if (BDSExecOptions::Instance()->GetVisDebug())
    {
      // copy the debug vis attributes but change to force wireframe
      G4VisAttributes* debugWorldVis = new G4VisAttributes(*(BDSGlobalConstants::Instance()->GetVisibleDebugVisAttr()));
      debugWorldVis->SetForceWireframe(true);//just wireframe so we can see inside it
      worldLV->SetVisAttributes(debugWorldVis);
      readOutWorldLV->SetVisAttributes(debugWorldVis);
    }
  else
    {
      worldLV->SetVisAttributes(BDSGlobalConstants::Instance()->GetInvisibleVisAttr());
      readOutWorldLV->SetVisAttributes(BDSGlobalConstants::Instance()->GetInvisibleVisAttr());
    }
	
  // set limits
#ifndef NOUSERLIMITS
  G4UserLimits* worldUserLimits = new G4UserLimits(*(BDSGlobalConstants::Instance()->GetDefaultUserLimits()));
  worldUserLimits->SetMaxAllowedStep(worldR.z()*0.5);
  worldLV->SetUserLimits(worldUserLimits);
  readOutWorldLV->SetUserLimits(worldUserLimits);
#endif

  // place the world
  worldPV = new G4PVPlacement((G4RotationMatrix*)0, // no rotation
			      (G4ThreeVector)0,     // at (0,0,0)
			      worldLV,	            // its logical volume
			      worldName + "_pv",    // its name
			      NULL,		    // its mother  volume
			      false,		    // no boolean operation
			      0,                    // copy number
			      checkOverlaps);       // overlap checking

  // create the read out geometry world by creating another placement of the world logical volume
  G4PVPlacement* readOutWorldPV = new G4PVPlacement((G4RotationMatrix*)0, // no rotation
						    (G4ThreeVector)0,     // at (0,0,0)
						    readOutWorldLV,	  // logical volume
						    "readoutWorld_pv",    // name
						    NULL,		  // mother  volume
						    false,		  // no boolean operation
						    0,                    // copy number
						    checkOverlaps);       // overlap checking

  // Register the lv & pvs to the our holder class for the model
  BDSAcceleratorModel::Instance()->RegisterWorldPV(worldPV);
  
  BDSAcceleratorModel::Instance()->RegisterReadOutWorldPV(readOutWorldPV);
  BDSAcceleratorModel::Instance()->RegisterReadOutWorldLV(readOutWorldLV);
}

void BDSDetectorConstruction::ComponentPlacement()
{
  if (verbose || debug)
    {G4cout << G4endl << __METHOD_NAME__ << "- starting placement procedure" << G4endl;}

  // set default output formats for BDSDetector:
  int G4precision = G4cout.precision(15);

  BDSBeamline* beamline = BDSAcceleratorModel::Instance()->GetFlatBeamline();

  // few general variables that we don't need to get every
  // time in the loop for component placement
  G4VPhysicalVolume* readOutWorldPV       = BDSAcceleratorModel::Instance()->GetReadOutWorldPV();
  G4VSensitiveDetector* energyCounterSDRO = BDSSDManager::Instance()->GetEnergyCounterOnAxisSDRO();

  BDSBeamlineIterator it = beamline->begin();
  for(; it != beamline->end(); ++it)
    {
      BDSAcceleratorComponent* thecurrentitem = (*it)->GetAcceleratorComponent();
      // do a few checks to see everything's valid before dodgy placement could happen
      if (!thecurrentitem)
	{G4cerr << __METHOD_NAME__ << "beamline element does not contain valid BDSAcceleratorComponent" << G4endl; exit(1);}
      
      // check we can get the container logical volume to be placed
      G4LogicalVolume* elementLV = thecurrentitem->GetContainerLogicalVolume();
      if (!elementLV)
	{G4cerr << __METHOD_NAME__ << "this accelerator component " << (*it)->GetName() << " has no volume to be placed!" << G4endl;  exit(1);}

      // get the name -> note this is the plain name without _pv or _lv suffix just now
      // comes from BDSAcceleratorComponent
      // this is done after the checks as it really just passes down to acc component
      G4String name = (*it)->GetName(); 
      if (verbose || debug)
	{G4cout << __METHOD_NAME__ << "placement of component named: " << name << G4endl;}
      
      // read out geometry logical volume - note may not exist for each item - must be tested
      G4LogicalVolume* readOutLV   = thecurrentitem->GetReadOutLogicalVolume();
      // make read out geometry sensitive
      if (readOutLV)       
	{readOutLV->SetSensitiveDetector(energyCounterSDRO);}
      
      // add the volume to one of the regions
      G4int precision = thecurrentitem->GetPrecisionRegion();
      if(precision > 0)
	{
#ifdef BDSDEBUG
	  G4cout << __METHOD_NAME__ << "element is in the precision region number: " << precision << G4endl;
#endif
	  elementLV->SetRegion(precisionRegion);
	  precisionRegion->AddRootLogicalVolume(elementLV);
	}
      
#ifdef BDSDEBUG
      G4cout << __METHOD_NAME__ << "setting up sensitive volumes with read out geometry" << G4endl;
#endif
      std::vector<G4LogicalVolume*> SensVols = thecurrentitem->GetAllSensitiveVolumes();
      BDSLVIterator sensIt= SensVols.begin();
      for(;sensIt != SensVols.end(); ++sensIt)
	{
	  // use already defined instance of Ecounter sd
	  // we MUST attach this SD to each volume so that it produces
	  // hits (using the read out geometry)
	  (*sensIt)->SetSensitiveDetector(energyCounterSDRO);
	  
	  //set gflash parameterisation on volume if required
	  G4bool gflash     = BDSExecOptions::Instance()->GetGFlash();
	  //TBC - so glash is only used for 'element' types - perhaps this should be used
	  //for other volumes too.  The logic of the if statement needs checked.
	  //The check of the precision region really compares the region pointer of the
	  //logical volume with that of our 'precision region' region. Unclear what the default
	  //region value is in geant4 but it's not our region - no region by default.
	  if(gflash && ((*sensIt)->GetRegion() != precisionRegion) && (thecurrentitem->GetType()=="element"))
	    {SetGFlashOnVolume(*sensIt);}
	}

      // get the placement details from the beamline component
      G4int nCopy         = 0;
      // reference rotation and position for the read out volume
      G4RotationMatrix* rr = (*it)->GetReferenceRotationMiddle();
      G4ThreeVector     rp = (*it)->GetReferencePositionMiddle();
      G4Transform3D*    pt = (*it)->GetPlacementTransform();
      
#ifdef BDSDEBUG
      G4cout << __METHOD_NAME__ << "placing mass geometry" << G4endl;
      G4cout << "placement transform position: " << pt->getTranslation()  << G4endl;
      G4cout << "placement transform rotation: " << pt->getRotation()  << G4endl; 
#endif
      
      G4PVPlacement* elementPV = new G4PVPlacement(*pt,                               // placement transform
						   (*it)->GetPlacementName() + "_pv", // its name
						   elementLV,                         // its logical volume
						   worldPV,                           // its mother  volume
						   false,	                      // no boolean operation
						   nCopy,                             // copy number
						   checkOverlaps);                    //overlap checking

      // place read out volume in read out world - if this component has one
      G4PVPlacement* readOutPV = NULL;
      if(readOutLV)
	{
#ifdef BDSDEBUG
	  G4cout << __METHOD_NAME__ << "placing readout geometry" << G4endl;
	  G4cout << "position: " << rp << ", rotation: " << *rr << G4endl;
#endif
	  G4String readOutPVName = name + "_ro_pv";
	  // don't need the returned pointer from new for anything - purely instantiating registers it with g4
	  readOutPV = new G4PVPlacement(rr,                                   // its rotation
					rp,                                   // its position
					(*it)->GetPlacementName() + "_ro_pv", // its name
					readOutLV,                            // its logical volume
					readOutWorldPV,                       // its mother  volume
					false,	                              // no boolean operation
					nCopy,                                // copy number
					checkOverlaps);                       //overlap checking

	  // Register the spos and other info of this elemnet.
	  // Used by energy counter sd to get spos of that logical volume at histogram time.
	  // If it has a readout volume, that'll be used for sensitivity so only need to register
	  // that. Should only register what we need to as used for every energy hit (many many many)
	  
	  // use the readOutLV name as this is what's accessed in BDSEnergyCounterSD
	  BDSPhysicalVolumeInfo* theinfo = new BDSPhysicalVolumeInfo(name,
								     readOutPVName,
								     (*it)->GetSPositionMiddle());
	  BDSPhysicalVolumeInfoRegistry::Instance()->RegisterInfo(readOutPV, theinfo, true); // true = it's a read out volume
	}
      /*
      else
        {
	  
	  // It doesn't have a read out volume, so register the same info with all logical volumes
	  // the current BDSAcceleratorComponent  contains as any of them could be requested
	  // by BDSEnergyCounterSD
	  BDSPhysicalVolumeInfo* theinfo = new BDSPhysicalVolumeInfo(name,
								     name,
								     (*it)->GetSPositionMiddle());
	  BDSPVIterator elementLVIterator = thecurrentitem->GetAllLogicalVolumes().begin();
	  BDSPVIterator elementLVEnd      = thecurrentitem->GetAllLogicalVolumes().end();
	  for (; elementLVIterator != elementLVEnd; ++elementLVIterator)
	    {BDSLogicalVolumeInfoRegistry::Instance()->RegisterInfo(*elementLVIterator, theinfo);}
	}
      */
      
      //this does nothing by default - only used by BDSElement
      //looks like it could just be done in its construction rather than
      //in BDSDetectorConstruction
      thecurrentitem->PrepareField(elementPV);
    }

  if (BDSGlobalConstants::Instance()->BuildTunnel())
    {
      // place supports
      // use iterator from BDSBeamline.hh
      BDSBeamline* supports = BDSAcceleratorModel::Instance()->GetSupportsBeamline();
      BDSBeamlineIterator supportsIt = supports->begin();
      G4PVPlacement* supportPV = NULL;
      for(; supportsIt != supports->end(); ++supportsIt)
	{
	  supportPV = new G4PVPlacement((*supportsIt)->GetRotationMiddle(),         // rotation
					(*supportsIt)->GetPositionMiddle(),         // position
					(*supportsIt)->GetPlacementName() + "_pv",  // placement name
					(*supportsIt)->GetContainerLogicalVolume(), // volume to be placed
					worldPV,                                    // volume to place it in
					false,                                      // no boolean operation
					0,                                          // copy number
					checkOverlaps);                             // overlap checking
	}
      
      // place the tunnel
      BDSBeamline* tunnel = BDSAcceleratorModel::Instance()->GetTunnelBeamline();
      BDSBeamlineIterator tunnelIt = tunnel->begin();
      G4PVPlacement* tunnelPV = NULL;
      for(; tunnelIt != tunnel->end(); ++tunnelIt)
	{
	  tunnelPV = new G4PVPlacement((*tunnelIt)->GetRotationMiddle(),         // rotation
				       (*tunnelIt)->GetPositionMiddle(),         // position
				       (*tunnelIt)->GetPlacementName() + "_pv",  // placement name
				       (*tunnelIt)->GetContainerLogicalVolume(), // volume to be placed
				       worldPV,                                  // volume to place it in
				       false,                                    // no boolean operation
				       0,                                        // copy number
				       checkOverlaps);                           // overlap checking
	}
    }
  // set precision back
  G4cout.precision(G4precision);
}

void BDSDetectorConstruction::InitialiseGFlash()
{
  G4bool gflash = BDSExecOptions::Instance()->GetGFlash();
  if (gflash)
    {
      G4double gflashemax = BDSExecOptions::Instance()->GetGFlashEMax();
      G4double gflashemin = BDSExecOptions::Instance()->GetGFlashEMin();
      theParticleBounds  = new GFlashParticleBounds();              // Energy Cuts to kill particles                                                                
      theParticleBounds->SetMaxEneToParametrise(*G4Electron::ElectronDefinition(),gflashemax*CLHEP::GeV);
      theParticleBounds->SetMinEneToParametrise(*G4Electron::ElectronDefinition(),gflashemin*CLHEP::GeV);
      // does this break energy conservation??
      //theParticleBounds->SetEneToKill(*G4Electron::ElectronDefinition(),BDSGlobalConstants::Instance()->GetThresholdCutCharged());
      
      theParticleBounds->SetMaxEneToParametrise(*G4Positron::PositronDefinition(),gflashemax*CLHEP::GeV);
      theParticleBounds->SetMinEneToParametrise(*G4Positron::PositronDefinition(),gflashemin*CLHEP::GeV);
      // does this break energy conservation??
      //theParticleBounds->SetEneToKill(*G4Positron::PositronDefinition(),BDSGlobalConstants::Instance()->GetThresholdCutCharged());
      
      // theParticleBoundsVac  = new GFlashParticleBounds();              // Energy Cuts to kill particles                                                                
      // theParticleBoundsVac->SetMaxEneToParametrise(*G4Electron::ElectronDefinition(),0*CLHEP::GeV);
      // theParticleBoundsVac->SetMaxEneToParametrise(*G4Positron::PositronDefinition(),0*CLHEP::GeV);

#ifdef BDSDEBUG
      G4cout << __METHOD_NAME__ << "theParticleBounds - min E - electron: " 
	     << theParticleBounds->GetMinEneToParametrise(*G4Electron::ElectronDefinition())/CLHEP::GeV<< " GeV" << G4endl;
      G4cout << __METHOD_NAME__ << "theParticleBounds - max E - electron: " 
	     << theParticleBounds->GetMaxEneToParametrise(*G4Electron::ElectronDefinition())/CLHEP::GeV<< G4endl;
      G4cout << __METHOD_NAME__ << "theParticleBounds - kill E - electron: " 
	     << theParticleBounds->GetEneToKill(*G4Electron::ElectronDefinition())/CLHEP::GeV<< G4endl;
      G4cout << __METHOD_NAME__ << "theParticleBounds - min E - positron: " 
	     << theParticleBounds->GetMinEneToParametrise(*G4Positron::PositronDefinition())/CLHEP::GeV<< G4endl;
      G4cout << __METHOD_NAME__ << "theParticleBounds - max E - positron: " 
	     << theParticleBounds->GetMaxEneToParametrise(*G4Positron::PositronDefinition())/CLHEP::GeV<< G4endl;
      G4cout << __METHOD_NAME__ << "theParticleBounds - kill E - positron: " 
	     << theParticleBounds->GetEneToKill(*G4Positron::PositronDefinition())/CLHEP::GeV<< G4endl;
#endif
      theHitMaker = new GFlashHitMaker();// Makes the EnergySpots 
    }
}

void BDSDetectorConstruction::SetGFlashOnVolume(G4LogicalVolume* volume)
{
  // this has been taken from component placement and put in a separate funciton to make clearer
  // for now.  perhaps should be revisited. LN

  //If not in the precision region....
  //		    if(volume->GetMaterial()->GetState()!=kStateGas){ //If the region material state is not gas, associate with a parameterisation
#ifdef BDSDEBUG
  G4cout << "...adding " << volume->GetName() << " to gFlashRegion" << G4endl;
#endif
  // Initialise shower model
  G4String rname = "gFlashRegion_" + volume->GetName();
  gFlashRegion.push_back(new G4Region(rname.c_str()));
  G4String mname = "fastShowerModel" + rname;
#ifdef BDSDEBUG
  G4cout << "...making parameterisation..." << G4endl;
#endif
  theFastShowerModel.push_back(new BDSShowerModel(mname.c_str(),gFlashRegion.back()));
  theParameterisation.push_back(new GFlashHomoShowerParameterisation(BDSMaterials::Instance()->GetMaterial(volume->GetMaterial()->GetName().c_str()))); 
  theFastShowerModel.back()->SetParameterisation(*theParameterisation.back());
  theFastShowerModel.back()->SetParticleBounds(*theParticleBounds) ;
  theFastShowerModel.back()->SetHitMaker(*theHitMaker);
  if(volume->GetMaterial()->GetState()!=kStateGas)
    { //If the region material state is not gas, associate with a parameterisation
      //Turn on the parameterisation for e-m showers starting in sensitive material and fitting in the current stack.
      theFastShowerModel.back()->SetFlagParamType(1);
      //Turn on containment
      theFastShowerModel.back()->SetFlagParticleContainment(1);
    }
  else
    {
      //Turn on the parameterisation for e-m showers starting in sensitive material and fitting in the current stack.
      theFastShowerModel.back()->SetFlagParamType(0);
      //Turn on containment
      theFastShowerModel.back()->SetFlagParticleContainment(0);
  }
  volume->SetRegion(gFlashRegion.back());
  gFlashRegion.back()->AddRootLogicalVolume(volume);
  //gFlashRegion.back()->SetUserLimits(new G4UserLimits(thecurrentitem->GetChordLength()/10.0));
  //volume->SetUserLimits(new G4UserLimits(thecurrentitem->GetChordLength()/10.0));

}<|MERGE_RESOLUTION|>--- conflicted
+++ resolved
@@ -81,12 +81,8 @@
   BuildBeamline();
 
   // build the tunnel and supports
-<<<<<<< HEAD
-  BuildTunnel();
-=======
   if (BDSGlobalConstants::Instance()->BuildTunnel())
-    {BuildTunnelAndSupports();}
->>>>>>> 5462a4e8
+    {BuildTunnel();}
 
   // build world and calculate coordinates
   BuildWorld();
