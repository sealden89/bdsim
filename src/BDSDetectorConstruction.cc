//  
//   BDSIM, (C) 2001-2007
//   
//   version 0.5-dev
//  
//
//
//   Geometry construction
//
//
//   History
//     19 May 2008 by Marchioni v.0.5-dev
//     18 Mar 2008 by Malton v.0.5-dev
//      3 Oct 2007 by Malton v.0.4
//     21 Nov 2006 by Agapov v.0.3
//     28 Mar 2006 by Agapov v.0.2
//     15 Dec 2005 by Agapov beta
//

#include <list>
#include <map>
#include <vector>

#include "BDSDetectorConstruction.hh"

#include "BDSAcceleratorModel.hh"
#include "BDSExecOptions.hh"
#include "BDSGlobalConstants.hh"
#include "BDSDebug.hh"

#include "BDSSDManager.hh"

#include "G4UserLimits.hh"
#include "G4Region.hh"
#include "G4ProductionCuts.hh"

#include "G4Box.hh"
#include "G4LogicalVolume.hh"
#include "G4VPhysicalVolume.hh"
#include "G4PVPlacement.hh"
#include "G4UniformMagField.hh"
#include "G4TransportationManager.hh"
#include "G4PropagatorInField.hh"
#include "G4VisAttributes.hh"
#include "G4Colour.hh"
#include "globals.hh"
#include "G4ios.hh"

#include "G4Navigator.hh"
#include "G4UniformMagField.hh"

#include "G4Electron.hh"
#include "G4Positron.hh"
#include "G4Material.hh"

#include "BDSAcceleratorComponent.hh"
#include "BDSBeamline.hh"
#include "BDSEnergyCounterSD.hh"
#include "BDSMaterials.hh"
#include "BDSTeleporter.hh"
#include "BDSLogicalVolumeInfo.hh"
#include "BDSComponentFactory.hh"

#include "G4MagneticField.hh"
#include "G4VSampler.hh"
#include "G4GeometrySampler.hh"

#include "ggmad.hh"
#include "parser/element.h"
#include "parser/elementlist.h"
#include "parser/enums.h"

#ifdef BDSDEBUG
bool debug = true;
#else
bool debug = false;
#endif

BDSDetectorConstruction::BDSDetectorConstruction():
  itsGeometrySampler(NULL),precisionRegion(NULL),gasRegion(NULL),
  solidWorld(NULL),logicWorld(NULL),physiWorld(NULL),
  magField(NULL),BDSUserLimits(NULL),BDSSensitiveDetector(NULL),
  theHitMaker(NULL),theParticleBounds(NULL),_globalRotation(NULL)
{  
  verbose    = BDSExecOptions::Instance()->GetVerbose();

  //initialize global rotation matrix
  _globalRotation = new G4RotationMatrix();

  G4bool gflash = BDSExecOptions::Instance()->GetGFlash();
  if (gflash) {
    G4double gflashemax = BDSExecOptions::Instance()->GetGFlashEMax();
    G4double gflashemin = BDSExecOptions::Instance()->GetGFlashEMin();
    // GFlashStuff
    theParticleBounds  = new GFlashParticleBounds();              // Energy Cuts to kill particles                                                                
    theParticleBounds->SetMaxEneToParametrise(*G4Electron::ElectronDefinition(),gflashemax*CLHEP::GeV);
    theParticleBounds->SetMinEneToParametrise(*G4Electron::ElectronDefinition(),gflashemin*CLHEP::GeV);
    theParticleBounds->SetEneToKill(*G4Electron::ElectronDefinition(),BDSGlobalConstants::Instance()->GetThresholdCutCharged());
    
    theParticleBounds->SetMaxEneToParametrise(*G4Positron::PositronDefinition(),gflashemax*CLHEP::GeV);
    theParticleBounds->SetMinEneToParametrise(*G4Positron::PositronDefinition(),gflashemin*CLHEP::GeV);
    theParticleBounds->SetEneToKill(*G4Positron::PositronDefinition(),BDSGlobalConstants::Instance()->GetThresholdCutCharged());
    
    // theParticleBoundsVac  = new GFlashParticleBounds();              // Energy Cuts to kill particles                                                                
    // theParticleBoundsVac->SetMaxEneToParametrise(*G4Electron::ElectronDefinition(),0*CLHEP::GeV);
    // theParticleBoundsVac->SetMaxEneToParametrise(*G4Positron::PositronDefinition(),0*CLHEP::GeV);

#ifdef BDSDEBUG
    G4cout << __METHOD_NAME__ << "theParticleBounds - min E - electron: " 
	   << theParticleBounds->GetMinEneToParametrise(*G4Electron::ElectronDefinition())/CLHEP::GeV<< " GeV" << G4endl;
    G4cout << __METHOD_NAME__ << "theParticleBounds - max E - electron: " 
	   << theParticleBounds->GetMaxEneToParametrise(*G4Electron::ElectronDefinition())/CLHEP::GeV<< G4endl;
    G4cout << __METHOD_NAME__ << "theParticleBounds - kill E - electron: " 
	   << theParticleBounds->GetEneToKill(*G4Electron::ElectronDefinition())/CLHEP::GeV<< G4endl;
    G4cout << __METHOD_NAME__ << "theParticleBounds - min E - positron: " 
	   << theParticleBounds->GetMinEneToParametrise(*G4Positron::PositronDefinition())/CLHEP::GeV<< G4endl;
    G4cout << __METHOD_NAME__ << "theParticleBounds - max E - positron: " 
	   << theParticleBounds->GetMaxEneToParametrise(*G4Positron::PositronDefinition())/CLHEP::GeV<< G4endl;
    G4cout << __METHOD_NAME__ << "theParticleBounds - kill E - positron: " 
	   << theParticleBounds->GetEneToKill(*G4Positron::PositronDefinition())/CLHEP::GeV<< G4endl;
#endif

    theHitMaker          = new GFlashHitMaker();                    // Makes the EnergySpots 
  }
}

G4VPhysicalVolume* BDSDetectorConstruction::Construct()
{
  gasRegion   = new G4Region("gasRegion");

  G4ProductionCuts* theGasProductionCuts = new G4ProductionCuts();
  theGasProductionCuts->SetProductionCut(1*CLHEP::m,G4ProductionCuts::GetIndex("gamma"));
  theGasProductionCuts->SetProductionCut(1*CLHEP::m,G4ProductionCuts::GetIndex("e-"));
  theGasProductionCuts->SetProductionCut(1*CLHEP::m,G4ProductionCuts::GetIndex("e+"));
  gasRegion->SetProductionCuts(theGasProductionCuts);
  
  if (verbose || debug) G4cout << "-->starting BDS construction \n"<<G4endl;
  //construct bds
  return ConstructBDS(beamline_list);
}

G4VPhysicalVolume* BDSDetectorConstruction::ConstructBDS(ElementList& beamline_list)
{  
  // prepare materials for this run
  BDSMaterials::Instance()->PrepareRequiredMaterials();
  
  // set global magnetic field first
  SetMagField(0.0); // necessary to set a global field; so choose zero
  
  // construct the component list
  BuildBeamline();

  // build world and calculate coordinates
  BuildWorld();

  // set default output formats for BDSDetector:
  int G4precision = G4cout.precision(15);
  
  // placement procedure
  ComponentPlacement();

  // free the parser list
  std::list<struct Element>::iterator it;
  for(it = beamline_list.begin();it!=beamline_list.end();it++) {
    delete (*it).lst;
  }
  beamline_list.clear();
  
  if(verbose || debug) G4cout << __METHOD_NAME__ << "detector Construction done"<<G4endl; 

#ifdef BDSDEBUG
  G4cout << G4endl << __METHOD_NAME__ << "printing material table" << G4endl;
  G4cout << *(G4Material::GetMaterialTable()) << G4endl << G4endl;
#endif

  if(verbose || debug) G4cout<<"Finished listing materials, returning physiWorld"<<G4endl; 
  
  // set precision back
  G4cout.precision(G4precision);

  return physiWorld;
}
 
void BDSDetectorConstruction::SetMagField(const G4double fieldValue){
  
  G4FieldManager* fieldMgr =
    G4TransportationManager::GetTransportationManager()->GetFieldManager();
  magField = new G4UniformMagField(G4ThreeVector(0.,fieldValue,0.));  
  fieldMgr->SetDetectorField(magField);
  fieldMgr->CreateChordFinder(magField);
}

BDSDetectorConstruction::~BDSDetectorConstruction()
{ 
  delete precisionRegion;
  gFlashRegion.clear();

  delete _globalRotation;

  delete theHitMaker;
  delete theParticleBounds;
}

void BDSDetectorConstruction::BuildBeamline()
{
  std::list<struct Element>::iterator it;

  BDSComponentFactory* theComponentFactory = new BDSComponentFactory();

  BDSBeamline* beamline = new BDSBeamline();

  if (verbose || debug) G4cout << "parsing the beamline element list..."<< G4endl;
  for(it = beamline_list.begin();it!=beamline_list.end();it++)
    {
#ifdef BDSDEBUG
      G4cout << "BDSDetectorConstruction creating component " << (*it).name << G4endl;
#endif
      
<<<<<<< HEAD
      BDSAcceleratorComponent* temp = theComponentFactory->createComponent(it, beamline_list);
      BDSTiltOffset*     tiltOffset = theComponentFactory->createTiltOffset(*it);
=======
      BDSAcceleratorComponent* temp = theComponentFactory->createComponent(*it);
>>>>>>> b5981021
      if(temp)
	{beamline->AddComponent(temp, tiltOffset);}
    }

  // Special circular machine bits
  // Add terminator to do ring turn counting logic
  // Add teleporter to account for slight ring offset
  if (BDSExecOptions::Instance()->GetCircular())
    {
#ifdef BDSDEBUG
      G4cout << __METHOD_NAME__ << "Circular machine - creating terminator & teleporter" << G4endl;
#endif
      BDS::CalculateAndSetTeleporterDelta(beamline);
      BDSAcceleratorComponent* terminator = theComponentFactory->createTerminator();
      if (terminator)
        {
	  terminator->Initialise();
	  beamline->AddComponent(terminator);
	}
      BDSAcceleratorComponent* teleporter = theComponentFactory->createTeleporter();
      if (teleporter)
	{
	  teleporter->Initialise();
	  beamline->AddComponent(teleporter);
	}
    }
  
  delete theComponentFactory;
      
#ifdef BDSDEBUG
  G4cout << __METHOD_NAME__ << "size of the parser beamline element list: "<< beamline_list.size() << G4endl;
#endif
  G4cout << __METHOD_NAME__ << "size of the constructed beamline: "<< beamline->size() << G4endl;
  
  if (beamline->size() == 0)
    {
      G4cout << __METHOD_NAME__ << "beamline empty or no line selected! exiting" << G4endl;
      exit(1);
    }
  // register the beamline in the holder class for the full model
  BDSAcceleratorModel::Instance()->RegisterFlatBeamline(beamline);
}

void BDSDetectorConstruction::BuildWorld()
{
#ifdef BDSDEBUG
  G4cout << __METHOD_NAME__ << G4endl;
#endif
  BDSBeamline* beamline = BDSAcceleratorModel::Instance()->GetFlatBeamline();
  
  G4ThreeVector worldR = beamline->GetMaximumExtentAbsolute();
  G4ThreeVector maxpositive = beamline->GetMaximumExtentPositive();
  G4ThreeVector maxnegative = beamline->GetMaximumExtentNegative();
#ifdef BDSDEBUG
  G4cout << __METHOD_NAME__ << "world extent positive: " << maxpositive << G4endl;
  G4cout << __METHOD_NAME__ << "world extent negative: " << maxnegative << G4endl;
  G4cout << __METHOD_NAME__ << "world extent absolute: " << worldR      << G4endl;
#endif
  worldR += G4ThreeVector(5000,5000,5000); //add 5m extra in every dimension
#ifdef BDSDEBUG
  G4cout << __METHOD_NAME__ << "with 5m margin becomes in all dimensions: " << worldR << G4endl;
#endif
  
  G4String worldName="World";
  solidWorld = new G4Box(worldName, worldR.x(), worldR.y(), worldR.z());

  G4String    emptyMaterialName = BDSGlobalConstants::Instance()->GetEmptyMaterial();
  G4Material* emptyMaterial = BDSMaterials::Instance()->GetMaterial(emptyMaterialName);
  logicWorld = new G4LogicalVolume(solidWorld,	       // solid
				   emptyMaterial,      // material
				   worldName);	       // name

  // read out geometry logical volume
  // note g4logicalvolume has a private copy constructor so we have to repeat everything here annoyingly
  G4LogicalVolume* readOutWorldLV = new G4LogicalVolume(solidWorld,    // solid
							emptyMaterial, // material
							worldName);    // name
  
  // visual attributes
  if (BDSExecOptions::Instance()->GetVisDebug())
    {
      // copy the debug vis attributes but change to force wireframe
      G4VisAttributes* debugWorldVis = new G4VisAttributes(*(BDSGlobalConstants::Instance()->GetVisibleDebugVisAttr()));
      debugWorldVis->SetForceWireframe(true);//just wireframe so we can see inside it
      logicWorld->SetVisAttributes(debugWorldVis);
      readOutWorldLV->SetVisAttributes(debugWorldVis);
    }
  else
    {
      logicWorld->SetVisAttributes(BDSGlobalConstants::Instance()->GetInvisibleVisAttr());
      readOutWorldLV->SetVisAttributes(BDSGlobalConstants::Instance()->GetInvisibleVisAttr());
    }
	
  // set limits
#ifndef NOUSERLIMITS
  G4UserLimits* worldUserLimits = new G4UserLimits(*(BDSGlobalConstants::Instance()->GetDefaultUserLimits()));
  worldUserLimits->SetMaxAllowedStep(worldR.z()*0.5);
  logicWorld->SetUserLimits(worldUserLimits);
  readOutWorldLV->SetUserLimits(worldUserLimits);
#endif

  // create regions
#ifdef BDSDEBUG
  G4cout<<"Creating regions..."<<G4endl;
#endif
  precisionRegion = new G4Region("precisionRegion");
  G4ProductionCuts* theProductionCuts = new G4ProductionCuts();
  if(BDSGlobalConstants::Instance()->GetProdCutPhotonsP()>0)
    theProductionCuts->SetProductionCut(BDSGlobalConstants::Instance()->GetProdCutPhotonsP(),G4ProductionCuts::GetIndex("gamma"));

  if(BDSGlobalConstants::Instance()->GetProdCutElectronsP()>0)
    theProductionCuts->SetProductionCut(BDSGlobalConstants::Instance()->GetProdCutElectronsP(),G4ProductionCuts::GetIndex("e-"));

  if(BDSGlobalConstants::Instance()->GetProdCutPositronsP()>0)
    theProductionCuts->SetProductionCut(BDSGlobalConstants::Instance()->GetProdCutPositronsP(),G4ProductionCuts::GetIndex("e+"));
  
  precisionRegion->SetProductionCuts(theProductionCuts);
#ifndef NOUSERLIMITS
  precisionRegion->SetUserLimits(worldUserLimits);
#endif

  // place the world
  physiWorld = new G4PVPlacement((G4RotationMatrix*)0, // no rotation
  				 (G4ThreeVector)0,     // at (0,0,0)
                                 logicWorld,	// its logical volume
                                 worldName,	// its name
                                 NULL,		// its mother  volume
                                 false,		// no boolean operation
                                 0,             // copy number
				 BDSGlobalConstants::Instance()->GetCheckOverlaps());// overlap checking

  // create the read out geometry world by creating another placement of the world logical volume
  G4PVPlacement* readOutWorldPV = new G4PVPlacement((G4RotationMatrix*)0, // no rotation
						    (G4ThreeVector)0,     // at (0,0,0)
						    readOutWorldLV,	  // logical volume
						    "readoutWorld",       // name
						    NULL,		  // mother  volume
						    false,		  // no boolean operation
						    0,                    // copy number
						    BDSGlobalConstants::Instance()->GetCheckOverlaps());// overlap checking

  BDSAcceleratorModel::Instance()->RegisterReadOutWorldPV(readOutWorldPV);
  BDSAcceleratorModel::Instance()->RegisterReadOutWorldLV(readOutWorldLV);
}

void BDSDetectorConstruction::ComponentPlacement()
{
  if (verbose || debug)
    {G4cout << G4endl << __METHOD_NAME__ << "- starting placement procedure" << G4endl;}

  BDSBeamline* beamline = BDSAcceleratorModel::Instance()->GetFlatBeamline();

  // few general variables that we don't need to get every
  // time in the loop for component placement
  G4VPhysicalVolume* readOutWorldPV       = BDSAcceleratorModel::Instance()->GetReadOutWorldPV();
  G4VSensitiveDetector* energyCounterSDRO = BDSSDManager::Instance()->GetEnergyCounterOnAxisSDRO();
  G4bool checkOverlaps                    = BDSGlobalConstants::Instance()->GetCheckOverlaps();

  BDSBeamlineIterator it = beamline->begin();
  for(; it != beamline->end(); ++it)
    {
      BDSAcceleratorComponent* thecurrentitem = (*it)->GetAcceleratorComponent();
      // do a few checks to see everything's valid before dodgy placement could happen
      if (!thecurrentitem)
	{G4cerr << __METHOD_NAME__ << "beamline element does not contain valid BDSAcceleratorComponent" << G4endl; exit(1);}
      
      // check we can get the container logical volume to be placed
      G4LogicalVolume* elementLV = thecurrentitem->GetContainerLogicalVolume();
      if (!elementLV)
	{G4cerr << __METHOD_NAME__ << "this accelerator component " << (*it)->GetName() << " has no volume to be placed!" << G4endl;  exit(1);}
      
      G4String name = (*it)->GetName(); // this is done after the checks as it really just passes down to acc component
      if (verbose || debug)
	{G4cout << __METHOD_NAME__ << "placement of component named: " << name << G4endl;}
      
      // read out geometry logical volume - note may not exist for each item - must be tested
      G4LogicalVolume* readOutLV   = thecurrentitem->GetReadOutLogicalVolume();
      // make read out geometry sensitive
      if (readOutLV)
	{readOutLV->SetSensitiveDetector(energyCounterSDRO);}
      
      // add the volume to one of the regions
      G4int precision = thecurrentitem->GetPrecisionRegion();
      if(precision < 0)
	{
#ifdef BDSDEBUG
	  G4cout << __METHOD_NAME__ << "element is in the precision region number: " << precision << G4endl;
#endif
	  elementLV->SetRegion(precisionRegion);
	  precisionRegion->AddRootLogicalVolume(elementLV);
	}
      
#ifdef BDSDEBUG
      G4cout << __METHOD_NAME__ << "setting up sensitive volumes with read out geometry" << G4endl;
#endif
      // now register the spos and other info of this sensitive volume in global map
      // used by energy counter sd to get spos of that logical volume at histogram time
      BDSLogicalVolumeInfo* theinfo = new BDSLogicalVolumeInfo(name,
							       (*it)->GetSPositionMiddle());
      if(readOutLV)
	{BDSGlobalConstants::Instance()->AddLogicalVolumeInfo(readOutLV,theinfo);}
      else
        {BDSGlobalConstants::Instance()->AddLogicalVolumeInfo(elementLV,theinfo);}

      // this bit would also be unnecessary once all switched over to read out geometry
      // Register all logical volumes with sposition and any other information for later use
      std::vector<G4LogicalVolume*> allLVs = thecurrentitem->GetAllLogicalVolumes();
      std::vector<G4LogicalVolume*>::iterator allLVsIterator = allLVs.begin();
      for(;allLVsIterator != allLVs.end(); ++allLVsIterator)
	{
	  BDSGlobalConstants::Instance()->AddLogicalVolumeInfo(*allLVsIterator,
							       new BDSLogicalVolumeInfo((*allLVsIterator)->GetName(),
											thecurrentitem->GetSPos())
							       );
	}

      // Use old way of setting sensitivity for volumes without read out LV
      // old way of setting sensitive volumes - remains for now for components that haven't been changed
      // in future will be done in all component constructors
      // NOTE this also sets GFLASH so most volumes won't have GFLASH now
      if (!readOutLV)
	{
	  std::vector<G4LogicalVolume*> SensVols = thecurrentitem->GetAllSensitiveVolumes();
	  std::vector<G4LogicalVolume*>::iterator sensIt= SensVols.begin();
	  for(;sensIt != SensVols.end(); ++sensIt)
	    {
	      //use already defined instance of Ecounter sd
	      (*sensIt)->SetSensitiveDetector(energyCounterSDRO);
	      //register any volume that an ECounter is attached to
	      BDSLogicalVolumeInfo* theinfo = new BDSLogicalVolumeInfo( (*sensIt)->GetName(),
									thecurrentitem->GetSPos() );
	      BDSGlobalConstants::Instance()->AddLogicalVolumeInfo((*sensIt),theinfo);
	      //set gflash parameterisation on volume if required
	      G4bool gflash     = BDSExecOptions::Instance()->GetGFlash();
	      if(gflash && ((*sensIt)->GetRegion() != precisionRegion) && (thecurrentitem->GetType()=="element"))
		{SetGFlashOnVolume(*sensIt);}
	    }
	}

      // get the placement details from the beamline component
      G4int nCopy         = 0;
      G4RotationMatrix* r = (*it)->GetRotationMiddle();
      G4ThreeVector     p = (*it)->GetPositionMiddle();
      // reference rotation and position for the read out volume
      G4RotationMatrix* rr = (*it)->GetReferenceRotationMiddle();
      G4ThreeVector     rp = (*it)->GetReferencePositionMiddle();
      
      G4PVPlacement* PhysiComponentPlace = new G4PVPlacement(r,                // its rotation
							     p,                // its position
							     name + "_pv",     // its name
							     elementLV,        // its logical volume
							     physiWorld,       // its mother  volume
							     false,	       // no boolean operation
							     nCopy,            // copy number
							     checkOverlaps);   //overlap checking

      // place read out volume in read out world - if this component has one
      if(readOutLV)
	{
	  // don't need the pointer for anything - purely instantiating registers it with g4
	  new G4PVPlacement(rr,              // its rotation
			    rp,              // its position
			    name + "_ro_pv", // its name
			    readOutLV,       // its logical volume
			    readOutWorldPV,  // its mother  volume
			    false,	     // no boolean operation
			    nCopy,           // copy number
			    checkOverlaps);  //overlap checking
	}


      //this vector of physical volumes isn't used anywhere...
      fPhysicalVolumeVector.push_back(PhysiComponentPlace);
      std::vector<G4VPhysicalVolume*> MultiplePhysicalVolumes = thecurrentitem->GetMultiplePhysicalVolumes();
      for (unsigned int i=0;i<MultiplePhysicalVolumes.size(); i++)
	{fPhysicalVolumeVector.push_back(MultiplePhysicalVolumes.at(i));}

      //this does nothing by default - only used by BDSElement
      //looks like it could just be done in its construction rather than
      //in BDSDetectorConstruction
      thecurrentitem->PrepareField(PhysiComponentPlace);
    }
}

void BDSDetectorConstruction::SetGFlashOnVolume(G4LogicalVolume* volume)
{
  // this has been taken from component placement and put in a separate funciton to make clearer
  // for now.  perhaps should be revisited. LN

  //If not in the precision region....
  //		    if(volume->GetMaterial()->GetState()!=kStateGas){ //If the region material state is not gas, associate with a parameterisation
#ifdef BDSDEBUG
  G4cout << "...adding " << volume->GetName() << " to gFlashRegion" << G4endl;
#endif
  // Initialise shower model
  G4String rname = "gFlashRegion_" + volume->GetName();
  gFlashRegion.push_back(new G4Region(rname.c_str()));
  G4String mname = "fastShowerModel" + rname;
#ifdef BDSDEBUG
  G4cout << "...making parameterisation..." << G4endl;
#endif
  theFastShowerModel.push_back(new BDSShowerModel(mname.c_str(),gFlashRegion.back()));
  theParameterisation.push_back(new GFlashHomoShowerParameterisation(BDSMaterials::Instance()->GetMaterial(volume->GetMaterial()->GetName().c_str()))); 
  theFastShowerModel.back()->SetParameterisation(*theParameterisation.back());
  theFastShowerModel.back()->SetParticleBounds(*theParticleBounds) ;
  theFastShowerModel.back()->SetHitMaker(*theHitMaker);
  if(volume->GetMaterial()->GetState()!=kStateGas)
    { //If the region material state is not gas, associate with a parameterisation
      //Turn on the parameterisation for e-m showers starting in sensitive material and fitting in the current stack.
      theFastShowerModel.back()->SetFlagParamType(1);
      //Turn on containment
      theFastShowerModel.back()->SetFlagParticleContainment(1);
    }
  else
    {
      //Turn on the parameterisation for e-m showers starting in sensitive material and fitting in the current stack.
      theFastShowerModel.back()->SetFlagParamType(0);
      //Turn on containment
      theFastShowerModel.back()->SetFlagParticleContainment(0);
  }
  volume->SetRegion(gFlashRegion.back());
  gFlashRegion.back()->AddRootLogicalVolume(volume);
  //gFlashRegion.back()->SetUserLimits(new G4UserLimits(thecurrentitem->GetChordLength()/10.0));
  //volume->SetUserLimits(new G4UserLimits(thecurrentitem->GetChordLength()/10.0));

}<|MERGE_RESOLUTION|>--- conflicted
+++ resolved
@@ -216,12 +216,8 @@
       G4cout << "BDSDetectorConstruction creating component " << (*it).name << G4endl;
 #endif
       
-<<<<<<< HEAD
-      BDSAcceleratorComponent* temp = theComponentFactory->createComponent(it, beamline_list);
+      BDSAcceleratorComponent* temp = theComponentFactory->createComponent(*it);
       BDSTiltOffset*     tiltOffset = theComponentFactory->createTiltOffset(*it);
-=======
-      BDSAcceleratorComponent* temp = theComponentFactory->createComponent(*it);
->>>>>>> b5981021
       if(temp)
 	{beamline->AddComponent(temp, tiltOffset);}
     }
