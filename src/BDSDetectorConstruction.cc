//  
//   BDSIM, (C) 2001-2007
//   
//   version 0.5-dev
//  
//
//
//   Geometry construction
//
//
//   History
//     19 May 2008 by Marchioni v.0.5-dev
//     18 Mar 2008 by Malton v.0.5-dev
//      3 Oct 2007 by Malton v.0.4
//     21 Nov 2006 by Agapov v.0.3
//     28 Mar 2006 by Agapov v.0.2
//     15 Dec 2005 by Agapov beta
//

//=================================================================

#include <list>
#include <map>
#include <vector>

#include "BDSDetectorConstruction.hh"

#include "BDSExecOptions.hh"
#include "BDSGlobalConstants.hh"
#include "BDSDebug.hh"

#include "BDSSDManager.hh"

#include "G4UserLimits.hh"
#include "G4GeometryManager.hh"
#include "G4Region.hh"
#include "G4ProductionCuts.hh"

#include "G4Box.hh"
#include "G4LogicalVolume.hh"
#include "G4VPhysicalVolume.hh"
#include "G4PVPlacement.hh"
#include "G4UniformMagField.hh"
#include "G4TransportationManager.hh"
#include "G4PropagatorInField.hh"
#include "G4SDManager.hh"
#include "G4RunManager.hh"

#include "G4VisAttributes.hh"
#include "G4Colour.hh"
#include "globals.hh"
#include "G4ios.hh"

#include "G4Navigator.hh"
#include "G4UniformMagField.hh"

#include "G4Electron.hh"
#include "G4Positron.hh"
#include "G4Material.hh"

#include "BDSAcceleratorComponent.hh"
#include "BDSBeamline.hh"
#include "BDSEnergyCounterSD.hh"
#include "BDSLine.hh"
#include "BDSMaterials.hh"
#include "BDSTeleporter.hh"
#include "BDSTerminator.hh"
#include "BDSLogicalVolumeInfo.hh"
#include "BDSComponentFactory.hh"

#include "G4MagneticField.hh"
#include "G4VSampler.hh"
#include "G4GeometrySampler.hh"

#include "ggmad.hh"
#include "parser/element.h"
#include "parser/elementlist.h"
#include "parser/enums.h"

#ifdef BDSDEBUG
bool debug = true;
#else
bool debug = false;
#endif

//=================================================================

BDSDetectorConstruction::BDSDetectorConstruction():
  itsGeometrySampler(NULL),precisionRegion(NULL),gasRegion(NULL),
  solidWorld(NULL),logicWorld(NULL),physiWorld(NULL),
  magField(NULL),BDSUserLimits(NULL),BDSSensitiveDetector(NULL),
  theHitMaker(NULL),theParticleBounds(NULL),_globalRotation(NULL)
{  
  verbose    = BDSExecOptions::Instance()->GetVerbose();
  gflash     = BDSExecOptions::Instance()->GetGFlash();
  gflashemax = BDSExecOptions::Instance()->GetGFlashEMax();
  gflashemin = BDSExecOptions::Instance()->GetGFlashEMin();

  //initialize global rotation matrix
  _globalRotation = new G4RotationMatrix();

  if (gflash) {
    // GFlashStuff
    theParticleBounds  = new GFlashParticleBounds();              // Energy Cuts to kill particles                                                                
    theParticleBounds->SetMaxEneToParametrise(*G4Electron::ElectronDefinition(),gflashemax*CLHEP::GeV);
    theParticleBounds->SetMinEneToParametrise(*G4Electron::ElectronDefinition(),gflashemin*CLHEP::GeV);
    theParticleBounds->SetEneToKill(*G4Electron::ElectronDefinition(),BDSGlobalConstants::Instance()->GetThresholdCutCharged());
    
    theParticleBounds->SetMaxEneToParametrise(*G4Positron::PositronDefinition(),gflashemax*CLHEP::GeV);
    theParticleBounds->SetMinEneToParametrise(*G4Positron::PositronDefinition(),gflashemin*CLHEP::GeV);
    theParticleBounds->SetEneToKill(*G4Positron::PositronDefinition(),BDSGlobalConstants::Instance()->GetThresholdCutCharged());
    
    // theParticleBoundsVac  = new GFlashParticleBounds();              // Energy Cuts to kill particles                                                                
    // theParticleBoundsVac->SetMaxEneToParametrise(*G4Electron::ElectronDefinition(),0*CLHEP::GeV);
    // theParticleBoundsVac->SetMaxEneToParametrise(*G4Positron::PositronDefinition(),0*CLHEP::GeV);

#ifdef BDSDEBUG
    G4cout << __METHOD_NAME__ << "theParticleBounds - min E - electron: " 
	   << theParticleBounds->GetMinEneToParametrise(*G4Electron::ElectronDefinition())/CLHEP::GeV<< " GeV" << G4endl;
    G4cout << __METHOD_NAME__ << "theParticleBounds - max E - electron: " 
	   << theParticleBounds->GetMaxEneToParametrise(*G4Electron::ElectronDefinition())/CLHEP::GeV<< G4endl;
    G4cout << __METHOD_NAME__ << "theParticleBounds - kill E - electron: " 
	   << theParticleBounds->GetEneToKill(*G4Electron::ElectronDefinition())/CLHEP::GeV<< G4endl;
    G4cout << __METHOD_NAME__ << "theParticleBounds - min E - positron: " 
	   << theParticleBounds->GetMinEneToParametrise(*G4Positron::PositronDefinition())/CLHEP::GeV<< G4endl;
    G4cout << __METHOD_NAME__ << "theParticleBounds - max E - positron: " 
	   << theParticleBounds->GetMaxEneToParametrise(*G4Positron::PositronDefinition())/CLHEP::GeV<< G4endl;
    G4cout << __METHOD_NAME__ << "theParticleBounds - kill E - positron: " 
	   << theParticleBounds->GetEneToKill(*G4Positron::PositronDefinition())/CLHEP::GeV<< G4endl;
#endif

    theHitMaker          = new GFlashHitMaker();                    // Makes the EnergieSpots 
  }
}


//=================================================================

G4VPhysicalVolume* BDSDetectorConstruction::Construct()
{
  gasRegion   = new G4Region("gasRegion");

  G4ProductionCuts* theGasProductionCuts = new G4ProductionCuts();
  theGasProductionCuts->SetProductionCut(1*CLHEP::m,G4ProductionCuts::GetIndex("gamma"));
  theGasProductionCuts->SetProductionCut(1*CLHEP::m,G4ProductionCuts::GetIndex("e-"));
  theGasProductionCuts->SetProductionCut(1*CLHEP::m,G4ProductionCuts::GetIndex("e+"));
  gasRegion->SetProductionCuts(theGasProductionCuts);
  
  if (verbose || debug) G4cout << "-->starting BDS construction \n"<<G4endl;
  //construct bds
  return ConstructBDS(beamline_list);
}

G4VPhysicalVolume* BDSDetectorConstruction::ConstructBDS(ElementList& beamline_list)
{  
  // prepare materials for this run
  BDSMaterials::Instance()->PrepareRequiredMaterials();
  
  // set global magnetic field first
  SetMagField(0.0); // necessary to set a global field; so choose zero
  
  // construct the component list
  BuildBeamline();

  // build world and calculate coordinates
  BuildWorld();

  // set default output formats for BDSDetector:
  int G4precision = G4cout.precision(15);
  
  // placement procedure
  ComponentPlacement();

#ifdef BDSDEBUG
  BDSBeamline::Instance()->print();
#endif
  
  // construct tunnel
  BuildTunnel();

  // free the parser list
  std::list<struct Element>::iterator it;
  for(it = beamline_list.begin();it!=beamline_list.end();it++) {
    delete (*it).lst;
  }
  beamline_list.clear();

  if(verbose || debug) G4cout<<"end placement, size="<<BDSBeamline::Instance()->size()<<G4endl;
  
  if(verbose || debug) G4cout<<"Detector Construction done"<<G4endl; 

#ifdef BDSDEBUG 
  G4cout << *(G4Material::GetMaterialTable()) << G4endl;
#endif

  if(verbose || debug) G4cout<<"Finished listing materials, returning physiWorld"<<G4endl; 
  
  // set precision back
  G4cout.precision(G4precision);

  return physiWorld;
}

//=================================================================
 
void BDSDetectorConstruction::SetMagField(const G4double fieldValue){
  
  G4FieldManager* fieldMgr =
    G4TransportationManager::GetTransportationManager()->GetFieldManager();
  magField = new G4UniformMagField(G4ThreeVector(0.,fieldValue,0.));  
  fieldMgr->SetDetectorField(magField);
  fieldMgr->CreateChordFinder(magField);
}

//=================================================================
BDSDetectorConstruction::~BDSDetectorConstruction()
{ 
  delete precisionRegion;
  gFlashRegion.clear();

  delete _globalRotation;

  delete theHitMaker;
  delete theParticleBounds;
  //  delete theParticleBoundsVac;
}

//=================================================================
void BDSDetectorConstruction::BuildBeamline(){
  std::list<struct Element>::iterator it;
  // Special ring machine bits
  // Add teleporter to account for slight ring offset
  // Add terminator to do ring turn counting logic
  // Both only in case of a circular machine
  // must be done before we parse the element list (for correct coordinates)
  if (BDSExecOptions::Instance()->GetCircular()) {
#ifdef BDSDEBUG
    G4cout << "Circular machine - this is the last element - creating terminator & teleporter" << G4endl;
#endif
    AddTeleporterToEndOfBeamline(&beamline_list);
    AddTerminatorToEndOfBeamline(&beamline_list);
  }

  // convert the parsed element list to list of BDS elements
  //
  BDSComponentFactory* theComponentFactory = new BDSComponentFactory();

  if (verbose || debug) G4cout << "parsing the beamline element list..."<< G4endl;
  for(it = beamline_list.begin();it!=beamline_list.end();it++){

#ifdef BDSDEBUG
    G4cout << "BDSDetectorConstruction creating component " << (*it).name << G4endl;
#endif

    BDSAcceleratorComponent* temp = theComponentFactory->createComponent(it, beamline_list);
    if(temp){
      if (temp->GetType() == "line") {
	// dynamic cast to access methods for iteration
	BDSLine* line = dynamic_cast<BDSLine*>(temp);
	if (line) {
	  //line of components to be added individually
	  for (BDSLine::BDSLineIterator i = line->begin(); i != line->end(); ++i) {
	    BDSBeamline::Instance()->addComponent(*i);}
	}
      }
      else {
	//single component
	BDSBeamline::Instance()->addComponent(temp);
      }
    }
  }
  
  delete theComponentFactory;

#ifdef BDSDEBUG
  G4cout << __METHOD_NAME__ << "size of beamline element list: "<< beamline_list.size() << G4endl;
#endif
  G4cout << __METHOD_NAME__ << "size of theBeamline: "<< BDSBeamline::Instance()->size() << G4endl;

  if (BDSBeamline::Instance()->size() == 0) {
    G4cout << __METHOD_NAME__ << "beamline empty or no line selected! exiting" << G4endl;
    exit(1);
  }
}

void BDSDetectorConstruction::BuildWorld(){
#ifdef BDSDEBUG
  G4cout << __METHOD_NAME__ << G4endl;
#endif
  G4ThreeVector maxpositive = BDSBeamline::Instance()->GetMaximumExtentPositive();
  G4ThreeVector maxnegative = BDSBeamline::Instance()->GetMaximumExtentNegative();
  G4ThreeVector worldR;
  for (int i = 0; i < 3; i++){
    worldR[i] = std::max(fabs(maxpositive[i]),fabs(maxnegative[i]));
  }
#ifdef BDSDEBUG
  G4cout << __METHOD_NAME__ << " world extent positive : " << maxpositive << G4endl;
  G4cout << __METHOD_NAME__ << " world extent negative : " << maxnegative << G4endl;
  G4cout << __METHOD_NAME__ << " world half size determined to be strictly: " << worldR << G4endl;
#endif
  worldR += G4ThreeVector(5000,5000,5000); //add 5m extra in every dimension
#ifdef BDSDEBUG
  G4cout << __METHOD_NAME__ << " with 5m margin becomes in all dimensions : " << worldR << G4endl;
#endif
  
  G4String worldName="World";
  solidWorld = new G4Box(worldName, worldR.x(), worldR.y(), worldR.z());
    
  logicWorld = new G4LogicalVolume(solidWorld,	       //its solid
<<<<<<< HEAD
				   BDSMaterials::Instance()->GetMaterial(BDSGlobalConstants::Instance()->GetVacuumMaterialName()), //its material
=======
				   BDSMaterials::Instance()->GetMaterial(BDSGlobalConstants::Instance()->GetEmptyMaterial()), //its material
>>>>>>> 64724e19
				   worldName);	       //its name
  
  logicWorld->SetVisAttributes (G4VisAttributes::Invisible);
  // set world volume visibility for debugging
#ifdef BDSDEBUG
  G4VisAttributes* debugWorldVis = new G4VisAttributes(true);
  debugWorldVis->SetForceWireframe(true);//just wireframe so we can see inside it
  debugWorldVis->SetColour(1.0,1.0,1.0); //black
  logicWorld->SetVisAttributes(debugWorldVis);
#endif
	
  // set limits
#ifndef NOUSERLIMITS
  G4UserLimits* WorldUserLimits = new G4UserLimits();
  WorldUserLimits->SetMaxAllowedStep(worldR.z());
  WorldUserLimits->SetUserMinEkine(BDSGlobalConstants::Instance()->GetThresholdCutCharged());
  WorldUserLimits->SetUserMaxTime(BDSGlobalConstants::Instance()->GetMaxTime());
  logicWorld->SetUserLimits(WorldUserLimits);
#endif

  // create regions
#ifdef BDSDEBUG
  G4cout<<"Creating regions..."<<G4endl;
#endif
  precisionRegion = new G4Region("precisionRegion");
  G4ProductionCuts* theProductionCuts = new G4ProductionCuts();
  if(BDSGlobalConstants::Instance()->GetProdCutPhotonsP()>0)
    theProductionCuts->SetProductionCut(BDSGlobalConstants::Instance()->GetProdCutPhotonsP(),G4ProductionCuts::GetIndex("gamma"));

  if(BDSGlobalConstants::Instance()->GetProdCutElectronsP()>0)
    theProductionCuts->SetProductionCut(BDSGlobalConstants::Instance()->GetProdCutElectronsP(),G4ProductionCuts::GetIndex("e-"));

  if(BDSGlobalConstants::Instance()->GetProdCutPositronsP()>0)
    theProductionCuts->SetProductionCut(BDSGlobalConstants::Instance()->GetProdCutPositronsP(),G4ProductionCuts::GetIndex("e+"));
  
  precisionRegion->SetProductionCuts(theProductionCuts);
#ifndef NOUSERLIMITS
  precisionRegion->SetUserLimits(WorldUserLimits);
#endif

  // place the world
  physiWorld = new G4PVPlacement((G4RotationMatrix*)0, // no rotation
  				 (G4ThreeVector)0,     // at (0,0,0)
                                 logicWorld,	// its logical volume
                                 worldName,	// its name
                                 NULL,		// its mother  volume
                                 false,		// no boolean operation
                                 0,             // copy number
				 BDSGlobalConstants::Instance()->GetCheckOverlaps());// overlap checking

}

void BDSDetectorConstruction::ComponentPlacement(){
  if (verbose || debug) G4cout<<"starting placement procedure "<<G4endl;
  
  // sensitive detectors
  G4SDManager* SDman = G4SDManager::GetSDMpointer();
  //you only need a single instance of your sensitive detector class
  //attach to as many logical volumes as you want
  //note each new sensitive detector invokes a slow string compare
  //while registering with sd manager. ok if only a few SD types.
  //BDSEnergyCounterSD* ECounter    = new BDSEnergyCounterSD("base_ec");
  //SDman->AddNewDetector(ECounter);

  G4ThreeVector TargetPos;          // position of component
  G4ThreeVector rlast = G4ThreeVector(0.,0.,0.);  // edge of last element coordinates
  G4ThreeVector rtot(0.,0.,0.);     // position of component, often same as TargetPos
  G4ThreeVector localX(1.,0.,0.); 
  G4ThreeVector localY(0.,1.,0.);
  G4ThreeVector localZ(0.,0.,1.);

  for(BDSBeamline::Instance()->first();!BDSBeamline::Instance()->isDone();BDSBeamline::Instance()->next())
    {
      BDSAcceleratorComponent* thecurrentitem = BDSBeamline::Instance()->currentItem();
#ifdef BDSDEBUG
      G4cout << G4endl;
#endif
      G4double angle  = thecurrentitem->GetAngle();
      G4double theta  = thecurrentitem->GetTheta();
      G4double psi    = thecurrentitem->GetPsi();
      G4double tilt   = thecurrentitem->GetTilt();
      G4double phi    = thecurrentitem->GetPhi();
      G4double length = thecurrentitem->GetChordLength();

      if( thecurrentitem->GetType() == "transform3d")
	{
#ifdef BDSDEBUG 
          G4cout<<"transform3d : "<<phi<<" "<<theta<<" "<<psi<<G4endl;
#endif
	  rtot(0) += thecurrentitem->GetXOffset(); 
	  rtot(1) += thecurrentitem->GetYOffset(); 
	  rtot(2) += thecurrentitem->GetZOffset(); 

	  rlast(0) += thecurrentitem->GetXOffset();
	  rlast(1) += thecurrentitem->GetYOffset(); 
	  rlast(2) += thecurrentitem->GetZOffset(); 

	  _globalRotation->rotate(psi,localZ);
	  localX.rotate(psi,localZ);
	  localY.rotate(psi,localZ);

	  _globalRotation->rotate(phi,localY);
	  localX.rotate(phi,localY);
	  localZ.rotate(phi,localY);
	  
	  _globalRotation->rotate(theta,localX);
	  localY.rotate(theta,localX);
	  localZ.rotate(theta,localX);
	  	  	  
	  continue;
	}
      
      // rotation matrix for component placement
      G4RotationMatrix *rotateComponent = new G4RotationMatrix;

      // tilted bends influence reference frame, otherwise just local tilt
      if( fabs(angle) > 1e-12 )
	{
	  _globalRotation->rotate(tilt,localZ);
	  localX.rotate(tilt,localZ);
	  localY.rotate(tilt,localZ);
	}
      else 
	rotateComponent->rotateZ(tilt);
    
      // define center of bended elements from the previous coordinate frame
      G4ThreeVector zHalfAngle = localZ; 

      if( fabs(angle) > 1e-12 ) 
	{zHalfAngle.rotate(angle/2,localY);}

#ifdef BDSDEBUG
      G4cout << "zHalfAngle = " << zHalfAngle <<G4endl;
      G4cout << "localZ     = " << localZ     <<G4endl;
      G4cout << "localX     = " << localX     <<G4endl;
      G4cout << "localY     = " << localY     <<G4endl;
      G4cout << "rlast      = " << rlast      <<G4endl;
      G4cout << "rtot       = " << rtot       <<G4endl;
#endif
      
      // target position
      TargetPos = rlast + zHalfAngle *  ( length/2 + BDSGlobalConstants::Instance()->GetLengthSafety()/2 );
#ifdef BDSDEBUG 
      G4cout<<"TargetPos  = "<<TargetPos<<G4endl;
#endif

      // advance the coordinates, but not for cylindrical samplers
      //think this should be > samplerlength
      if( ( ( thecurrentitem->GetType() != "csampler") || ( length <= BDSGlobalConstants::Instance()->GetSamplerLength() ) )  && ( thecurrentitem->GetType()!="element" ))
	{
#ifdef BDSDEBUG 
          G4cout << thecurrentitem->GetType() << " "
                 << thecurrentitem->GetName() << " "
                 << G4endl;
#endif
	  rtot = rlast + zHalfAngle * length/2;
	  rlast = rtot + zHalfAngle * length/2;
	}

      // rotate to the previous reference frame
      rotateComponent->transform(*_globalRotation);
      rotateComponent->invert();

      // recompute global rotation
      // define new coordinate system local frame	  
 
      // bends transform the coordinate system
      if( thecurrentitem->GetType() == "sbend" || thecurrentitem->GetType() == "rbend") {
	_globalRotation->rotate(angle,localY);
	localX.rotate(angle,localY);
	localZ.rotate(angle,localY);
	
	_globalRotation->rotate(theta,localX);
	localY.rotate(theta,localX);
	localZ.rotate(theta,localX);
	
	// bend trapezoids defined along z-axis
	rotateComponent->rotateY(-angle/2.0);
      } else if (thecurrentitem->GetMarkerLogicalVolume()->GetSolid()->GetName().contains("trapezoid") ) {
	rotateComponent->rotateY(-CLHEP::twopi/4); //Drift trapezoids defined along z axis 
      }
      
      // zero length components not placed (transform3d)
      if(length<=0.) {
	delete rotateComponent;
	continue;
      }

      // set visualisation attributes
      G4LogicalVolume* LocalLogVol = thecurrentitem->GetMarkerLogicalVolume();
      G4String LogVolName          = LocalLogVol->GetName();
      // Set visualisation options for marker volumes - perhaps should be in base class..
      static G4VisAttributes* VisAtt1 = new G4VisAttributes(G4Colour(0.0, 1.0, 0.0, 0.1));
      VisAtt1->SetForceSolid(true);  
      // Set visible only if debug build, otherwise hidden
#if defined BDSDEBUG
      VisAtt1->SetVisibility(true);
#else
      VisAtt1->SetVisibility(false);
#endif
      //LocalLogVol->SetVisAttributes(VisAtt1);
      
      // now register the spos and other info of this sensitive volume in global map
      // used by energy counter sd to get spos of that logical volume at histogram time
      BDSLogicalVolumeInfo* theinfo = new BDSLogicalVolumeInfo( LogVolName,
								thecurrentitem->GetSPos() );
      BDSGlobalConstants::Instance()->AddLogicalVolumeInfo(LocalLogVol,theinfo);

      // add the volume to one of the regions
      if(thecurrentitem->GetPrecisionRegion())
	{
#ifdef BDSDEBUG
	  G4cout<<"ELEMENT IS IN PRECISION REGION: "<<thecurrentitem->GetPrecisionRegion()<< G4endl;
#endif
	  LocalLogVol->SetRegion(precisionRegion);
	  precisionRegion->AddRootLogicalVolume(LocalLogVol);
	}
	
#ifdef BDSDEBUG
      G4cout<<"SETTING UP SENSITIVE VOLUMES..."<< G4endl;
#endif

      // register all logical volumes with sposition and any other information for later use
      std::vector<G4LogicalVolume*> allLVs = thecurrentitem->GetAllLogicalVolumes();
      std::vector<G4LogicalVolume*>::iterator allLVsIterator = allLVs.begin();
      for(;allLVsIterator != allLVs.end(); ++allLVsIterator)
	{
	  BDSGlobalConstants::Instance()->AddLogicalVolumeInfo(*allLVsIterator,
							       new BDSLogicalVolumeInfo((*allLVsIterator)->GetName(),
											thecurrentitem->GetSPos())
							       );
	}

      // old way of setting sensitive volumes - remains for now for components that haven't been changed
      std::vector<G4LogicalVolume*> SensVols = thecurrentitem->GetSensitiveVolumes();
      for(G4int i=0; i<(G4int)SensVols.size(); i++)
	{
	  //use already defined instance of Ecounter sd
	  //SensVols[i]->SetSensitiveDetector(ECounter);
	  SensVols[i]->SetSensitiveDetector(BDSSDManager::Instance()->GetEnergyCounterOnAxisSD());
	  //register any volume that an ECounter is attached to
	  BDSLogicalVolumeInfo* theinfo = new BDSLogicalVolumeInfo( SensVols[i]->GetName(),
								    thecurrentitem->GetSPos() );
	  BDSGlobalConstants::Instance()->AddLogicalVolumeInfo(SensVols[i],theinfo);
	  //G4cout << "sensvols["<<i<<"] - name : "<<SensVols[i]->GetName() << G4endl;
		
	  if(gflash && 
	     SensVols[i]->GetRegion() != precisionRegion && 
	     (thecurrentitem->GetType()=="element")) {//If not in the precision region....
	    //		    if(SensVols[i]->GetMaterial()->GetState()!=kStateGas){ //If the region material state is not gas, associate with a parameterisation
#ifdef BDSDEBUG
	    G4cout << "...adding " << SensVols[i]->GetName() << " to gFlashRegion" << G4endl;
#endif
	    /**********************************************
	     * Initialise shower model
	     ***********************************************/
	    G4String rname = "gFlashRegion_" + SensVols[i]->GetName();
	    gFlashRegion.push_back(new G4Region(rname.c_str()));
	    G4String mname = "fastShowerModel" + rname;
#ifdef BDSDEBUG
	    G4cout << "...making parameterisation..." << G4endl;
#endif
	    theFastShowerModel.push_back(new BDSShowerModel(mname.c_str(),gFlashRegion.back()));
	    theParameterisation.push_back(new GFlashHomoShowerParameterisation(BDSMaterials::Instance()->GetMaterial(SensVols[i]->GetMaterial()->GetName().c_str()))); 
	    theFastShowerModel.back()->SetParameterisation(*theParameterisation.back());
	    theFastShowerModel.back()->SetParticleBounds(*theParticleBounds) ;
	    theFastShowerModel.back()->SetHitMaker(*theHitMaker);
	    if(SensVols[i]->GetMaterial()->GetState()!=kStateGas){ //If the region material state is not gas, associate with a parameterisation
	      theFastShowerModel.back()->SetFlagParamType(1);//Turn on the parameterisation for e-m showers starting in sensitive material and fitting in the current stack.
	      theFastShowerModel.back()->SetFlagParticleContainment(1);//Turn on containment
	    } else {
	      theFastShowerModel.back()->SetFlagParamType(0);//Turn on the parameterisation for e-m showers starting in sensitive material and fitting in the current stack.
	      theFastShowerModel.back()->SetFlagParticleContainment(0);//Turn on containment
		  
	    }
	    SensVols[i]->SetRegion(gFlashRegion.back());
	    gFlashRegion.back()->AddRootLogicalVolume(SensVols[i]);
	    //		    gFlashRegion.back()->SetUserLimits(new G4UserLimits(thecurrentitem->GetChordLength()/10.0));
	    //		    SensVols[i]->SetUserLimits(new G4UserLimits(thecurrentitem->GetChordLength()/10.0));
	  }		  
	}

#ifdef BDSDEBUG
      G4cout<<"ALIGNING COMPONENT..."<< G4endl;
#endif	
      // Align Component - most cases does nothing. 
      // Currently only used for BDSElement	
      /*
      thecurrentitem->AlignComponent(//TargetPos,
				     rlast,
				     rotateComponent,
				     *_globalRotation,
				     rtot,
				     rlast,
				     localX,
				     localY,
				     localZ);
      */

#ifdef BDSDEBUG
      G4cout << "Placing PHYSICAL COMPONENT..."<< G4endl;
      G4cout << "BDSDetectorConstruction : rotateComponent = " << *rotateComponent << G4endl;
      G4cout << "BDSDetectorConstruction : TargetPos        = " << TargetPos << G4endl;
#endif	

      G4String LocalName=thecurrentitem->GetName()+"_phys";
      const int nCopy = thecurrentitem->GetCopyNumber();
      G4cout << "THE NAME " << LocalLogVol->GetName() << G4endl;
      //G4cout << "VIS C:R  " << LocalLogVol->GetVisAttributes()->GetColour().GetRed() << G4endl;
      //G4cout << "VIS C:G  " << LocalLogVol->GetVisAttributes()->GetColour().GetGreen() << G4endl;
      //G4cout << "VIS C:B  " << LocalLogVol->GetVisAttributes()->GetColour().GetBlue() << G4endl;
      //G4cout << "VISIBLE  " << LocalLogVol->GetVisAttributes()->IsVisible() << G4endl;
      G4PVPlacement* PhysiComponentPlace = 
	new G4PVPlacement(
			  rotateComponent,  // its rotation
			  TargetPos,        // its position
			  LocalName,	      // its name
			  LocalLogVol,      // its logical volume
			  physiWorld,	      // its mother  volume
			  false,	      // no boolean operation
			  nCopy,            // copy number
			  BDSGlobalConstants::Instance()->GetCheckOverlaps());//overlap checking

      //this vector of physical volumes isn't used anywhere...
      fPhysicalVolumeVector.push_back(PhysiComponentPlace);
      std::vector<G4VPhysicalVolume*> MultiplePhysicalVolumes = thecurrentitem->GetMultiplePhysicalVolumes();
      for (unsigned int i=0;i<MultiplePhysicalVolumes.size(); i++) fPhysicalVolumeVector.push_back(MultiplePhysicalVolumes.at(i));
					    
#ifdef BDSDEBUG 
      G4cout << "Volume name: " << LocalName << G4endl;
#endif
      if(BDSGlobalConstants::Instance()->GetRefVolume()+"_phys"==LocalName && 
	 BDSGlobalConstants::Instance()->GetRefCopyNo()==nCopy){
#ifdef BDSDEBUG 
	G4cout << "Setting new transform" <<G4endl;
#endif
	G4AffineTransform tf(*_globalRotation,TargetPos-G4ThreeVector(0,0,length/2));
	BDSGlobalConstants::Instance()->SetRefTransform(tf);
      }

      //this does nothing by default - only used by BDSElement
      //looks like it could just be done in its construction rather than
      //in BDSDetectorConstruction
      thecurrentitem->PrepareField(PhysiComponentPlace);
    }
}

void BDSDetectorConstruction::BuildTunnel(){
  std::list<struct Element>::iterator it;
  for(it = beamline_list.begin();it!=beamline_list.end();it++)
    {
      if((*it).type==_TUNNEL ) {
#ifdef BDSDEBUG
	G4cout<<"BUILDING TUNNEL : "<<(*it).l<<"  "<<(*it).name<<G4endl;
#endif
	
	G4String gFormat="",  GFile="";
	G4String geometry = (*it).geometryFile;

	// get geometry format and file
	G4int pos = geometry.find(":");
	
	if(pos<0) { 
	  G4cerr<<"WARNING: invalid geometry reference format : "<<geometry<<G4endl;
	  gFormat="none";
	}
	
	else {
	  gFormat = geometry.substr(0,pos);
	  GFile = geometry.substr(pos+1,geometry.length() - pos); 
	}
	
#ifdef BDSDEBUG
	G4cout<<"placing components\n: geometry format - "<<gFormat<<G4endl<<
	  "file - "<<GFile<<G4endl;
#endif
	
	if(gFormat=="gmad") {
	 
	  GGmadDriver ggmad(GFile);
	  ggmad.Construct(logicWorld);
	  
	} else  G4cerr<<"Tunnel won't be build! "<<G4endl;
      }
    }
}<|MERGE_RESOLUTION|>--- conflicted
+++ resolved
@@ -307,11 +307,7 @@
   solidWorld = new G4Box(worldName, worldR.x(), worldR.y(), worldR.z());
     
   logicWorld = new G4LogicalVolume(solidWorld,	       //its solid
-<<<<<<< HEAD
-				   BDSMaterials::Instance()->GetMaterial(BDSGlobalConstants::Instance()->GetVacuumMaterialName()), //its material
-=======
 				   BDSMaterials::Instance()->GetMaterial(BDSGlobalConstants::Instance()->GetEmptyMaterial()), //its material
->>>>>>> 64724e19
 				   worldName);	       //its name
   
   logicWorld->SetVisAttributes (G4VisAttributes::Invisible);
