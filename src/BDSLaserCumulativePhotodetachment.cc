--- conflicted
+++ resolved
@@ -141,14 +141,10 @@
 
   G4double particleGlobalTimePreStep = particleGlobalTimePostStep-(stepVector.mag()/particleVelocity);
 
-<<<<<<< HEAD
-  for(G4int i = 0;i<=99;i++)
-=======
   G4int nSteps = 100;
   G4double nStepsD = (G4double)nSteps;
   
   for (G4int i = 0; i < nSteps; i++)
->>>>>>> 4484e4a7
   {
     G4double id = (G4double)i;
     G4ThreeVector stepPositionGlobal = particlePositionGlobal+id*(stepMagnitude/nStepsD)*particleDirectionMomentumGlobal;
