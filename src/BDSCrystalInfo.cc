--- conflicted
+++ resolved
@@ -54,12 +54,8 @@
   gamma(gammaIn),
   spaceGroup(spaceGroupIn),
   bendingAngleYAxis(bendingAngleYAxisIn),
-<<<<<<< HEAD
   bendingAngleZAxis(bendingAngleZAxisIn),
   miscutAngleY(miscutAngleYIn)
-{;}
-=======
-  bendingAngleZAxis(bendingAngleZAxisIn)
 {;}
 
 G4double BDSCrystalInfo::BendingRadius(G4double length,
@@ -69,5 +65,4 @@
     {return length / angle;}
   else
     {return std::numeric_limits<double>::max();}
-}
->>>>>>> d3b315f2
+}