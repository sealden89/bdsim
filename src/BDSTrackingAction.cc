--- conflicted
+++ resolved
@@ -77,14 +77,6 @@
       else // mark as don't store
 	{fpTrackingManager->SetStoreTrajectory(0);}
     }
-<<<<<<< HEAD
-
-    //if ion add BDSElectronOccupancy
-    if(track->GetParticleDefinition()->IsGeneralIon())
-    {
-        BDSUserTrackInformation* trackInfo = new BDSUserTrackInformation(track->GetDynamicParticle());
-        track->SetUserInformation(trackInfo);
-=======
   else
     {// it's a primary particle
       // if it's a primary track then we always store something
@@ -97,7 +89,13 @@
 					   storePoints);
       fpTrackingManager->SetStoreTrajectory(1);
       fpTrackingManager->SetTrajectory(traj);
->>>>>>> 15b1d2c6
+    }
+
+    //if ion add BDSElectronOccupancy
+    if(track->GetParticleDefinition()->IsGeneralIon())
+    {
+        BDSUserTrackInformation* trackInfo = new BDSUserTrackInformation(track->GetDynamicParticle());
+        track->SetUserInformation(trackInfo);
     }
 }
 
