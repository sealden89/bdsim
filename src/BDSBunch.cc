#include "BDSBunch.hh"
<<<<<<< HEAD

#include <iostream>
#include <cmath>
#include <cstdlib>

#include "BDSDebug.hh"
#include "BDSExecOptions.hh"
#include "BDSGlobalConstants.hh"
//#include "parser/gmad.h"
#include "parser/options.h"

#include "G4ParticleTable.hh"

// CLHEP from Geant4
#include "Randomize.hh"
// CLHEP
#include "CLHEP/RandomObjects/RandMultiGauss.h"

// distribution type
namespace {
  enum {
    _REFERENCE = 0,
    _GAUSSIAN = 1,
    _RING = 2,
    _SQUARE = 3,
    _CIRCLE = 4,
    _GUINEAPIG_BUNCH = 5,
    _GUINEAPIG_PAIRS = 6,
    _GUINEAPIG_SLAC = 7,
    _CAIN = 8,
    _ESHELL = 9,
    _GAUSSIAN_TWISS = 10,
    _GAUSSIAN_MATRIX = 11,
    _UDEF = 32
  };
}

BDSBunch::BDSBunch():  
  distribType(-1),X0(0.0),Y0(0.0),Z0(0.0),T0(0.0),Xp0(0.0),Yp0(0.0),Zp0(1.0),
  envelopeX(0.0),envelopeY(0.0),envelopeT(0.0),
  envelopeXp(0.0),envelopeYp(0.0),envelopeE(0.0),
  sigmaX(0.0),sigmaY(0.0),sigmaT(0.0),sigmaXp(0.0),sigmaYp(0.0),
  rMin(0.0),rMax(0.0),shellx(0.0),shelly(0.0),shellxp(0.0),shellyp(0.0),
  betaX(0.0),betaY(0.0),alphaX(0.0),alphaY(0.0),emitX(0.0),emitY(0.0),
  energySpread(0.0),nlinesIgnore(0),partId(0)
{ 
  verbose            = BDSExecOptions::Instance()->GetVerbose();
  verboseStep        = BDSExecOptions::Instance()->GetVerboseStep();
  verboseEvent       = BDSExecOptions::Instance()->GetVerboseEvent();
  verboseEventNumber = BDSExecOptions::Instance()->GetVerboseEventNumber();
  nptwiss            = BDSExecOptions::Instance()->GetNPTwiss();

  // Instantiate random number generators
  GaussGen = new CLHEP::RandGauss(*CLHEP::HepRandom::getTheEngine());
  FlatGen  = new CLHEP::RandFlat(*CLHEP::HepRandom::getTheEngine());
  GaussMultiGen = NULL;

  // Instantiate vector and matrix for gaussian sigma matrix generation
  meansGM = CLHEP::HepVector(6);
  sigmaGM = CLHEP::HepSymMatrix(6);

}

BDSBunch::~BDSBunch()
{
  // Delete random number generators
  delete GaussGen;
  delete FlatGen;
  delete GaussMultiGen;
}

// set options from gmad

void BDSBunch::skip(G4int nvalues){
  G4double dummy_val;
  for(G4int i=0;i<nvalues;i++) ReadValue(dummy_val);
}

void BDSBunch::SetOptions(struct Options& opt)
{
  std::map<const G4String, int, strCmp> distType;
  distType["reference"]=_REFERENCE;             // Reference orbit
  distType["gauss"]=_GAUSSIAN;                  // Gaussian with only diagonal sigma matrix
  distType["ring"]=_RING;                       // Ring in cannonical phase space
  distType["square"]=_SQUARE;                   // Square phase space (flat)
  distType["circle"]=_CIRCLE;                   // Circular phase space (flat) 
  distType["guineapig_bunch"]=_GUINEAPIG_BUNCH; // (LC) Bunch bunch collision 
  distType["guineapig_pairs"]=_GUINEAPIG_PAIRS; // (LC) Electron and positron pair from bunch bunch collision
  distType["guineapig_slac"]=_GUINEAPIG_SLAC;   // (LC) SLAC variant of same code
  distType["cain"]=_CAIN;                       // (LC) Bunch bunch collision
  distType["eshell"]=_ESHELL;                   // ?? 
  distType["gausstwiss"]=_GAUSSIAN_TWISS;       // Normal Gaussian Twiss 
  distType["gaussmatrix"]=_GAUSSIAN_MATRIX;     // Normal Gaussian sigma matrix

  nlinesIgnore = opt.nlinesIgnore;
  inputfile=opt.distribFile;
  //#define _skip(nvalues) for(G4int i=0;i<nvalues;i++) ReadValue(dummy_val);
  
  // twiss parameters - set always if present
  SetBetaX(opt.betx);
  SetBetaY(opt.bety);
  SetAlphaX(opt.alfx);
  SetAlphaY(opt.alfy);
  SetEmitX(opt.emitx);
  SetEmitY(opt.emity);
  
  std::map<const G4String,int>::iterator iter;
  iter = distType.find(opt.distribType);
  if(iter!=distType.end()) 
    distribType = (*iter).second;
  else {
    distribType = _UDEF;
    G4cerr << "WARNING bunch distribution type UNKNOWN or USER DEFINED: " << opt.distribType << G4endl;
  }
#ifdef DEBUG 
  G4cout<< "BDSBunch::SetOptions> distrType : "<<opt.distribType<<G4endl;
#endif
  //
  // global parameters
  //
  X0 = opt.X0;
  Y0 = opt.Y0;
  Z0 = opt.Z0;
  T0 = opt.T0;
  Xp0 = opt.Xp0;
  Yp0 = opt.Yp0;
  if (opt.Zp0 < 0)
    Zp0 = -sqrt(1.-Xp0*Xp0-Yp0*Yp0);
  else
    Zp0 = sqrt(1.-Xp0*Xp0-Yp0*Yp0);
  
  
  //
  // specific parameters which depend on distribution type
  //
  switch(distribType){
  
  case _REFERENCE :
    {
      SetSigmaX(0.0); 
      SetSigmaY(0.0);
      SetSigmaXp(0.0);
      SetSigmaYp(0.0);
      SetSigmaT(0.0);
      SetEnergySpread(0.0);          
      break;
    }

  case _GAUSSIAN:
    {
      SetSigmaX(opt.sigmaX); 
      SetSigmaY(opt.sigmaY);
      SetSigmaXp(opt.sigmaXp);
      SetSigmaYp(opt.sigmaYp);
      SetSigmaT(opt.sigmaT);
      SetEnergySpread(opt.sigmaE);
      break;
    } 

  case _SQUARE:
    {
      SetEnvelopeX(opt.envelopeX); 
      SetEnvelopeY(opt.envelopeY);
      SetEnvelopeXp(opt.envelopeXp);
      SetEnvelopeYp(opt.envelopeYp);
      SetEnvelopeT(opt.envelopeT);
      SetEnergySpread(opt.envelopeE);
      break;
    } 

  case _GAUSSIAN_TWISS:
    {
      SetSigmaT(opt.sigmaT);
      SetEnergySpread(opt.sigmaE);
      break;
    } 

  case _GAUSSIAN_MATRIX:
    {       
#ifdef DEBUG
      G4cout<< "BDSBunch::SetOptions> case _GAUSSIAN_MATRIX " << G4endl;      
      G4cout<< "BDSBunch::SetOptions> " << X0 << " " << Xp0 << " " << Y0 << " " << Yp0 << " " << T0 << G4endl;
#endif      


      // set means
      meansGM[0] = X0;
      meansGM[1] = Xp0;
      meansGM[2] = Y0;
      meansGM[3] = Yp0;
      meansGM[4] = T0;
      meansGM[5] = 1;
	
      // set sigma matrix for generation
      sigmaGM[0][0] = opt.sigma11;
      sigmaGM[0][1] = opt.sigma12;
      sigmaGM[0][2] = opt.sigma13;
      sigmaGM[0][3] = opt.sigma14;
      sigmaGM[0][4] = opt.sigma15;
      sigmaGM[0][5] = opt.sigma16;

      sigmaGM[1][1] = opt.sigma22;
      sigmaGM[1][2] = opt.sigma23;
      sigmaGM[1][3] = opt.sigma24;
      sigmaGM[1][4] = opt.sigma25;
      sigmaGM[1][5] = opt.sigma26;

      sigmaGM[2][2] = opt.sigma33;
      sigmaGM[2][3] = opt.sigma34;
      sigmaGM[2][4] = opt.sigma35;
      sigmaGM[2][5] = opt.sigma36;

      sigmaGM[3][3] = opt.sigma44;
      sigmaGM[3][4] = opt.sigma45;
      sigmaGM[3][5] = opt.sigma46;

      sigmaGM[4][4] = opt.sigma55;
      sigmaGM[4][5] = opt.sigma56;

      sigmaGM[5][5] = opt.sigma66;

      // Set gauss sigmas for consistency 
      

      // Set sigma T 
      SetSigmaT(sqrt(opt.sigma55));
       
      // Set energy spread
      SetEnergySpread(sqrt(opt.sigma66));
      
      // make gaussian generator 
      GaussMultiGen = new CLHEP::RandMultiGauss(*CLHEP::HepRandom::getTheEngine(),
						meansGM,sigmaGM);   

#ifdef DEBUG
      G4cout<< "BDSBunch::SetOptions> case _GAUSSIAN_MATRIX break " << G4endl;      
#endif      					       

      break;
    }
    
  case _RING:
    {
      rMin = opt.Rmin;
      rMax = opt.Rmax;
      SetEnergySpread(opt.sigmaE);
      break;
    } 
    
  case _ESHELL:
    {
      shellx = opt.shellX;
      shelly = opt.shellY;
      shellxp = opt.shellXp;
      shellyp = opt.shellYp;
      SetEnergySpread(opt.sigmaE);
      break;
    }
    
  case _GUINEAPIG_BUNCH:
    {
      OpenBunchFile();
#ifdef DEBUG 
      G4cout<< "BDSBunch : " <<"GUINEAPIG_BUNCH: skipping "<<nlinesIgnore<<"  lines"<<G4endl;
#endif
      skip(nlinesIgnore * 6);
      break;
    } 
    
  case _GUINEAPIG_SLAC:
    {
      OpenBunchFile();
#ifdef DEBUG 
      G4cout<< "BDSBunch : " <<"GUINEAPIG_SLAC: skipping "<<nlinesIgnore<<"  lines"<<G4endl;
#endif
      skip(nlinesIgnore * 6);
      break;
    } 

  case _GUINEAPIG_PAIRS:
    {
      OpenBunchFile();
#ifdef DEBUG 
      G4cout<< "BDSBunch : " <<"GUINEAPIG_PAIRS: skipping "<<nlinesIgnore<<"  lines"<<G4endl;
#endif
      skip(nlinesIgnore * 7);
      break;
    }
    
  case _CAIN:
    {
      OpenBunchFile();
#ifdef DEBUG 
      G4cout<< "BDSBunch : " <<"CAIN: skipping "<<nlinesIgnore<<"  lines"<<G4endl;
#endif
      skip(nlinesIgnore * 14);
      break;
    } 
    //else
    //assuming the format is "field[unit]:field[unit]:..." - User Defined
  case _UDEF:
  default:
    {
      distribType = _UDEF; 
      
      // construct the list of read attributes
      
      G4String unparsed_str = opt.distribType; 
      G4int pos = unparsed_str.find(":");
      
      struct BDSBunch::Doublet sd;
      
      while(pos > 0)
	{
	  pos = unparsed_str.find(":");
	  G4String token = unparsed_str.substr(0,pos);


	  unparsed_str = unparsed_str.substr(pos+1);
#ifdef DEBUG 
          G4cout<< "BDSBunch : " <<"token ->"<<token<<G4endl;
	  G4cout<< "BDSBunch : token.substr(0,1) -> " << token.substr(0,1) << G4endl;
	  G4cout<< "BDSBunch : " <<"unparsed_str ->"<<unparsed_str<<G4endl;
          G4cout<< "BDSBunch : " <<"pos ->"<<pos<<G4endl;
#endif
	  if(token.substr(0,1)=="E") {
#ifdef DEBUG 
	    G4cout<< "BDSBunch : " <<"E!"<<G4endl;
#endif
	    G4String rest = token.substr(1);
#ifdef DEBUG 
	    G4cout<< "BDSBunch : " <<"rest ->"<<rest<<G4endl;
#endif
	    G4int pos1 = rest.find("[");
	    G4int pos2 = rest.find("]");
	    if(pos1 < 0 || pos2 < 0) {
	      G4cerr<<"unit format wrong!!!"<<G4endl;
	    } else {
	      G4String fmt = rest.substr(pos1+1,pos2-1);
#ifdef DEBUG 
	      G4cout<< "BDSBunch : " <<"fmt ->"<<fmt<<G4endl;
#endif
	      sd.name = "E"; 
              
	      if(fmt=="GeV") sd.unit=1;
	      if(fmt=="MeV") sd.unit=1.e-3;
	      if(fmt=="KeV") sd.unit=1.e-6;
	      if(fmt=="eV") sd.unit=1.e-9;
	      
	      fields.push_back(sd);
	    }
	  } else if(token.substr(0,1)=="P") {
#ifdef DEBUG 
	    G4cout<< "BDSBunch : " <<"P!"<<G4endl;
#endif
	    G4String rest = token.substr(1);
#ifdef DEBUG 
	    G4cout<< "BDSBunch : " <<"rest ->"<<rest<<G4endl;
#endif
	    G4int pos1 = rest.find("[");
	    G4int pos2 = rest.find("]");
	    if(pos1 < 0 || pos2 < 0) {
	      G4cerr<<"unit format wrong!!!"<<G4endl;
	    } else {
	      G4String fmt = rest.substr(pos1+1,pos2-1);
#ifdef DEBUG 
	      G4cout<< "BDSBunch : " <<"fmt ->"<<fmt<<G4endl;
#endif
	      sd.name = "P"; 
              
	      if(fmt=="GeV") sd.unit=1;
	      if(fmt=="MeV") sd.unit=1.e-3;
	      if(fmt=="KeV") sd.unit=1.e-6;
	      if(fmt=="eV") sd.unit=1.e-9;
	      
	      fields.push_back(sd);
	    }
	  } else if(token.substr(0,1)=="t") {
#ifdef DEBUG 
	    G4cout<< "BDSBunch : " <<"t!"<<G4endl;
#endif
	    G4String rest = token.substr(1);
#ifdef DEBUG 
	    G4cout<< "BDSBunch : " <<"rest ->"<<rest<<G4endl;
#endif
	    G4int pos1 = rest.find("[");
	    G4int pos2 = rest.find("]");
	    if(pos1 < 0 || pos2 < 0) {
	      G4cerr<<"unit format wrong!!!"<<G4endl;
	    } else {
	      G4String fmt = rest.substr(pos1+1,pos2-1);
#ifdef DEBUG 
	      G4cout<< "BDSBunch : " <<"fmt ->"<<fmt<<G4endl;
#endif
	      sd.name = "t"; 
              
	      if(fmt=="s") sd.unit=1;
	      if(fmt=="ms") sd.unit=1.e-3;
	      if(fmt=="mus") sd.unit=1.e-6;
	      if(fmt=="ns") sd.unit=1.e-9;
	      if(fmt=="mm/c") sd.unit=(CLHEP::mm/CLHEP::c_light)/CLHEP::s;
	      if(fmt=="nm/c") sd.unit=(CLHEP::nm/CLHEP::c_light)/CLHEP::s;
              
	      fields.push_back(sd);
	      
	    }
	  } else if( (token.substr(0,1)=="x") && (token.substr(1,1)!="p") ) {
#ifdef DEBUG 
	    G4cout<< "BDSBunch : " <<"x!"<<G4endl;
#endif
	    G4String rest = token.substr(1);
#ifdef DEBUG 
	    G4cout<< "BDSBunch : " <<"rest ->"<<rest<<G4endl;
#endif
	    G4int pos1 = rest.find("[");
	    G4int pos2 = rest.find("]");
	    if(pos1 < 0 || pos2 < 0) {
	      G4cerr<<"unit format wrong!!!"<<G4endl;
	    } else {
	      G4String fmt = rest.substr(pos1+1,pos2-1);
#ifdef DEBUG 
	      G4cout<< "BDSBunch : " <<"fmt ->"<<fmt<<G4endl;
#endif
	      sd.name="x";
	      
	      if(fmt=="m") sd.unit=1;
	      if(fmt=="cm") sd.unit=1.e-2;
	      if(fmt=="mm") sd.unit=1.e-3;
	      if(fmt=="mum") sd.unit=1.e-6;
	      if(fmt=="nm") sd.unit=1.e-9;
	      
	      fields.push_back(sd);
	      
	    }
	  }else if(token.substr(0,1)=="y" && token.substr(1,1)!="p" ) {
#ifdef DEBUG 
	    G4cout<< "BDSBunch : " <<"y!"<<G4endl;
#endif
	    G4String rest = token.substr(1);
#ifdef DEBUG 
	    G4cout<< "BDSBunch : " <<"rest ->"<<rest<<G4endl;
#endif
	    G4int pos1 = rest.find("[");
	    G4int pos2 = rest.find("]");
	    if(pos1 < 0 || pos2 < 0) {
	      G4cerr<<"unit format wrong!!!"<<G4endl;
	    } else {
	      G4String fmt = rest.substr(pos1+1,pos2-1);
#ifdef DEBUG 
	      G4cout<< "BDSBunch : " <<"fmt ->"<<fmt<<G4endl;
#endif
	      sd.name="y";
	      
	      if(fmt=="m") sd.unit=1;
	      if(fmt=="cm") sd.unit=1.e-2;
	      if(fmt=="mm") sd.unit=1.e-3;
	      if(fmt=="mum") sd.unit=1.e-6;
	      if(fmt=="nm") sd.unit=1.e-9;
	      
	      fields.push_back(sd);
	    }
	  }else if(token.substr(0,1)=="z" && token.substr(1,1)!="p" ) {
#ifdef DEBUG 
              G4cout<< "BDSBunch : " <<"z!"<<G4endl;
#endif
	      G4String rest = token.substr(1);
#ifdef DEBUG 
              G4cout<< "BDSBunch : " <<"rest ->"<<rest<<G4endl;
#endif
	      G4int pos1 = rest.find("[");
	      G4int pos2 = rest.find("]");
	      if(pos1 < 0 || pos2 < 0) {
		G4cerr<<"unit format wrong!!!"<<G4endl;
	      } else {
		G4String fmt = rest.substr(pos1+1,pos2-1);
#ifdef DEBUG 
                G4cout<< "BDSBunch : " <<"fmt ->"<<fmt<<G4endl;
#endif
		sd.name="z";
                
		if(fmt=="m") sd.unit=1;
		if(fmt=="cm") sd.unit=1.e-2;
		if(fmt=="mm") sd.unit=1.e-3;
		if(fmt=="mum") sd.unit=1.e-6;
		if(fmt=="nm") sd.unit=1.e-9;
		
		fields.push_back(sd);
	      }
	  } else if(token.substr(0,2)=="xp") {
#ifdef DEBUG 
	    G4cout<< "BDSBunch : " <<"xp!"<<G4endl;
#endif
	    G4String rest = token.substr(2);
#ifdef DEBUG 
	    G4cout<< "BDSBunch : " <<"rest ->"<<rest<<G4endl;
#endif
	    G4int pos1 = rest.find("[");
	    G4int pos2 = rest.find("]");
	    if(pos1 < 0 || pos2 < 0) {
	      G4cerr<<"unit format wrong!!!"<<G4endl;
	    } else {
	      G4String fmt = rest.substr(pos1+1,pos2-1);
#ifdef DEBUG 
	      G4cout<< "BDSBunch : " <<"fmt ->"<<fmt<<G4endl;
#endif
	      sd.name="xp";
              
	      if(fmt=="rad") sd.unit=1;
	      if(fmt=="mrad") sd.unit=1.e-3;
	      if(fmt=="murad") sd.unit=1.e-6;
	      
	      fields.push_back(sd);
	      
	    }
	  }else if(token.substr(0,2)=="yp") {
#ifdef DEBUG 
	    G4cout<< "BDSBunch : " <<"yp!"<<G4endl;
#endif
	    G4String rest = token.substr(2);
#ifdef DEBUG 
	    G4cout<< "BDSBunch : " <<"rest ->"<<rest<<G4endl;
#endif
	    G4int pos1 = rest.find("[");
	    G4int pos2 = rest.find("]");
	    if(pos1 < 0 || pos2 < 0) {
	      G4cerr<<"unit format wrong!!!"<<G4endl;
	    } else {
	      G4String fmt = rest.substr(pos1+1,pos2-1);
#ifdef DEBUG 
	      G4cout<< "BDSBunch : " <<"fmt ->"<<fmt<<G4endl;
#endif
	      sd.name="yp";
	      
	      if(fmt=="rad") sd.unit=1;
	      if(fmt=="mrad") sd.unit=1.e-3;
	      if(fmt=="murad") sd.unit=1.e-6;
	      
	      fields.push_back(sd);
	    }
	  } else if(token.substr(0,2)=="zp") {
#ifdef DEBUG 
	    G4cout<< "BDSBunch : " <<"zp!"<<G4endl;
#endif
	    G4String rest = token.substr(2);
#ifdef DEBUG 
	    G4cout<< "BDSBunch : " <<"rest ->"<<rest<<G4endl;
#endif
	    G4int pos1 = rest.find("[");
	    G4int pos2 = rest.find("]");
	    if(pos1 < 0 || pos2 < 0) {
	      G4cerr<<"unit format wrong!!!"<<G4endl;
	    } else {
	      G4String fmt = rest.substr(pos1+1,pos2-1);
#ifdef DEBUG 
	      G4cout<< "BDSBunch : " <<"fmt ->"<<fmt<<G4endl;
#endif
	      sd.name="zp";
	      
	      if(fmt=="rad") sd.unit=1;
	      if(fmt=="mrad") sd.unit=1.e-3;
	      if(fmt=="murad") sd.unit=1.e-3;
	      
	      fields.push_back(sd);
	    }
	  }else if(token.substr(0,2)=="pt") {
#ifdef DEBUG 
	    G4cout<< "BDSBunch : " <<"pt!"<<G4endl;
#endif
	    sd.name="pt";
	    sd.unit=1;
	    fields.push_back(sd);
	  } else if(token.substr(0,1)=="w") {
#ifdef DEBUG 
	    G4cout<< "BDSBunch : " <<"weight!"<<G4endl;
#endif
	    sd.name="weight";
	    sd.unit=1;
	    fields.push_back(sd);
	  } else {
	    G4cerr << "Cannot determine bunch data format" << G4endl; exit(1);
	  }
	} 
      OpenBunchFile();
    }
  }
  return;  
}

// get initial bunch distribution parameters in square/circle case 
G4double BDSBunch::GetEnvelopeT() 
{
  return envelopeT;
} 

G4double BDSBunch::GetEnvelopeX()
{

  return envelopeX;
}
 
G4double BDSBunch::GetEnvelopeY()
{
  return envelopeY;
} 

G4double BDSBunch::GetEnvelopeXp()
{
  return envelopeXp;
}

G4double BDSBunch::GetEnvelopeYp()
{
  return envelopeYp;
}

// get initial bunch distribution parameters in Gaussian case 
G4double BDSBunch::GetSigmaT() 
{
  return sigmaT;
} 

G4double BDSBunch::GetSigmaX()
{

  return sigmaX;
}
 
G4double BDSBunch::GetSigmaY()
{
  return sigmaY;
} 

G4double BDSBunch::GetSigmaXp()
{
  return sigmaXp;
}

G4double BDSBunch::GetSigmaYp()
{
  return sigmaYp;
}

// generate primary coordinates

G4double BDSBunch::GetNextX()
{
  return sigmaX * GaussGen->shoot() * CLHEP::m;
} 

G4double BDSBunch::GetNextY()
{
  return sigmaY * GaussGen->shoot() * CLHEP::m;
}

G4double BDSBunch::GetNextZ()
{
  return 0;
}



G4double BDSBunch::GetNextXp()
{
  return sigmaXp * GaussGen->shoot();
}

G4double BDSBunch::GetNextYp()
{
  return sigmaYp * GaussGen->shoot();
}

G4double BDSBunch::GetNextT()
{
  return - sigmaT* (1.-2.*GaussGen->shoot());
}


void BDSBunch::GetNextParticle(G4double& x0,G4double& y0,G4double& z0,
			       G4double& xp,G4double& yp,G4double& zp,
			       G4double& t, G4double& E, G4double &weight)
{

#ifdef DEBUG 
  G4cout<< "BDSBunch::GetNextParticle> Twiss : " << betaX  << " " << betaY  << " " 
	                                         << alphaX << " " << alphaY << " "
	                                         << emitX  << " " << emitY  << G4endl;
#endif
  if(verboseStep) G4cout<< "BDSBunch : " <<"distribution type: "<<distribType<<G4endl;

  double r, phi;
  // Rescale must be at the top of GetNextParticle

  if(BDSGlobalConstants::Instance()->isReference && partId<nptwiss){
    if (betaX==0) {G4cerr << __METHOD_NAME__ << "WARNING betaX equal to 0, xp NaN, division by zero! " << G4endl; exit(1);}
    if (betaY==0) {G4cerr << __METHOD_NAME__ << "WARNING betaY equal to 0, yp NaN, division by zero! " << G4endl; exit(1);}
    
    G4double phiX= CLHEP::twopi * G4UniformRand();
    G4double phiY= CLHEP::twopi * G4UniformRand();
    //    G4double ex=-log(G4UniformRand())*emitX;
    //    G4double ey=-log(G4UniformRand())*emitY;
    G4double ex=std::abs(GaussGen->shoot()*emitX);
    G4double ey=std::abs(GaussGen->shoot()*emitY);
    x0=sqrt(2*ex*betaX)*sin(phiX);
    xp=sqrt(2*ex/betaX)*(cos(phiX)-alphaX*sin(phiX));
    y0=sqrt(2*ey*betaY)*sin(phiY);
    yp=sqrt(2*ey/betaY)*(cos(phiY)-alphaY*sin(phiY)); 
    z0 = Z0 * CLHEP::m + (T0 - sigmaT * (1.-2.*GaussGen->shoot())) * CLHEP::c_light * CLHEP::s;
    if (Zp0<0)
      zp = -sqrt(1.-xp*xp -yp*yp);
    else
      zp = sqrt(1.-xp*xp -yp*yp);
    t = 0; 
    E = BDSGlobalConstants::Instance()->GetBeamKineticEnergy();
    ++partId;
    return;
  }
  
  if(BDSGlobalConstants::Instance()->DoTwiss() && partId<nptwiss)
    {
      if (betaX==0) {G4cerr << __METHOD_NAME__ << "WARNING betaX equal to 0, xp NaN, division by zero! " << G4endl; exit(1);}
      if (betaY==0) {G4cerr << __METHOD_NAME__ << "WARNING betaY equal to 0, yp NaN, division by zero! " << G4endl; exit(1);}

      // temp numbers - to be replaced by parsed parameters
      
      G4double sigx = sqrt(betaX*emitX);
      G4double sigxp= sqrt(emitX / betaX);
      
      G4double sigy = sqrt(betaY*emitY);
      G4double sigyp= sqrt(emitY / betaY);
      
      partId++;
      
      G4double phase_factor = 1 / ( (nptwiss/2.) - 1.0 );
      if(partId<=nptwiss/2) //primary - xx' ellipse
	{
	  x0 = sigx * cos(partId* 2 * CLHEP::pi*phase_factor);
	  xp = -sigxp * ( -1*alphaX * cos(partId * 2 * CLHEP::pi*phase_factor )
			  + sin(partId * 2 * CLHEP::pi*phase_factor ) );
	  y0 = 0;
	  yp = 0;
	}
      else if(partId<=nptwiss) //primary - yy' ellipse
	{
	  x0 = 0;
	  xp = 0;
	  y0 = sigy * cos( (partId-nptwiss/2)*2*CLHEP::pi*phase_factor);
	  yp = -sigyp * ( -1*alphaY * cos( (partId-nptwiss/2) * 2 * CLHEP::pi*phase_factor)
			  + sin( (partId-nptwiss/2) * 2 * CLHEP::pi*phase_factor) );
	}
      //tmp - check units of above equations!!
      x0*=CLHEP::m;
      y0*=CLHEP::m;
      xp*=CLHEP::radian;
      yp*=CLHEP::radian;
      
      E = BDSGlobalConstants::Instance()->GetBeamTotalEnergy() - BDSGlobalConstants::Instance()->GetParticleDefinition()->GetPDGMass();
      zp = sqrt(1-xp*xp-yp*yp);
      t=0;
      z0=0;
      
#ifdef DEBUG
	G4cout << "x: " << x0/CLHEP::micrometer << " xp: " << xp/CLHEP::radian << G4endl;
	G4cout << "y: " << y0/CLHEP::micrometer << " yp: " << yp/CLHEP::radian << G4endl;
	G4cout << "z: " << z0/CLHEP::micrometer << " zp: " << zp/CLHEP::radian << G4endl;
#endif
        return;
    } //end doTwiss && partId<nptwiss
  
 
 
  switch(distribType){
  case _REFERENCE: 
    {
      x0 = (X0 + 0.0) * CLHEP::m;
      y0 = (Y0 + 0.0) * CLHEP::m;
      z0 = (Z0 + 0.0) * CLHEP::m;
      xp = (Xp0 + 0.0)* CLHEP::rad;
      yp = (Yp0 + 0.0)* CLHEP::rad;
      if (Zp0<0)
        zp = -sqrt(1.-xp*xp -yp*yp);
      else
        zp = sqrt(1.-xp*xp -yp*yp);      
      t  = 0.0; 
      E = BDSGlobalConstants::Instance()->GetBeamKineticEnergy();
      weight = 1.0;
      break;
    }
  case _GAUSSIAN:
    {
      x0 = X0 * CLHEP::m;
      y0 = Y0 * CLHEP::m;
      z0 = Z0 * CLHEP::m;
      xp = Xp0 * CLHEP::rad;
      yp = Yp0 * CLHEP::rad;
      z0 = Z0 * CLHEP::m + (T0 - sigmaT * (1.-2.*GaussGen->shoot())) * CLHEP::c_light * CLHEP::s;

      if(sigmaX !=0) x0  += sigmaX * GaussGen->shoot() * CLHEP::m;
      if(sigmaY !=0) y0  += sigmaY * GaussGen->shoot() * CLHEP::m;
      if(sigmaXp !=0) xp += sigmaXp * GaussGen->shoot() * CLHEP::rad;
      if(sigmaYp !=0) yp += sigmaYp * GaussGen->shoot() * CLHEP::rad;

      if (Zp0<0)
        zp = -sqrt(1.-xp*xp -yp*yp);
      else
        zp = sqrt(1.-xp*xp -yp*yp);
      t = 0;
      E = BDSGlobalConstants::Instance()->GetBeamKineticEnergy() * (1 + energySpread * GaussGen->shoot());

#ifdef DEBUG 
      G4cout<< "BDSBunch : " <<"GAUSSIAN: "<<G4endl
            <<" X0= "<<X0<<" m"<<G4endl
            <<" Y0= "<<Y0<<" m"<<G4endl
            <<" Z0= "<<Z0<<" m"<<G4endl
            <<" T0= "<<T0<<" s"<<G4endl
            <<" Xp0= "<<Xp0<<G4endl
            <<" Yp0= "<<Yp0<<G4endl
            <<" Zp0= "<<Zp0<<G4endl
            <<" sigmaX= "<<sigmaX<<" m"<<G4endl
            <<" sigmaY= "<<sigmaY<<" m"<<G4endl
            <<" sigmaXp= "<<sigmaXp<<G4endl
            <<" sigmaYp= "<<sigmaYp<<G4endl
            <<" sigmaT= "<<sigmaT<<"s"<<G4endl
            <<" relative energy spread= "<<energySpread<<G4endl
	    <<G4endl;
#endif


      break;
    }
  case _SQUARE:
    {
      x0 = X0 * CLHEP::m;
      y0 = Y0 * CLHEP::m;
      z0 = Z0 * CLHEP::m;
      xp = Xp0 * CLHEP::rad;
      yp = Yp0 * CLHEP::rad;
      z0 = Z0 * CLHEP::m + (T0 - envelopeT * (1.-2.*FlatGen->shoot())) * CLHEP::c_light * CLHEP::s;

      if(envelopeX !=0) x0  += envelopeX * (1-2*FlatGen->shoot()) * CLHEP::m;
      if(envelopeY !=0) y0  += envelopeY * (1-2*FlatGen->shoot()) * CLHEP::m;
      if(envelopeXp !=0) xp += envelopeXp * (1-2*FlatGen->shoot()) * CLHEP::rad;
      if(envelopeYp !=0) yp += envelopeYp * (1-2*FlatGen->shoot()) * CLHEP::rad;

      if (Zp0<0)
        zp = -sqrt(1.-xp*xp -yp*yp);
      else
        zp = sqrt(1.-xp*xp -yp*yp);
      t = 0;
      E = BDSGlobalConstants::Instance()->GetBeamKineticEnergy() * (1 + energySpread * (1-2*FlatGen->shoot()));

#ifdef DEBUG 
      G4cout<< "BDSBunch : " <<"SQUARE: "<<G4endl
            <<" X0= "<<X0<<" m"<<G4endl
            <<" Y0= "<<Y0<<" m"<<G4endl
            <<" Z0= "<<Z0<<" m"<<G4endl
            <<" T0= "<<T0<<" s"<<G4endl
            <<" Xp0= "<<Xp0<<G4endl
            <<" Yp0= "<<Yp0<<G4endl
            <<" Zp0= "<<Zp0<<G4endl
            <<" envelopeX= "<<envelopeX<<" m"<<G4endl
            <<" envelopeY= "<<envelopeY<<" m"<<G4endl
            <<" envelopeXp= "<<envelopeXp<<G4endl
            <<" envelopeYp= "<<envelopeYp<<G4endl
            <<" envelopeT= "<<envelopeT<<"s"<<G4endl
            <<" relative energy spread= "<<energySpread<<G4endl
	    <<G4endl;
#endif


      break;
    }
  case _GAUSSIAN_TWISS:
    {
#ifdef DEBUG 
      G4cout<<"GAUSSIAN_TWISS: "<<G4endl
            // <<" X0= "<<X0<<" m"<<G4endl
            // <<" Y0= "<<Y0<<" m"<<G4endl
            // <<" Z0= "<<Z0<<" m"<<G4endl
            <<" T0= "<<T0<<" s"<<G4endl
            // <<" Xp0= "<<Xp0<<G4endl
            // <<" Yp0= "<<Yp0<<G4endl
            // <<" Zp0= "<<Zp0<<G4endl
            <<" alphaX= "<<alphaX<<" m"<<G4endl
            <<" alphaY= "<<alphaY<<" m"<<G4endl
            <<" betaX= "<<betaX<<G4endl
            <<" betaY= "<<betaY<<G4endl
	    <<" emitX= "<<emitX<<G4endl
            <<" emitY= "<<emitY<<G4endl
            <<" sigmaT= "<<sigmaT<<"s"<<G4endl
            <<" relative energy spread= "<<energySpread<<G4endl;
#endif

      if (betaX==0) {G4cerr << __METHOD_NAME__ << "WARNING betaX equal to 0, xp NaN, division by zero! " << G4endl; exit(1);}
      if (betaY==0) {G4cerr << __METHOD_NAME__ << "WARNING betaY equal to 0, yp NaN, division by zero! " << G4endl; exit(1);}

      G4double phiX= CLHEP::twopi * G4UniformRand();
      G4double phiY= CLHEP::twopi * G4UniformRand();
      //      G4double ex=-log(G4UniformRand())*emitX;
      //      G4double ey=-log(G4UniformRand())*emitY;
      G4double ex=std::abs(GaussGen->shoot()*emitX);
      G4double ey=std::abs(GaussGen->shoot()*emitY);
      x0=sqrt(2*ex*betaX)*sin(phiX)*CLHEP::m;
      xp=sqrt(2*ex/betaX)*(cos(phiX)-alphaX*sin(phiX))*CLHEP::rad;
      y0=sqrt(2*ey*betaY)*sin(phiY)*CLHEP::m;
      yp=sqrt(2*ey/betaY)*(cos(phiY)-alphaY*sin(phiY))*CLHEP::rad;
      z0 = Z0 * CLHEP::m + (T0 - sigmaT * (1.-2.*GaussGen->shoot())) * CLHEP::c_light * CLHEP::s;

      if (Zp0<0)
        zp = -sqrt(1.-xp*xp -yp*yp);
      else
        zp = sqrt(1.-xp*xp -yp*yp);
      t = 0; // (T0 - sigmaT * (1.-2.*GaussGen->shoot())) * s;
      E = BDSGlobalConstants::Instance()->GetBeamKineticEnergy() * (1 + energySpread * GaussGen->shoot());
      break;
    }
  case _GAUSSIAN_MATRIX :
    {
#ifdef DEBUG 
      G4cout<< "BDSBunch::GetNextParticle> V0 : " << X0 << " " << Xp0 << " " << Y0 << " " << Yp0 << " " << T0 << G4endl;
#endif

      CLHEP::HepVector v = GaussMultiGen->fire();
      x0 = v[0]*CLHEP::m;
      xp = v[1]*CLHEP::rad;
      y0 = v[2]*CLHEP::m;
      yp = v[3]*CLHEP::rad;
      t  = v[4];
      z0 = Z0*CLHEP::m + t*CLHEP::c_light;
      E  = BDSGlobalConstants::Instance()->GetBeamKineticEnergy() * v[5];
      
      if (Zp0<0)
        zp = -sqrt(1.-xp*xp -yp*yp);
      else
        zp =  sqrt(1.-xp*xp -yp*yp);

#ifdef DEBUG 
      G4cout<< "BDSBunch::GetNextParticle>" << " GAUSSIAN_MATRIX : "<<G4endl;
#endif
      break;
    }

  case _RING:
    {
#ifdef DEBUG 
      G4cout<< "BDSBunch : " <<"RING: "<<G4endl
            <<" X0= "<<X0<<" m"<<G4endl
            <<" Y0= "<<Y0<<" m"<<G4endl
            <<" Z0= "<<Z0<<" m"<<G4endl
            <<" T0= "<<T0<<" s"<<G4endl
            <<" Xp0= "<<Xp0<<G4endl
            <<" Yp0= "<<Yp0<<G4endl
            <<" Zp0= "<<Zp0<<G4endl
            <<" rMin= "<<rMin<<" m"<<G4endl
            <<" rMax= "<<rMax<<" m"<<G4endl
            <<" relative energy spread= "<<energySpread<<G4endl;
#endif
     
     
     r = ( rMin + (rMax - rMin) *  rand() / RAND_MAX );
     phi = 2 * CLHEP::pi * rand() / RAND_MAX;
     
     x0 = ( X0 + r * sin(phi) ) * CLHEP::m;
     y0 = ( Y0 + r * cos(phi) ) * CLHEP::m;
     z0 = Z0 * CLHEP::m;
     xp = Xp0 * CLHEP::rad;
     yp = Yp0 * CLHEP::rad;
     if (Zp0<0)
       zp = -sqrt(1.-xp*xp -yp*yp);
     else
       zp = sqrt(1.-xp*xp -yp*yp);
     t = T0 * CLHEP::s;
     E = BDSGlobalConstants::Instance()->GetBeamKineticEnergy()
       * (1 + energySpread/2. * (1. -2. * FlatGen->shoot()));
     break;
    }
  case _ESHELL:
    {// generate elliptical shell - first generate on S1 and then transform into ellipse
      
#ifdef DEBUG 
      G4cout<< "BDSBunch : " <<"SHELL: " 
            <<" X0= " <<X0<<" m"<<G4endl
            <<" Y0= " <<Y0<<" m"<<G4endl
	    <<" Z0= " <<Z0<<" m"<<G4endl
            <<" T0= " <<T0<<" s"<<G4endl
            <<" Xp0= " <<Xp0<<G4endl
            <<" Yp0= " <<Yp0<<G4endl
            <<" Zp0= " <<Zp0<<G4endl
            <<" shellX= " <<shellx<<" m"<<G4endl
            <<" shellY= " <<shelly<<" m"<<G4endl
            <<" shellXp= " <<shellxp<<G4endl
            <<" shellYp= " <<shellyp<<G4endl
            <<" relative energy spread= "<<energySpread<<G4endl;
#endif
      
      phi = 2 * CLHEP::pi * FlatGen->shoot();
      
      x0 = (X0 + sin(phi) * shellx) * CLHEP::m;
      xp = Xp0 + cos(phi) * shellxp;
      
      phi = 2 * CLHEP::pi * FlatGen->shoot();
      
      y0 = (Y0 + sin(phi) * shelly) * CLHEP::m;
      yp = Yp0 + cos(phi) * shellyp;
      
      z0 = Z0 * CLHEP::m;
      if (Zp0<0)
        zp = -sqrt(1.-xp*xp -yp*yp);
      else
        zp = sqrt(1.-xp*xp -yp*yp);
      
      t = T0 * CLHEP::s;
      E = BDSGlobalConstants::Instance()->GetBeamKineticEnergy()
        * (1 + energySpread/2. * (1. -2. * FlatGen->shoot()));
      break;
    }
   
  case _GUINEAPIG_BUNCH:
    {
      if(ReadValue(E))
        {
         ReadValue(x0);
         ReadValue(y0);
         ReadValue(z0);
         ReadValue(xp);
         ReadValue(yp);
	 
         E*=CLHEP::GeV;
         x0*= CLHEP::micrometer;
         y0*= CLHEP::micrometer;
         z0*= CLHEP::micrometer;
         xp*=1.e-6*CLHEP::radian;
         yp*=1.e-6*CLHEP::radian;
         zp=sqrt(1.-xp*xp -yp*yp);  
         t=0; 
         // use the Kinetic energy:
         E-=BDSGlobalConstants::Instance()->GetParticleDefinition()->GetPDGMass();
        }
      break;
    }
  case _GUINEAPIG_SLAC:
    {
      if(ReadValue(E))
        {
          ReadValue(xp);
          ReadValue(yp);
          ReadValue(z0);
          ReadValue(x0);
          ReadValue(y0);
          
          E*=CLHEP::GeV;
          x0*= CLHEP::nanometer;
          y0*= CLHEP::nanometer;
          z0*= CLHEP::micrometer;
          xp*=CLHEP::radian;
          yp*=CLHEP::radian;
          zp=sqrt(1.-xp*xp -yp*yp);  
          t=0; 
	  weight=1;
          // use the Kinetic energy:
          E-=BDSGlobalConstants::Instance()->GetParticleDefinition()->GetPDGMass();
        }
      else{
        InputBunchFile.clear();
        InputBunchFile.seekg(0);
        skip(nlinesIgnore * 6);
        GetNextParticle(x0,y0,z0,xp,yp,zp,t,E,weight);
      }
      break;
    }
  case _GUINEAPIG_PAIRS:
    {
      if(ReadValue(E))
        {
          ReadValue(xp);
          ReadValue(yp);
          ReadValue(zp);
          ReadValue(x0);
          ReadValue(y0);
          ReadValue(z0);
          if(E>0) BDSGlobalConstants::Instance()->SetParticleDefinition(G4ParticleTable::
                                                    GetParticleTable()
                                                    ->FindParticle("e-"));
          if(E<0) BDSGlobalConstants::Instance()->SetParticleDefinition(G4ParticleTable::
                                                    GetParticleTable()
                                                    ->FindParticle("e+"));
          E=fabs(E)*CLHEP::GeV;
          x0*= CLHEP::nanometer;
          y0*= CLHEP::nanometer;
          z0*= CLHEP::nanometer;
          xp*= CLHEP::radian;
          yp*= CLHEP::radian;
          zp*= CLHEP::radian;
	  // Using the sign of the pair file zp
	  // but calculating zp more accurately
          if(zp<0) zp = -sqrt(1-(xp*xp+yp*yp));
          else zp = sqrt(1-(xp*xp+yp*yp));
          t=0; 
          // use the Kinetic energy:
          E-=BDSGlobalConstants::Instance()->GetParticleDefinition()->GetPDGMass();
        }
      break;
    }
  case _CAIN:
    {// Note that for the CAIN input the following variables are read in but NOT used by BDSIM:
     //     generation, weight, spin_x, spin_y, spin_z
      
      G4int type;
      G4int gen;
      G4int pos;
      //      G4double weight; // JS: weight shadows output parameter!
      G4double part_mass;
      G4double px,py,pz;
      G4double sx;
      G4double sy;
      G4double sz;
      G4String dbl_var;
      G4String rep = 'E';      
      
      if(ReadValue(type))
        {
          
          ReadValue(gen); // Read in but not currently used
          
          ReadValue(dbl_var);
          if(dbl_var.contains('D'))
            {
              pos = dbl_var.first('D');
	      weight = atof( dbl_var.replace(pos,1,rep.data(),1) );
            }
          else weight = atof(dbl_var);
          // weight read in but not currently used
          
          ReadValue(dbl_var);
          if(dbl_var.contains('D'))
	    {
	      pos = dbl_var.first('D');
	      t = atof( dbl_var.replace(pos,1,rep.data(),1) );
	    }
          else t = atof(dbl_var);
          
          ReadValue(dbl_var);
          if(dbl_var.contains('D'))
	    {
	      pos = dbl_var.first('D');
	      x0 = atof( dbl_var.replace(pos,1,rep.data(),1) );
	    }
          else x0 = atof(dbl_var);
          
          ReadValue(dbl_var);
          if(dbl_var.contains('D'))
            {
	      pos = dbl_var.first('D');
	      y0 = atof( dbl_var.replace(pos,1,rep.data(),1) );
            }
          else y0 = atof(dbl_var);
          
          ReadValue(dbl_var);
          if(dbl_var.contains('D'))
            {
              pos = dbl_var.first('D');
              z0 = atof( dbl_var.replace(pos,1,rep.data(),1) );
            }
          else z0 = atof(dbl_var);
          
          ReadValue(dbl_var);
          if(dbl_var.contains('D'))
            {
	      pos = dbl_var.first('D');
	      E = atof( dbl_var.replace(pos,1,rep.data(),1) );
            }
          else E = atof(dbl_var);
          
          ReadValue(dbl_var);
          if(dbl_var.contains('D'))
	    {
	      pos = dbl_var.first('D');
	      px = atof( dbl_var.replace(pos,1,rep.data(),1) );
	    }
          else px = atof(dbl_var);
          
          ReadValue(dbl_var);
          if(dbl_var.contains('D'))
            {
              pos = dbl_var.first('D');
              py = atof( dbl_var.replace(pos,1,rep.data(),1) );
            }
          else py = atof(dbl_var);
          
          ReadValue(dbl_var);
          if(dbl_var.contains('D'))
            {
              pos = dbl_var.first('D');
              pz = atof( dbl_var.replace(pos,1,rep.data(),1) );
            }
          else pz = atof(dbl_var);
          
          // Spin Components read in - but not currently used
          ReadValue(sx);
          ReadValue(sy);
          ReadValue(sz);
          
          if(type==1) 
            BDSGlobalConstants::Instance()->SetParticleDefinition(G4ParticleTable::
                                              GetParticleTable()
                                              ->FindParticle("gamma"));
          else if(type==2) 
            BDSGlobalConstants::Instance()->SetParticleDefinition(G4ParticleTable::
                                              GetParticleTable()
                                              ->FindParticle("e-"));
          
          else if(type==3) 
            BDSGlobalConstants::Instance()->SetParticleDefinition(G4ParticleTable::
                                              GetParticleTable()
                                              ->FindParticle("e+"));
          
          t*= CLHEP::m/CLHEP::c_light;
          x0*= CLHEP::m;
          y0*= CLHEP::m;
          z0*= CLHEP::m;
          E*=CLHEP::eV;
          px*=CLHEP::eV/CLHEP::c_light;
          py*=CLHEP::eV/CLHEP::c_light;
          pz*=CLHEP::eV/CLHEP::c_light;
          
          part_mass = BDSGlobalConstants::Instance()->GetParticleDefinition()->GetPDGMass();
          // use the Kinetic energy:
          E-=part_mass;
          
          // calculate the momentum direction needed for BDSPrimaryGenerator
          xp = px*CLHEP::c_light / sqrt(E*E + 2*E*part_mass);
          yp = py*CLHEP::c_light / sqrt(E*E + 2*E*part_mass);
          zp = pz*CLHEP::c_light / sqrt(E*E + 2*E*part_mass);
          
#ifdef DEBUG 
          G4cout << "Bunch input was: " << G4endl;
          G4cout << type << "\t"
                 << gen << "\t"
                 << weight << "\t"
                 << t/CLHEP::m << "\t"
                 << x0/CLHEP::m << "\t"
                 << y0/CLHEP::m << "\t"
                 << z0/CLHEP::m << "\t"
                 << E/CLHEP::eV << "\t"
                 << px/(CLHEP::eV/CLHEP::c_light) << "\t"
                 << py/(CLHEP::eV/CLHEP::c_light) << "\t"
                 << pz/(CLHEP::eV/CLHEP::c_light) << "\t"
                 << sx << "\t"
                 << sy << "\t"
                 << sz << "\t"
                 << xp << "\t"
                 << yp << "\t"
                 << zp << "\t"
                 << G4endl << G4endl;
#endif
        }
      break;
    }
  case _UDEF:
    {
      E = x0 = y0 = z0 = xp = yp = zp = 0;

      bool zpdef = false; //keeps record whether zp has been read from file
      bool tdef = false; //keeps record whether t has been read from file

     
      G4int type;

      //Skip the a number of lines defined by the user option.
#ifdef DEBUG 
      G4cout<< "BDSBunch : " <<"UDEF_BUNCH: skipping "<<nlinesIgnore<<"  lines"<<G4endl;
#endif
      skip((G4int)(nlinesIgnore * fields.size()));
     
      std::list<struct BDSBunch::Doublet>::iterator it;
      for(it=fields.begin();it!=fields.end();it++)
	{
#ifdef DEBUG 
	  G4cout<< "BDSBunch : " <<it->name<<"  ->  "<<it->unit<<G4endl;
#endif
	  if(it->name=="E") { 
	    ReadValue(E); E *= ( CLHEP::GeV * it->unit ); 
#ifdef DEBUG 
	    G4cout << "******** Particle Mass = " << BDSGlobalConstants::Instance()->GetParticleDefinition()->GetPDGMass() << G4endl;
	   G4cout << "******** Particle Total Energy = " << E << G4endl;
#endif
	   E-=BDSGlobalConstants::Instance()->GetParticleDefinition()->GetPDGMass();
#ifdef DEBUG 
	   G4cout << "******** Particle Kinetic Energy = " << E << G4endl;
	   G4cout<< "BDSBunch : " << E <<G4endl;
#endif
	  }
	 G4double P=0;
         if(it->name=="P") { 
	   ReadValue(P); P *= ( CLHEP::GeV * it->unit ); //Paticle momentum
	   G4double particleMass = BDSGlobalConstants::Instance()->GetParticleDefinition()->GetPDGMass();
	   G4double totalEnergy = sqrt(P*P + particleMass*particleMass);
	   E = totalEnergy - particleMass;
#ifdef DEBUG 
	   G4cout << "******** Particle Mass = " << particleMass << G4endl;
	   G4cout << "******** Particle Total Energy = " << totalEnergy << G4endl;
	   G4cout << "******** Particle Kinetic Energy = " << E << G4endl;
	   G4cout<< "BDSBunch : " << E <<G4endl;
#endif
         }
         if(it->name=="t") { ReadValue(t); t *= ( CLHEP::s * it->unit ); tdef = true; }
         if(it->name=="x") { ReadValue(x0); x0 *= ( CLHEP::m * it->unit ); 
#ifdef DEBUG 
           G4cout<< "BDSBunch : " << x0 <<G4endl;
#endif
         }
         if(it->name=="y") { 
           ReadValue(y0); y0 *= ( CLHEP::m * it->unit ); 
#ifdef DEBUG 
           G4cout<< "BDSBunch : " << y0 <<G4endl;
#endif
         }
         if(it->name=="z") { 
           ReadValue(z0); z0 *= ( CLHEP::m * it->unit ); 
#ifdef DEBUG 
           G4cout<< "BDSBunch : " << z0 <<G4endl;
#endif
         }
         if(it->name=="xp") { ReadValue(xp); xp *= ( CLHEP::radian * it->unit ); }
         if(it->name=="yp") { ReadValue(yp); yp *= ( CLHEP::radian * it->unit ); }
         if(it->name=="zp") { ReadValue(zp); zp *= ( CLHEP::radian * it->unit ); zpdef = true;}
         if(it->name=="pt") {
           ReadValue(type);
           if(InputBunchFile.good()){
             BDSGlobalConstants::Instance()->SetParticleName(G4ParticleTable::GetParticleTable()->FindParticle(type)->GetParticleName());
             BDSGlobalConstants::Instance()->SetParticleDefinition(G4ParticleTable::
                                               GetParticleTable()
                                               ->FindParticle(type));
             if(!BDSGlobalConstants::Instance()->GetParticleDefinition()) 
               {
                 G4Exception("Particle not found, quitting!", "-1", FatalErrorInArgument, "");
                 exit(1);
               }
           }
         }
	 if(it->name=="weight") ReadValue(weight);

	 // compute zp from xp and yp if it hasn't been read from file
	 if (!zpdef) zp=sqrt(1.-xp*xp -yp*yp);
	 // compute t from z0 if it hasn't been read from file
	 if (!tdef) t=0; 
	 // use the Kinetic energy:
	 //          if(BDSGlobalConstants::Instance()->GetParticleDefinition()->GetPDGEncoding() != 22){
	 //}
	}
     //Add the global offset Z
     z0=z0+Z0*CLHEP::m;
     break;
    }
  default:
    {
      G4Exception("BDSBunch: Unknown distribution file type!", "-1", FatalErrorInArgument, "");
    }
=======
#include "BDSBunchGaussian.hh"
#include "BDSBunchSquare.hh"
#include "BDSBunchCircle.hh"
#include "BDSBunchRing.hh"
#include "BDSBunchEShell.hh"
#include "BDSBunchTwiss.hh"
#include "BDSBunchOld.hh"
#include "BDSBunchUserFile.hh"

BDSBunch::BDSBunch() {
  // Construct default reference type 
  distribType = std::string("reference");
  bdsBunch    = new BDSBunchInterface(); 
}

BDSBunch::~BDSBunch() {
  delete bdsBunch;
}

void BDSBunch::SetOptions(struct Options& opt) {
  // check options and construct corrrect bdsBunchInterface
  if(bdsBunch != NULL) 
    delete bdsBunch;

  if (opt.distribType == "reference") 
    bdsBunch = new BDSBunchInterface();
  else if(opt.distribType == "gauss" || opt.distribType == "gaussmatrix") 
    bdsBunch = new BDSBunchGaussian(); 
  else if(opt.distribType == "square") 
    bdsBunch = new BDSBunchSquare();
  else if(opt.distribType == "circle") 
    bdsBunch = new BDSBunchCircle();
  else if(opt.distribType == "ring") 
    bdsBunch = new BDSBunchRing();
  else if(opt.distribType == "eshell") 
    bdsBunch = new BDSBunchEShell();
  else if(opt.distribType == "gausstwiss") 
    bdsBunch = new BDSBunchTwiss();
  else if(opt.distribType == "userfile"){
    bdsBunch = new BDSBunchUserFile(opt);
  }
  else if(opt.distribType.find("old") != std::string::npos) { 
    // remove old from distribType and set distribType again 
    G4cout << "Old BDSBunch" << G4endl;
    opt.distribType = opt.distribType.substr(3,opt.distribType.length());
    bdsBunch = new BDSBunchOld();    
  }   
  else {
    G4cerr << "distribType not found " << opt.distribType << G4endl;
    exit(1);
>>>>>>> 92c10502
  }
  bdsBunch->SetOptions(opt);
  return;
}


void BDSBunch::GetNextParticle(G4double& x0, G4double& y0, G4double& z0, 
			       G4double& xp, G4double& yp, G4double& zp,
			       G4double& t , G4double&  E, G4double& weight) {
  bdsBunch->GetNextParticle(x0,y0,z0,xp,yp,zp,t,E,weight);
  return;
}

<|MERGE_RESOLUTION|>--- conflicted
+++ resolved
@@ -1,118 +1,54 @@
 #include "BDSBunch.hh"
-<<<<<<< HEAD
-
-#include <iostream>
-#include <cmath>
-#include <cstdlib>
-
-#include "BDSDebug.hh"
-#include "BDSExecOptions.hh"
-#include "BDSGlobalConstants.hh"
-//#include "parser/gmad.h"
-#include "parser/options.h"
-
-#include "G4ParticleTable.hh"
-
-// CLHEP from Geant4
-#include "Randomize.hh"
-// CLHEP
-#include "CLHEP/RandomObjects/RandMultiGauss.h"
-
-// distribution type
-namespace {
-  enum {
-    _REFERENCE = 0,
-    _GAUSSIAN = 1,
-    _RING = 2,
-    _SQUARE = 3,
-    _CIRCLE = 4,
-    _GUINEAPIG_BUNCH = 5,
-    _GUINEAPIG_PAIRS = 6,
-    _GUINEAPIG_SLAC = 7,
-    _CAIN = 8,
-    _ESHELL = 9,
-    _GAUSSIAN_TWISS = 10,
-    _GAUSSIAN_MATRIX = 11,
-    _UDEF = 32
-  };
-}
-
-BDSBunch::BDSBunch():  
-  distribType(-1),X0(0.0),Y0(0.0),Z0(0.0),T0(0.0),Xp0(0.0),Yp0(0.0),Zp0(1.0),
-  envelopeX(0.0),envelopeY(0.0),envelopeT(0.0),
-  envelopeXp(0.0),envelopeYp(0.0),envelopeE(0.0),
-  sigmaX(0.0),sigmaY(0.0),sigmaT(0.0),sigmaXp(0.0),sigmaYp(0.0),
-  rMin(0.0),rMax(0.0),shellx(0.0),shelly(0.0),shellxp(0.0),shellyp(0.0),
-  betaX(0.0),betaY(0.0),alphaX(0.0),alphaY(0.0),emitX(0.0),emitY(0.0),
-  energySpread(0.0),nlinesIgnore(0),partId(0)
-{ 
-  verbose            = BDSExecOptions::Instance()->GetVerbose();
-  verboseStep        = BDSExecOptions::Instance()->GetVerboseStep();
-  verboseEvent       = BDSExecOptions::Instance()->GetVerboseEvent();
-  verboseEventNumber = BDSExecOptions::Instance()->GetVerboseEventNumber();
-  nptwiss            = BDSExecOptions::Instance()->GetNPTwiss();
-
-  // Instantiate random number generators
-  GaussGen = new CLHEP::RandGauss(*CLHEP::HepRandom::getTheEngine());
-  FlatGen  = new CLHEP::RandFlat(*CLHEP::HepRandom::getTheEngine());
-  GaussMultiGen = NULL;
-
-  // Instantiate vector and matrix for gaussian sigma matrix generation
-  meansGM = CLHEP::HepVector(6);
-  sigmaGM = CLHEP::HepSymMatrix(6);
-
-}
-
-BDSBunch::~BDSBunch()
-{
-  // Delete random number generators
-  delete GaussGen;
-  delete FlatGen;
-  delete GaussMultiGen;
-}
-
-// set options from gmad
-
-void BDSBunch::skip(G4int nvalues){
-  G4double dummy_val;
-  for(G4int i=0;i<nvalues;i++) ReadValue(dummy_val);
-}
-
-void BDSBunch::SetOptions(struct Options& opt)
-{
-  std::map<const G4String, int, strCmp> distType;
-  distType["reference"]=_REFERENCE;             // Reference orbit
-  distType["gauss"]=_GAUSSIAN;                  // Gaussian with only diagonal sigma matrix
-  distType["ring"]=_RING;                       // Ring in cannonical phase space
-  distType["square"]=_SQUARE;                   // Square phase space (flat)
-  distType["circle"]=_CIRCLE;                   // Circular phase space (flat) 
-  distType["guineapig_bunch"]=_GUINEAPIG_BUNCH; // (LC) Bunch bunch collision 
-  distType["guineapig_pairs"]=_GUINEAPIG_PAIRS; // (LC) Electron and positron pair from bunch bunch collision
-  distType["guineapig_slac"]=_GUINEAPIG_SLAC;   // (LC) SLAC variant of same code
-  distType["cain"]=_CAIN;                       // (LC) Bunch bunch collision
-  distType["eshell"]=_ESHELL;                   // ?? 
-  distType["gausstwiss"]=_GAUSSIAN_TWISS;       // Normal Gaussian Twiss 
-  distType["gaussmatrix"]=_GAUSSIAN_MATRIX;     // Normal Gaussian sigma matrix
-
-  nlinesIgnore = opt.nlinesIgnore;
-  inputfile=opt.distribFile;
-  //#define _skip(nvalues) for(G4int i=0;i<nvalues;i++) ReadValue(dummy_val);
-  
-  // twiss parameters - set always if present
-  SetBetaX(opt.betx);
-  SetBetaY(opt.bety);
-  SetAlphaX(opt.alfx);
-  SetAlphaY(opt.alfy);
-  SetEmitX(opt.emitx);
-  SetEmitY(opt.emity);
-  
-  std::map<const G4String,int>::iterator iter;
-  iter = distType.find(opt.distribType);
-  if(iter!=distType.end()) 
-    distribType = (*iter).second;
+#include "BDSBunchGaussian.hh"
+#include "BDSBunchSquare.hh"
+#include "BDSBunchCircle.hh"
+#include "BDSBunchRing.hh"
+#include "BDSBunchEShell.hh"
+#include "BDSBunchTwiss.hh"
+#include "BDSBunchOld.hh"
+#include "BDSBunchUserFile.hh"
+
+BDSBunch::BDSBunch() {
+  // Construct default reference type 
+  distribType = std::string("reference");
+  bdsBunch    = new BDSBunchInterface(); 
+}
+
+BDSBunch::~BDSBunch() {
+  delete bdsBunch;
+}
+
+void BDSBunch::SetOptions(struct Options& opt) {
+  // check options and construct corrrect bdsBunchInterface
+  if(bdsBunch != NULL) 
+    delete bdsBunch;
+
+  if (opt.distribType == "reference") 
+    bdsBunch = new BDSBunchInterface();
+  else if(opt.distribType == "gauss" || opt.distribType == "gaussmatrix") 
+    bdsBunch = new BDSBunchGaussian(); 
+  else if(opt.distribType == "square") 
+    bdsBunch = new BDSBunchSquare();
+  else if(opt.distribType == "circle") 
+    bdsBunch = new BDSBunchCircle();
+  else if(opt.distribType == "ring") 
+    bdsBunch = new BDSBunchRing();
+  else if(opt.distribType == "eshell") 
+    bdsBunch = new BDSBunchEShell();
+  else if(opt.distribType == "gausstwiss") 
+    bdsBunch = new BDSBunchTwiss();
+  else if(opt.distribType == "userfile"){
+    bdsBunch = new BDSBunchUserFile(opt);
+  }
+  else if(opt.distribType.find("old") != std::string::npos) { 
+    // remove old from distribType and set distribType again 
+    G4cout << "Old BDSBunch" << G4endl;
+    opt.distribType = opt.distribType.substr(3,opt.distribType.length());
+    bdsBunch = new BDSBunchOld();    
+  }   
   else {
-    distribType = _UDEF;
-    G4cerr << "WARNING bunch distribution type UNKNOWN or USER DEFINED: " << opt.distribType << G4endl;
+    G4cerr << "distribType not found " << opt.distribType << G4endl;
+    exit(1);
   }
 #ifdef DEBUG 
   G4cout<< "BDSBunch::SetOptions> distrType : "<<opt.distribType<<G4endl;
@@ -351,32 +287,6 @@
 	      
 	      fields.push_back(sd);
 	    }
-	  } else if(token.substr(0,1)=="P") {
-#ifdef DEBUG 
-	    G4cout<< "BDSBunch : " <<"P!"<<G4endl;
-#endif
-	    G4String rest = token.substr(1);
-#ifdef DEBUG 
-	    G4cout<< "BDSBunch : " <<"rest ->"<<rest<<G4endl;
-#endif
-	    G4int pos1 = rest.find("[");
-	    G4int pos2 = rest.find("]");
-	    if(pos1 < 0 || pos2 < 0) {
-	      G4cerr<<"unit format wrong!!!"<<G4endl;
-	    } else {
-	      G4String fmt = rest.substr(pos1+1,pos2-1);
-#ifdef DEBUG 
-	      G4cout<< "BDSBunch : " <<"fmt ->"<<fmt<<G4endl;
-#endif
-	      sd.name = "P"; 
-              
-	      if(fmt=="GeV") sd.unit=1;
-	      if(fmt=="MeV") sd.unit=1.e-3;
-	      if(fmt=="KeV") sd.unit=1.e-6;
-	      if(fmt=="eV") sd.unit=1.e-9;
-	      
-	      fields.push_back(sd);
-	    }
 	  } else if(token.substr(0,1)=="t") {
 #ifdef DEBUG 
 	    G4cout<< "BDSBunch : " <<"t!"<<G4endl;
@@ -588,27 +498,14 @@
   return;  
 }
 
-// get initial bunch distribution parameters in square/circle case 
-G4double BDSBunch::GetEnvelopeT() 
-{
-  return envelopeT;
-} 
-
-G4double BDSBunch::GetEnvelopeX()
-{
-
-  return envelopeX;
-}
- 
-G4double BDSBunch::GetEnvelopeY()
-{
-  return envelopeY;
-} 
-
-G4double BDSBunch::GetEnvelopeXp()
-{
-  return envelopeXp;
-}
+
+void BDSBunch::GetNextParticle(G4double& x0, G4double& y0, G4double& z0, 
+			       G4double& xp, G4double& yp, G4double& zp,
+			       G4double& t , G4double&  E, G4double& weight) {
+  bdsBunch->GetNextParticle(x0,y0,z0,xp,yp,zp,t,E,weight);
+  return;
+}
+
 
 G4double BDSBunch::GetEnvelopeYp()
 {
@@ -1274,34 +1171,20 @@
       skip((G4int)(nlinesIgnore * fields.size()));
      
       std::list<struct BDSBunch::Doublet>::iterator it;
-      for(it=fields.begin();it!=fields.end();it++)
-	{
-#ifdef DEBUG 
-	  G4cout<< "BDSBunch : " <<it->name<<"  ->  "<<it->unit<<G4endl;
-#endif
-	  if(it->name=="E") { 
-	    ReadValue(E); E *= ( CLHEP::GeV * it->unit ); 
-#ifdef DEBUG 
-	    G4cout << "******** Particle Mass = " << BDSGlobalConstants::Instance()->GetParticleDefinition()->GetPDGMass() << G4endl;
-	   G4cout << "******** Particle Total Energy = " << E << G4endl;
-#endif
-	   E-=BDSGlobalConstants::Instance()->GetParticleDefinition()->GetPDGMass();
-#ifdef DEBUG 
-	   G4cout << "******** Particle Kinetic Energy = " << E << G4endl;
-	   G4cout<< "BDSBunch : " << E <<G4endl;
-#endif
-	  }
-	 G4double P=0;
-         if(it->name=="P") { 
-	   ReadValue(P); P *= ( CLHEP::GeV * it->unit ); //Paticle momentum
-	   G4double particleMass = BDSGlobalConstants::Instance()->GetParticleDefinition()->GetPDGMass();
-	   G4double totalEnergy = sqrt(P*P + particleMass*particleMass);
-	   E = totalEnergy - particleMass;
-#ifdef DEBUG 
-	   G4cout << "******** Particle Mass = " << particleMass << G4endl;
-	   G4cout << "******** Particle Total Energy = " << totalEnergy << G4endl;
-	   G4cout << "******** Particle Kinetic Energy = " << E << G4endl;
-	   G4cout<< "BDSBunch : " << E <<G4endl;
+     for(it=fields.begin();it!=fields.end();it++)
+       {
+#ifdef DEBUG 
+         G4cout<< "BDSBunch : " <<it->name<<"  ->  "<<it->unit<<G4endl;
+#endif
+         if(it->name=="E") { ReadValue(E); E *= ( CLHEP::GeV * it->unit ); 
+#ifdef DEBUG 
+         G4cout << "******** Particle Mass = " << BDSGlobalConstants::Instance()->GetParticleDefinition()->GetPDGMass() << G4endl;
+         G4cout << "******** Particle Total Energy = " << E << G4endl;
+         
+         E-=BDSGlobalConstants::Instance()->GetParticleDefinition()->GetPDGMass();
+         G4cout << "******** Particle Kinetic Energy = " << E << G4endl;
+	 
+	 G4cout<< "BDSBunch : " << E <<G4endl;
 #endif
          }
          if(it->name=="t") { ReadValue(t); t *= ( CLHEP::s * it->unit ); tdef = true; }
@@ -1348,7 +1231,7 @@
 	 // use the Kinetic energy:
 	 //          if(BDSGlobalConstants::Instance()->GetParticleDefinition()->GetPDGEncoding() != 22){
 	 //}
-	}
+       }
      //Add the global offset Z
      z0=z0+Z0*CLHEP::m;
      break;
@@ -1357,68 +1240,188 @@
     {
       G4Exception("BDSBunch: Unknown distribution file type!", "-1", FatalErrorInArgument, "");
     }
-=======
-#include "BDSBunchGaussian.hh"
-#include "BDSBunchSquare.hh"
-#include "BDSBunchCircle.hh"
-#include "BDSBunchRing.hh"
-#include "BDSBunchEShell.hh"
-#include "BDSBunchTwiss.hh"
-#include "BDSBunchOld.hh"
-#include "BDSBunchUserFile.hh"
-
-BDSBunch::BDSBunch() {
-  // Construct default reference type 
-  distribType = std::string("reference");
-  bdsBunch    = new BDSBunchInterface(); 
-}
-
-BDSBunch::~BDSBunch() {
-  delete bdsBunch;
-}
-
-void BDSBunch::SetOptions(struct Options& opt) {
-  // check options and construct corrrect bdsBunchInterface
-  if(bdsBunch != NULL) 
-    delete bdsBunch;
-
-  if (opt.distribType == "reference") 
-    bdsBunch = new BDSBunchInterface();
-  else if(opt.distribType == "gauss" || opt.distribType == "gaussmatrix") 
-    bdsBunch = new BDSBunchGaussian(); 
-  else if(opt.distribType == "square") 
-    bdsBunch = new BDSBunchSquare();
-  else if(opt.distribType == "circle") 
-    bdsBunch = new BDSBunchCircle();
-  else if(opt.distribType == "ring") 
-    bdsBunch = new BDSBunchRing();
-  else if(opt.distribType == "eshell") 
-    bdsBunch = new BDSBunchEShell();
-  else if(opt.distribType == "gausstwiss") 
-    bdsBunch = new BDSBunchTwiss();
-  else if(opt.distribType == "userfile"){
-    bdsBunch = new BDSBunchUserFile(opt);
   }
-  else if(opt.distribType.find("old") != std::string::npos) { 
-    // remove old from distribType and set distribType again 
-    G4cout << "Old BDSBunch" << G4endl;
-    opt.distribType = opt.distribType.substr(3,opt.distribType.length());
-    bdsBunch = new BDSBunchOld();    
-  }   
-  else {
-    G4cerr << "distribType not found " << opt.distribType << G4endl;
-    exit(1);
->>>>>>> 92c10502
-  }
-  bdsBunch->SetOptions(opt);
-  return;
-}
-
-
-void BDSBunch::GetNextParticle(G4double& x0, G4double& y0, G4double& z0, 
-			       G4double& xp, G4double& yp, G4double& zp,
-			       G4double& t , G4double&  E, G4double& weight) {
-  bdsBunch->GetNextParticle(x0,y0,z0,xp,yp,zp,t,E,weight);
-  return;
-}
-
+
+#ifdef DEBUG
+  // particle properties
+  G4cout << __METHOD_NAME__ <<G4endl
+	 <<" x0 = "<<x0<<" m"<<G4endl
+	 <<" y0 = "<<y0<<" m"<<G4endl
+	 <<" z0 = "<<z0<<" m"<<G4endl
+	 <<" t = "<<t<<" s"<<G4endl
+	 <<" xp = "<<xp<<G4endl
+	 <<" yp = "<<yp<<G4endl
+	 <<" zp = "<<zp<<G4endl
+	 <<" E = "<<E<< " MeV"<<G4endl
+	 <<" weight= "<<weight<<G4endl;
+#endif
+
+}
+
+
+G4double BDSBunch::GetEmitX()
+{
+  return emitX;
+}
+
+G4double BDSBunch::GetEmitY()
+{
+  return emitY;
+}
+
+G4double BDSBunch::GetAlphaX()
+{
+  return alphaX;
+}
+
+G4double BDSBunch::GetAlphaY()
+{
+  return alphaY;
+}
+
+G4double BDSBunch::GetBetaX()
+{
+  return betaX;
+}
+
+G4double BDSBunch::GetBetaY()
+{
+  return betaY;
+}
+
+
+
+// set initial bunch distribution parameters in square/circle case 
+void BDSBunch::SetEnvelopeT(double val) 
+{
+  envelopeT= val;
+} 
+
+void BDSBunch::SetEnvelopeX(double val)
+{ 
+  envelopeX = val;
+}
+ 
+void BDSBunch::SetEnvelopeY(double val)
+{
+  envelopeY = val;
+} 
+
+void BDSBunch::SetEnvelopeXp(double val)
+{
+  envelopeXp = val;
+}
+
+void BDSBunch::SetEnvelopeYp(double val)
+{
+  envelopeYp = val;
+}
+
+// set initial bunch distribution parameters in Gaussian case 
+void BDSBunch::SetSigmaT(double val) 
+{
+  sigmaT= val;
+} 
+
+void BDSBunch::SetSigmaX(double val)
+{ 
+  sigmaX = val;
+}
+ 
+void BDSBunch::SetSigmaY(double val)
+{
+  sigmaY = val;
+} 
+
+void BDSBunch::SetSigmaXp(double val)
+{
+  sigmaXp = val;
+}
+
+void BDSBunch::SetSigmaYp(double val)
+{
+  sigmaYp = val;
+}
+
+void BDSBunch::SetX0(double val)
+{
+  X0 = val;
+} 
+
+void BDSBunch::SetY0(double val)
+{
+  Y0 = val;
+}
+
+void BDSBunch::SetXp0(double val)
+{
+  Xp0 = val;
+}
+
+void BDSBunch::SetYp0(double val)
+{
+  Yp0 = val;
+}
+
+void BDSBunch::SetEmitX(double val)
+{
+  emitX = val;
+}
+
+void BDSBunch::SetEmitY(double val)
+{
+  emitY = val;
+}
+
+void BDSBunch::SetAlphaX(double val)
+{
+  alphaX = val;
+}
+
+void BDSBunch::SetAlphaY(double val)
+{
+  alphaY = val;
+}
+
+void BDSBunch::SetBetaX(double val)
+{
+  betaX = val;
+}
+
+void BDSBunch::SetBetaY(double val)
+{
+  betaY = val;
+}
+
+void BDSBunch::SetEnergySpread(double val)
+{
+  energySpread = val;
+}
+
+template <typename Type> G4bool  BDSBunch::ReadValue(Type &value){
+  InputBunchFile>>value; 
+  if (InputBunchFile.eof()){ //If the end of the file is reached go back to the beginning of the file.
+#ifdef DEBUG
+    G4cout << "BDSBunch.cc> End of file reached. Returning to beginning of file." << G4endl;
+#endif
+    CloseBunchFile();
+    OpenBunchFile();
+    InputBunchFile>>value; 
+  } 
+
+  return !InputBunchFile.eof();
+}
+
+void BDSBunch::OpenBunchFile(){
+  InputBunchFile.open(inputfile);
+  if(!InputBunchFile.good()){ 
+    G4cerr<<"Cannot open bunch file "<<inputfile<<G4endl; 
+    exit(1); 
+  } 
+}
+
+void BDSBunch::CloseBunchFile(){
+  InputBunchFile.close();
+}
+
+//Stores input beam as a "sampler hit" to be be later saved to the output file.