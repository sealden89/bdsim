--- conflicted
+++ resolved
@@ -130,11 +130,6 @@
       G4cout << "Beam> sigmaE:    " << sigmaE  << G4endl;
       G4cout << "Beam> sigmaEk:   " << sigmaEk << G4endl;
     }
-<<<<<<< HEAD
-
-  finiteSigmaE = finiteSigmaE || finiteSigmaP; // finiteSigmaE used to know whether any variation in other classes
-=======
->>>>>>> e66e8169
 
   Zp0 = CalculateZp(Xp0,Yp0,beam.Zp0);
 
