/* BDSIM code.    Version 1.0
   Author: John C. Carter, Royal Holloway, Univ. of London.
   Last modified 02.12.2004
   Copyright (c) 2004 by J.C.Carter.  ALL RIGHTS RESERVED. 
*/

#include "BDSGlobalConstants.hh" // must be first in include list
#include "BDSElement.hh"
#include "G4Box.hh"
#include "G4Tubs.hh"
#include "G4Torus.hh"
#include "G4Trd.hh"
#include "G4VisAttributes.hh"
#include "G4LogicalVolume.hh"
#include "G4VPhysicalVolume.hh"
#include "G4PVPlacement.hh"
#include "G4UserLimits.hh"
#include "G4Mag_UsualEqRhs.hh"
#include "BDSAcceleratorComponent.hh"
#include "BDS3DMagField.hh"
#include "BDSXYMagField2.hh"
#include "G4NystromRK4.hh"
#include "myQuadStepper.hh"

// geometry drivers
#include "parser/gmad.h"
#include "ggmad.hh"
#include "BDSGeometrySQL.hh"

#ifdef USE_LCDD
#include "BDSGeometryLCDD.hh"
#endif

#ifdef USE_GDML
#include "BDSGeometryGDML.hh"
#endif

#include <map>

using namespace std;

//============================================================

typedef std::map<G4String,int> LogVolCountMap;
extern LogVolCountMap* LogVolCount;

typedef std::map<G4String,G4LogicalVolume*> LogVolMap;
extern LogVolMap* LogVol;



//============================================================

BDSElement::BDSElement(G4String aName, G4String geometry, G4String bmap,
		       G4double aLength, G4double bpRad, G4double outR, G4String aTunnelMaterial, G4double aTunnelRadius, G4double aTunnelOffsetX, G4String aTunnelCavityMaterial, G4int aPrecisionRegion):
  BDSAcceleratorComponent(
			  aName,
			  aLength,bpRad,0,0,
			  SetVisAttributes(), aTunnelMaterial, "", 0., 0., 0., 0., aTunnelRadius*CLHEP::m, aTunnelOffsetX*CLHEP::m, aTunnelCavityMaterial, aPrecisionRegion),
  fChordFinder(NULL), itsFStepper(NULL), itsFEquation(NULL), itsEqRhs(NULL), 
  itsField(NULL), itsMagField(NULL), itsCachedMagField(NULL), itsUniformMagField(NULL)
{
  itsFieldVolName="";
  itsFieldIsUniform=false;
  itsOuterR = outR;
  SetType(_ELEMENT);

  //Set marker volume lengths
  CalculateLengths();

  // WARNING: ALign in and out will only apply to the first instance of the
  //          element. Subsequent copies will have no alignment set.
  align_in_volume = NULL;
  align_out_volume = NULL;

  if(!(*LogVolCount)[itsName])
    {
#ifdef DEBUG 
      G4cout<<"BDSElement : starting build logical volume "<<
        itsName<<G4endl;
#endif
      BuildGeometry(); // build element box
      
#ifdef DEBUG 
      G4cout<<"BDSElement : end build logical volume "<<
        itsName<<G4endl;
#endif

      PlaceComponents(geometry,bmap); // place components (from file) and build filed maps
    }
  else
    {
      (*LogVolCount)[itsName]++;
      
      itsMarkerLogicalVolume=(*LogVol)[itsName];
    }
}


void BDSElement::BuildElementMarkerLogicalVolume(){
  
#ifdef DEBUG 
  G4cout<<"BDSElement : creating logical volume"<<G4endl;
#endif
  G4double elementSizeX=itsOuterR+BDSGlobalConstants::Instance()->GetLengthSafety()/2, elementSizeY = itsOuterR+BDSGlobalConstants::Instance()->GetLengthSafety()/2;
  
  
  elementSizeX = std::max(elementSizeX, this->GetTunnelRadius()+2*std::abs(this->GetTunnelOffsetX()) + BDSGlobalConstants::Instance()->GetTunnelThickness()+BDSGlobalConstants::Instance()->GetTunnelSoilThickness() + 4*BDSGlobalConstants::Instance()->GetLengthSafety() );   
  elementSizeY = std::max(elementSizeY, this->GetTunnelRadius()+2*std::abs(BDSGlobalConstants::Instance()->GetTunnelOffsetY()) + BDSGlobalConstants::Instance()->GetTunnelThickness()+BDSGlobalConstants::Instance()->GetTunnelSoilThickness()+4*BDSGlobalConstants::Instance()->GetLengthSafety() );

  G4double elementSize=std::max(elementSizeX, elementSizeY); 
  

  itsMarkerLogicalVolume = 
    new G4LogicalVolume(new G4Box(itsName+"generic_element",
                                  elementSize,
                                  elementSize,   
				  itsLength/2.0),
			BDSMaterials::Instance()->GetMaterial(BDSGlobalConstants::Instance()->GetVacuumMaterial()),
			itsName);

  
  //-------------------------------------------------------------------------------------------------------------


#ifdef DEBUG 
  G4cout<<"marker volume : x/y="<<elementSize/CLHEP::m<<
    " m, l= "<<  (itsLength)/2/CLHEP::m <<" m"<<G4endl;
#endif


    //-----------------------------
    /*
      G4RotationMatrix* rotMatrix1 = new G4RotationMatrix();
  rotMatrix1->rotateY(itsPhiAngleIn);
  G4RotationMatrix* rotMatrix2 = new G4RotationMatrix();
  rotMatrix1->rotateY(itsPhiAngleOut);
  G4ThreeVector transVec1(0, 0, itsLength

  itsMarkerLogicalVolume = new G4SubtactionSolid(itsName+"_generic_element",
						 new G4SubtactionSolid(itsName+"_tempSolid1",
								       new G4Box(itsName+"tempSolid1a",
										 elementSize,
										 elementSize,   
										 itsLength/2),
								       new G4Box(itsName+"tempSolid1b", 
										 sin(itsPhiAngleIn)*elementSize*2, //Make sure it is wider than the solid being subtracted from
										 elementSize,
										 itsLength/2),
								       rotMatrix1,
								       transVec1),
						 new  G4Box(itsName+"tempSolid2", 
							    sin(itsPhiAngleOut)*elementSize*2, //Make sure it is wider than the solid being subtracted from
							    elementSize,
							    itsLength/2),
						 rotMatrix2,
						 transVec2);



  G4LogicalVolume* tempBox1 = new G4LogicalVolume(new G4Box(itsName+"tempBox1", 
							    sin(itsPhiAngleIn)*elementSize,
							    elementSize,
							    itsLength/2),
						  BDSMaterials::Instance()->GetMaterial(BDSGlobalConstants::Instance()->GetVacuumMaterial()),
						  itsName+"tempBox1Log"
						  );
  

    */

  /*
  G4double xHalfLengthPlus, xHalfLengthMinus;
  xHalfLengthMinus = (itsLength + (elementSize/2.0)*(tan(itsPhiAngleIn) -tan(itsPhiAngleOut)))/2.0;
  xHalfLengthPlus = (itsLength +  (elementSize/2.0)*(tan(itsPhiAngleOut)-tan(itsPhiAngleIn )))/2.0;
  
  
  if((xHalfLengthPlus<0) || (xHalfLengthMinus<0)){
    G4cerr << "Bend radius in " << itsName << " too small for this tunnel/component geometry. Exiting." << G4endl;
    exit(1);
  }
  
  itsMarkerSolidVolume = new G4Trd(itsName+"_marker",
				   xHalfLengthPlus,     // x hlf lgth at +z
				   xHalfLengthMinus,    // x hlf lgth at -z
				   elementSize/2,           // y hlf lgth at +z
				   elementSize/2,           // y hlf lgth at -z
				   fabs(cos(itsAngle/2))*elementSize/2);// z hlf lgth
  
  G4String LocalLogicalName=itsName;
  
  itsMarkerLogicalVolume=    
    new G4LogicalVolume(itsMarkerSolidVolume,
			BDSMaterials::Instance()->GetMaterial(BDSGlobalConstants::Instance()->GetVacuumMaterial()),
			LocalLogicalName+"_marker");
  */
  
  itsMarkerUserLimits = new G4UserLimits(DBL_MAX,DBL_MAX,DBL_MAX, BDSGlobalConstants::Instance()->GetThresholdCutCharged());
  G4double  maxStepFactor=5;
  itsMarkerUserLimits->SetMaxAllowedStep(itsLength*maxStepFactor);
  itsMarkerLogicalVolume->SetUserLimits(itsMarkerUserLimits);
  
  
  //
  // zero field in the marker volume
  //
  itsMarkerLogicalVolume->
    SetFieldManager(BDSGlobalConstants::Instance()->GetZeroFieldManager(),false);
}

void BDSElement::BuildGeometry()
{
  // multiple element instances not implemented yet!!!

  // Build the marker logical volume 
  BuildElementMarkerLogicalVolume();


  (*LogVolCount)[itsName] = 1;
  (*LogVol)[itsName] = itsMarkerLogicalVolume;
#ifndef NOUSERLIMITS
  itsOuterUserLimits = new G4UserLimits();
  G4double stepfactor=5;
  itsOuterUserLimits->SetMaxAllowedStep(itsLength*stepfactor);
  itsOuterUserLimits->SetUserMaxTime(BDSGlobalConstants::Instance()->GetMaxTime());
  if(BDSGlobalConstants::Instance()->GetThresholdCutCharged()>0){
    itsOuterUserLimits->SetUserMinEkine(BDSGlobalConstants::Instance()->GetThresholdCutCharged());
  }
  itsMarkerLogicalVolume->SetUserLimits(itsOuterUserLimits);
#endif

  //Build the tunnel
  if(BDSGlobalConstants::Instance()->GetBuildTunnel()){
    BuildTunnel();
  }
}

// place components 
void BDSElement::PlaceComponents(G4String geometry, G4String bmap)
{

  G4String gFormat="", bFormat="";
  G4String gFile="", bFile="";

  // get geometry format and file
  if(geometry != ""){
    G4int pos = geometry.find(":");
    gFormat="none";
    if(pos<0) { 
      G4cerr<<"WARNING: invalid geometry reference format : "<<geometry<<endl;
    }
    else {
      gFormat = geometry.substr(0,pos);
      gFile = BDSGlobalConstants::Instance()->GetBDSIMHOME();
      G4String temp = geometry.substr(pos+1,geometry.length() - pos);     
#ifdef DEBUG
      G4cout << "BDSElement::PlaceComponents SQL file is " << temp << G4endl;
#endif
#ifdef DEBUG
      G4cout << "BDSElement::PlaceComponents Full path is " << gFile << G4endl;
#endif
      gFile+=temp;
#ifdef DEBUG
      G4cout << "BDSElement::PlaceComponents Full path is " << gFile << G4endl;
#endif
    }
  }

  // get fieldmap format and file
  bFormat="none";
  if(bmap != ""){
    G4int pos = bmap.find(":");
    if(pos<0) {
      G4cerr<<"WARNING: invalid B map reference format : "<<bmap<<endl; 
    }
    else {
      bFormat = bmap.substr(0,pos);
      bFile = BDSGlobalConstants::Instance()->GetBDSIMHOME();
      bFile += bmap.substr(pos+1,bmap.length() - pos); 
#ifdef DEBUG
      G4cout << "BDSElement::PlaceComponents bmap file is " << bFile << G4endl;
#endif
    }
  }

#ifdef DEBUG
  G4cout<<"placing components:\n geometry format - "<<gFormat<<G4endl<<
    "file - "<<gFile<<G4endl;
  G4cout<<"bmap format - "<<bFormat<<G4endl<<
    "file - "<<bFile<<G4endl;
#endif


  // get the geometry for the driver
  // different drivers may interpret the fieldmap differently
  // so a field map without geometry is not allowed

  if(gFormat=="gmad") {
    GGmadDriver *ggmad = new GGmadDriver(gFile);
    ggmad->Construct(itsMarkerLogicalVolume);

    // set sensitive volumes
    //vector<G4LogicalVolume*> SensComps = ggmad->SensitiveComponents;
    //for(G4int id=0; id<SensComps.size(); id++)
    //  SetMultipleSensitiveVolumes(SensComps[id]);

    
    SetMultipleSensitiveVolumes(itsMarkerLogicalVolume);

    // attach magnetic field if present
    if(bFormat=="3D"){
#ifdef DEBUG
      G4cout << "BDSElement.cc> Making BDS3DMagField..." << G4endl;
#endif
      
      itsMagField = new BDS3DMagField(bFile, 0);
<<<<<<< HEAD
      itsCachedMagField = new G4CachedMagneticField(itsMagField, 1*CLHEP::cm);
=======
      itsCachedMagField = new G4CachedMagneticField(itsMagField, 1*um);
>>>>>>> 6bb8e7bf
      
      BuildMagField(true);
    }else if(bFormat=="XY"){
#ifdef DEBUG
      G4cout << "BDSElement.cc> Making BDSXYMagField2..." << G4endl;
#endif
      itsMagField = new BDSXYMagField2(bFile);
<<<<<<< HEAD
      itsCachedMagField = new G4CachedMagneticField(itsMagField, 1*CLHEP::cm);
=======
      itsCachedMagField = new G4CachedMagneticField(itsMagField, 1*um);
>>>>>>> 6bb8e7bf

      // build the magnetic field manager and transportation
      BuildMagField(true);
    }
    delete ggmad;
  }
  else if(gFormat=="lcdd") {
#ifdef USE_LCDD
    BDSGeometryLCDD *LCDD = new BDSGeometryLCDD(gFile);
    //Make marker visible (temp debug)
    G4VisAttributes* VisAttLCDD = new G4VisAttributes(G4Colour(0.0, 1.0, 0.0));
    VisAttLCDD->SetForceSolid(true);  
    VisAttLCDD->SetVisibility(false);
    itsMarkerLogicalVolume->SetVisAttributes(VisAttLCDD);

    LCDD->Construct(itsMarkerLogicalVolume);
    SetMultipleSensitiveVolumes(itsMarkerLogicalVolume);
    if(bFormat=="XY"){
      itsMagField = new BDSXYMagField(bFile);
<<<<<<< HEAD
      itsCachedMagField = new G4CachedMagneticField(itsMagField, 1*CLHEP::cm);
=======
      itsCachedMagField = new G4CachedMagneticField(itsMagField, 1*um);
>>>>>>> 6bb8e7bf

      // build the magnetic field manager and transportation
      BuildMagField(true);
    } else if ( bFormat == "mokka" ){
      G4ThreeVector uniField = G4ThreeVector(0,3.5*CLHEP::tesla,0);
      std::vector<G4ThreeVector> uniFieldVect;
      uniFieldVect.push_back(uniField);
      std::vector<G4double> nulld;
      std::vector<G4String> nulls;
      //      itsMagField = new BDSMagFieldSQL(bFile,itsLength,nulls, nulld, nulls, nulld, nulls, nulld, LCDD->FieldVol, uniFieldVect);
    } else if ( bFormat == "test" ){
    }
    else if ( bFormat == "none" ){
      itsFieldIsUniform=LCDD->GetFieldIsUniform();
      if(itsFieldIsUniform){
	G4cout << "BDSElement> using LCDD format uniform field..." << G4endl;
	itsUniformMagField=LCDD->GetUniformField();
      }else{
	itsMagField=LCDD->GetField();
<<<<<<< HEAD
	itsCachedMagField = new G4CachedMagneticField(itsMagField, 1*CLHEP::cm);
=======
	itsCachedMagField = new G4CachedMagneticField(itsMagField, 1*um);
>>>>>>> 6bb8e7bf
	
      }
      itsFieldVolName=LCDD->GetFieldVolName();
      BuildMagField(true);
    }

    vector<G4LogicalVolume*> SensComps = LCDD->SensitiveComponents;
    for(G4int id=0; id<(G4int)SensComps.size(); id++)
      SetMultipleSensitiveVolumes(SensComps[id]);
    delete LCDD;
#else
    G4cout << "LCDD support not selected during BDSIM configuration" << G4endl;
    G4Exception("Please re-compile BDSIM with USE_LCDD flag", "-1", FatalException, "");
#endif
  }
  else if(gFormat=="mokka") {
#ifdef DEBUG
    G4cout << "BDSElement.cc: loading geometry sql file: BDSGeometrySQL(" << gFile << "," << itsLength << ")" << G4endl;
#endif
    BDSGeometrySQL *Mokka = new BDSGeometrySQL(gFile,itsLength);
    Mokka->Construct(itsMarkerLogicalVolume);
    for(unsigned int i=0; i<Mokka->GetMultiplePhysicalVolumes().size(); i++){
      SetMultiplePhysicalVolumes(Mokka->GetMultiplePhysicalVolumes().at(i));
    }

    vector<G4LogicalVolume*> SensComps = Mokka->SensitiveComponents;
    for(G4int id=0; id<(G4int)SensComps.size(); id++)
      SetMultipleSensitiveVolumes(SensComps[id]);

    vector<G4LogicalVolume*> GFlashComps =Mokka->itsGFlashComponents;
    for(G4int id=0; id<(G4int)GFlashComps.size(); id++)
      SetGFlashVolumes(GFlashComps[id]);

    align_in_volume = Mokka->align_in_volume;
    align_out_volume = Mokka->align_out_volume;
    // attach magnetic field if present

    if(bFormat=="3D"){
#ifdef DEBUG
      G4cout << "BDSElement.cc> Making BDS3DMagField..." << G4endl;
#endif
      itsMagField = new BDS3DMagField(bFile, 0);
<<<<<<< HEAD
      itsCachedMagField = new G4CachedMagneticField(itsMagField, 1*CLHEP::cm);
=======
      itsCachedMagField = new G4CachedMagneticField(itsMagField, 1*um);
>>>>>>> 6bb8e7bf
      
      BuildMagField(true);
    } else if(bFormat=="XY"){
#ifdef DEBUG
      G4cout << "BDSElement.cc> Making BDSXYMagField2..." << G4endl;
#endif
      itsMagField = new BDSXYMagField2(bFile);
<<<<<<< HEAD
      itsCachedMagField = new G4CachedMagneticField(itsMagField, 1*CLHEP::cm);
=======
      itsCachedMagField = new G4CachedMagneticField(itsMagField, 1*um);
>>>>>>> 6bb8e7bf
      
      // build the magnetic field manager and transportation
      BuildMagField(true);
    } else if(bFormat=="mokka" || bFormat=="none")
      {
	if(Mokka->HasFields || bFile!="")
	  // Check for field file or volumes with fields
	  // as there may be cases where there are no bFormats given
	  // in gmad file but fields might be set to volumes in SQL files
	  {
	    itsMagField = new BDSMagFieldSQL(bFile,itsLength,
					     Mokka->QuadVolBgrad,
					     Mokka->SextVolBgrad,
					     Mokka->OctVolBgrad,
					     Mokka->UniformFieldVolField,
					     Mokka->nPoleField,
					     Mokka->HasUniformField);
<<<<<<< HEAD
	    itsCachedMagField = new G4CachedMagneticField(itsMagField, 1*CLHEP::cm);
=======
	    itsCachedMagField = new G4CachedMagneticField(itsMagField, 1*um);
>>>>>>> 6bb8e7bf

	    
	    // build the magnetic field manager and transportation
	    BuildMagField(true);
	  }
      }
    delete Mokka;
  }
  else if(gFormat=="gdml") {
#ifdef USE_GDML
    BDSGeometryGDML *GDML = new BDSGeometryGDML(gFile);
    GDML->Construct(itsMarkerLogicalVolume);
    delete GDML;
#else
    G4cout << "GDML support not selected during BDSIM configuration" << G4endl;
    G4Exception("Please re-compile BDSIM with USE_GDML flag", "-1", FatalException, "");
#endif
  }
  else {
    G4cerr<<"geometry format "<<gFormat<<" not supported"<<G4endl;
  }
}



G4VisAttributes* BDSElement::SetVisAttributes()
{
  itsVisAttributes=new G4VisAttributes(G4Colour(0.5,0.5,1));
  return itsVisAttributes;
}


void BDSElement::BuildMagField(G4bool forceToAllDaughters)
{
#ifdef DEBUG
  G4cout << "BDSElement.cc::BuildMagField Building magnetic field...." << G4endl;
#endif
  // create a field manager
  G4FieldManager* fieldManager = new G4FieldManager();


  if(!itsFieldIsUniform){
#ifdef DEBUG
    G4cout << "BDSElement.cc> Building magnetic field..." << endl;
#endif
    itsEqRhs = new G4Mag_UsualEqRhs(itsCachedMagField);
    if( (itsMagField->GetHasUniformField())&!(itsMagField->GetHasNPoleFields() || itsMagField->GetHasFieldMap())){
      itsFStepper = new G4NystromRK4(itsEqRhs); 
    } else {
      itsFStepper = new G4NystromRK4(itsEqRhs);
    }
    fieldManager->SetDetectorField(itsCachedMagField );
  } else {
#ifdef DEBUG
    G4cout << "BDSElement.cc> Building uniform magnetic field..." << endl;
#endif
    itsEqRhs = new G4Mag_UsualEqRhs(itsUniformMagField);
    itsFStepper = new G4NystromRK4(itsEqRhs); 
    fieldManager->SetDetectorField(itsUniformMagField );
  }

#ifdef DEBUG
  G4cout << "BDSElement.cc> Setting stepping accuracy parameters..." << endl;
#endif
  
  if(BDSGlobalConstants::Instance()->GetDeltaOneStep()>0){
    fieldManager->SetDeltaOneStep(BDSGlobalConstants::Instance()->GetDeltaOneStep());
  }
  if(BDSGlobalConstants::Instance()->GetMaximumEpsilonStep()>0){
    fieldManager->SetMaximumEpsilonStep(BDSGlobalConstants::Instance()->GetMaximumEpsilonStep());
  }
  if(BDSGlobalConstants::Instance()->GetMinimumEpsilonStep()>=0){
    fieldManager->SetMinimumEpsilonStep(BDSGlobalConstants::Instance()->GetMinimumEpsilonStep());
  }
  if(BDSGlobalConstants::Instance()->GetDeltaIntersection()>0){
    fieldManager->SetDeltaIntersection(BDSGlobalConstants::Instance()->GetDeltaIntersection());
  }

  G4MagInt_Driver* fIntgrDriver = new G4MagInt_Driver(BDSGlobalConstants::Instance()->GetChordStepMinimum(),
						      itsFStepper, 
						      itsFStepper->GetNumberOfVariables() );
  fChordFinder = new G4ChordFinder(fIntgrDriver);
  
  fChordFinder->SetDeltaChord(BDSGlobalConstants::Instance()->GetDeltaChord());
  
  fieldManager->SetChordFinder( fChordFinder ); 
  
#ifdef DEBUG
  G4cout << "BDSElement.cc> Setting the logical volume " << itsMarkerLogicalVolume->GetName() << " field manager... force to all daughters = " << forceToAllDaughters << endl;
#endif
  itsMarkerLogicalVolume->SetFieldManager(fieldManager,forceToAllDaughters);
}

// creates a field mesh in the reference frame of a physical volume
// from  b-field map value list 
// has to be called after the component is placed in the geometry
void BDSElement::PrepareField(G4VPhysicalVolume *referenceVolume)
{
  if(!itsMagField) return;
  itsMagField->Prepare(referenceVolume);
<<<<<<< HEAD
  itsCachedMagField = new G4CachedMagneticField(itsMagField, 1*CLHEP::cm);
=======
  itsCachedMagField = new G4CachedMagneticField(itsMagField, 1*um);
>>>>>>> 6bb8e7bf
}

// Rotates and positions the marker volume before it is placed in
// BDSDetectorConstruction. It aligns the marker volume so that the
// the beamline goes through the specified daugther volume (e.g. for mokka)
void BDSElement::AlignComponent(G4ThreeVector& TargetPos, 
				G4RotationMatrix *TargetRot, 
				G4RotationMatrix& globalRotation,
				G4ThreeVector& rtot,
				G4ThreeVector& rlast,
				G4ThreeVector& localX,
				G4ThreeVector& localY,
				G4ThreeVector& localZ)
{
  
  
  if(align_in_volume == NULL)
    {
      if(align_out_volume == NULL)
	{
	  // advance co-ords in usual way if no alignment volumes found
	  
	  rtot = rlast + localZ*(itsLength/2);
	  rlast = rtot + localZ*(itsLength/2);
	  return;
	}
      else 
	{
#ifdef DEBUG
	  G4cout << "BDSElement : Aligning outgoing to SQL element " 
		 << align_out_volume->GetName() << G4endl;
#endif
	  G4RotationMatrix Trot = *TargetRot;
	  G4RotationMatrix trackedRot;
	  G4RotationMatrix outRot = *(align_out_volume->GetFrameRotation());
	  trackedRot.transform(outRot.inverse());
	  trackedRot.transform(Trot.inverse());
	  globalRotation = trackedRot;

	  G4ThreeVector outPos = align_out_volume->GetFrameTranslation();
	  G4ThreeVector diff = outPos;

	  G4ThreeVector zHalfAngle = G4ThreeVector(0.,0.,1.);

	  zHalfAngle.transform(globalRotation);

	  //moving positioning to outgoing alignment volume
	  rlast = TargetPos - ((outPos.unit()).transform(Trot.inverse()) )*diff.mag();
	  localX.transform(outRot.inverse());
	  localY.transform(outRot.inverse());
	  localZ.transform(outRot.inverse());

	  localX.transform(Trot.inverse());
	  localY.transform(Trot.inverse());
	  localZ.transform(Trot.inverse());

	  //moving position in Z be at least itsLength/2 away
	  rlast +=zHalfAngle*(itsLength/2 + diff.z());
	  return;
	}
    }

  if(align_in_volume != NULL)
    {
#ifdef DEBUG
      G4cout << "BDSElement : Aligning incoming to SQL element " 
      	     << align_in_volume->GetName() << G4endl;
#endif
      
      const G4RotationMatrix* inRot = align_in_volume->GetFrameRotation();
      TargetRot->transform((*inRot).inverse());
      
      G4ThreeVector inPos = align_in_volume->GetFrameTranslation();
      inPos.transform((*TargetRot).inverse());
      TargetPos+=G4ThreeVector(inPos.x(), inPos.y(), 0.0);
      
      if(align_out_volume == NULL)
	{
	  // align outgoing (i.e. next component) to Marker Volume
	  
	  G4RotationMatrix Trot = *TargetRot;
	  globalRotation.transform(Trot.inverse());
	  
	  G4ThreeVector zHalfAngle = G4ThreeVector(0.,0.,1.);
	  zHalfAngle.transform(Trot.inverse());
	  
	  rlast = TargetPos + zHalfAngle*(itsLength/2);
	  localX.transform(Trot.inverse());
	  localY.transform(Trot.inverse());
	  localZ.transform(Trot.inverse());
	  return;
	}

      else
	{
#ifdef DEBUG
	  G4cout << "BDSElement : Aligning outgoing to SQL element " 
		 << align_out_volume->GetName() << G4endl;
#endif
	  G4RotationMatrix Trot = *TargetRot;
	  G4RotationMatrix trackedRot;
	  G4RotationMatrix outRot = *(align_out_volume->GetFrameRotation());
	  trackedRot.transform(outRot.inverse());
	  trackedRot.transform(Trot.inverse());
	  globalRotation = trackedRot;

	  G4ThreeVector outPos = align_out_volume->GetFrameTranslation();
	  G4ThreeVector diff = outPos;

	  G4ThreeVector zHalfAngle = G4ThreeVector(0.,0.,1.);

	  zHalfAngle.transform(globalRotation);

	  //moving positioning to outgoing alignment volume
	  rlast = TargetPos - ((outPos.unit()).transform(Trot.inverse()) )*diff.mag();
	  localX.transform(outRot.inverse());
	  localY.transform(outRot.inverse());
	  localZ.transform(outRot.inverse());

	  localX.transform(Trot.inverse());
	  localY.transform(Trot.inverse());
	  localZ.transform(Trot.inverse());

	  //moving position in Z be at least itsLength/2 away
	  rlast +=zHalfAngle*(itsLength/2 + diff.z());
	  return;
	}
    }
  
}

BDSElement::~BDSElement()
{
  delete itsVisAttributes;
  delete fChordFinder;
  delete itsFStepper;
  delete itsFEquation;
}<|MERGE_RESOLUTION|>--- conflicted
+++ resolved
@@ -314,23 +314,14 @@
 #endif
       
       itsMagField = new BDS3DMagField(bFile, 0);
-<<<<<<< HEAD
-      itsCachedMagField = new G4CachedMagneticField(itsMagField, 1*CLHEP::cm);
-=======
-      itsCachedMagField = new G4CachedMagneticField(itsMagField, 1*um);
->>>>>>> 6bb8e7bf
-      
+      itsCachedMagField = new G4CachedMagneticField(itsMagField, 1*CLHEP::um);
       BuildMagField(true);
     }else if(bFormat=="XY"){
 #ifdef DEBUG
       G4cout << "BDSElement.cc> Making BDSXYMagField2..." << G4endl;
 #endif
       itsMagField = new BDSXYMagField2(bFile);
-<<<<<<< HEAD
-      itsCachedMagField = new G4CachedMagneticField(itsMagField, 1*CLHEP::cm);
-=======
-      itsCachedMagField = new G4CachedMagneticField(itsMagField, 1*um);
->>>>>>> 6bb8e7bf
+      itsCachedMagField = new G4CachedMagneticField(itsMagField, 1*CLHEP::um);
 
       // build the magnetic field manager and transportation
       BuildMagField(true);
@@ -350,11 +341,7 @@
     SetMultipleSensitiveVolumes(itsMarkerLogicalVolume);
     if(bFormat=="XY"){
       itsMagField = new BDSXYMagField(bFile);
-<<<<<<< HEAD
-      itsCachedMagField = new G4CachedMagneticField(itsMagField, 1*CLHEP::cm);
-=======
-      itsCachedMagField = new G4CachedMagneticField(itsMagField, 1*um);
->>>>>>> 6bb8e7bf
+      itsCachedMagField = new G4CachedMagneticField(itsMagField, 1*CLHEP::um);
 
       // build the magnetic field manager and transportation
       BuildMagField(true);
@@ -374,11 +361,7 @@
 	itsUniformMagField=LCDD->GetUniformField();
       }else{
 	itsMagField=LCDD->GetField();
-<<<<<<< HEAD
-	itsCachedMagField = new G4CachedMagneticField(itsMagField, 1*CLHEP::cm);
-=======
-	itsCachedMagField = new G4CachedMagneticField(itsMagField, 1*um);
->>>>>>> 6bb8e7bf
+	itsCachedMagField = new G4CachedMagneticField(itsMagField, 1*CLHEP::um);
 	
       }
       itsFieldVolName=LCDD->GetFieldVolName();
@@ -421,11 +404,7 @@
       G4cout << "BDSElement.cc> Making BDS3DMagField..." << G4endl;
 #endif
       itsMagField = new BDS3DMagField(bFile, 0);
-<<<<<<< HEAD
-      itsCachedMagField = new G4CachedMagneticField(itsMagField, 1*CLHEP::cm);
-=======
-      itsCachedMagField = new G4CachedMagneticField(itsMagField, 1*um);
->>>>>>> 6bb8e7bf
+      itsCachedMagField = new G4CachedMagneticField(itsMagField, 1*CLHEP::um);
       
       BuildMagField(true);
     } else if(bFormat=="XY"){
@@ -433,11 +412,7 @@
       G4cout << "BDSElement.cc> Making BDSXYMagField2..." << G4endl;
 #endif
       itsMagField = new BDSXYMagField2(bFile);
-<<<<<<< HEAD
-      itsCachedMagField = new G4CachedMagneticField(itsMagField, 1*CLHEP::cm);
-=======
-      itsCachedMagField = new G4CachedMagneticField(itsMagField, 1*um);
->>>>>>> 6bb8e7bf
+      itsCachedMagField = new G4CachedMagneticField(itsMagField, 1*CLHEP::um);
       
       // build the magnetic field manager and transportation
       BuildMagField(true);
@@ -455,11 +430,7 @@
 					     Mokka->UniformFieldVolField,
 					     Mokka->nPoleField,
 					     Mokka->HasUniformField);
-<<<<<<< HEAD
-	    itsCachedMagField = new G4CachedMagneticField(itsMagField, 1*CLHEP::cm);
-=======
-	    itsCachedMagField = new G4CachedMagneticField(itsMagField, 1*um);
->>>>>>> 6bb8e7bf
+	    itsCachedMagField = new G4CachedMagneticField(itsMagField, 1*CLHEP::um);
 
 	    
 	    // build the magnetic field manager and transportation
@@ -560,11 +531,7 @@
 {
   if(!itsMagField) return;
   itsMagField->Prepare(referenceVolume);
-<<<<<<< HEAD
-  itsCachedMagField = new G4CachedMagneticField(itsMagField, 1*CLHEP::cm);
-=======
-  itsCachedMagField = new G4CachedMagneticField(itsMagField, 1*um);
->>>>>>> 6bb8e7bf
+  itsCachedMagField = new G4CachedMagneticField(itsMagField, 1*CLHEP::um);
 }
 
 // Rotates and positions the marker volume before it is placed in
