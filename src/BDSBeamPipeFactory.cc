--- conflicted
+++ resolved
@@ -111,7 +111,6 @@
     }
 }
 
-<<<<<<< HEAD
 BDSBeamPipe* BDSBeamPipeFactory::CreateBeamPipeForVacuumIntersection(const G4String&  name,
 								     G4double         length,
 								     BDSBeamPipeInfo* bpi)
@@ -130,8 +129,6 @@
 			bpi->beamPipeMaterial);
 }
 
-=======
->>>>>>> 9863cb94
 BDSBeamPipe* BDSBeamPipeFactory::CreateBeamPipe(const G4String&  name,
 						G4double         length,
 						BDSBeamPipeInfo* bpi)
@@ -189,20 +186,6 @@
 				 pointsFileIn,pointsUnitIn);
 }
 
-<<<<<<< HEAD
-BDSBeamPipe*  BDSBeamPipeFactory::CreateBeamPipe(BDSBeamPipeType      beamPipeType,
-						 const G4String&      name,
-						 G4double             length,
-						 const G4ThreeVector& inputFaceNormal,
-						 const G4ThreeVector& outputFaceNormal,
-						 G4double             aper1,
-						 G4double             aper2,
-						 G4double             aper3,
-						 G4double             aper4,
-						 G4Material*          vacuumMaterial,
-						 G4double             beamPipeThickness,
-						 G4Material*          beamPipeMaterial)
-=======
 BDSBeamPipe*  BDSBeamPipeFactory::CreateBeamPipe(BDSBeamPipeType beamPipeType,
 						 const G4String& name,
 						 G4double        length,
@@ -217,7 +200,6 @@
 						 G4Material*     beamPipeMaterial,
 						 const G4String& pointsFileIn,
 						 const G4String& pointsUnitIn)
->>>>>>> 9863cb94
 {
   BDSBeamPipeFactoryBase* factory = GetAppropriateFactory(beamPipeType);
   return factory->CreateBeamPipe(name,length,inputFaceNormal,outputFaceNormal,aper1,
