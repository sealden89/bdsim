--- conflicted
+++ resolved
@@ -57,11 +57,7 @@
   zp = CalculateZp(xp,yp,Zp0);
  
   t = T0 * CLHEP::s;
-<<<<<<< HEAD
-  E = BDSGlobalConstants::Instance()->GetParticleTotalEnergy()* (1 + sigmaE/2. * (1. -2. * FlatGen->shoot()));
-=======
-  E = BDSGlobalConstants::Instance()->ParticleKineticEnergy()* (1 + sigmaE/2. * (1. -2. * FlatGen->shoot()));
->>>>>>> b6bde9cb
+  E = BDSGlobalConstants::Instance()->ParticleTotalEnergy()* (1 + sigmaE/2. * (1. -2. * FlatGen->shoot()));
   weight = 1.0;
 
   return;
