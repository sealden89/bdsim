--- conflicted
+++ resolved
@@ -37,17 +37,6 @@
                                                   G4double previousStepSize,
 						  G4ForceCondition* forceCondition)
 {
-<<<<<<< HEAD
-
-    if ( track.GetMaterial() == BDSMaterials::Instance()->GetMaterial("LaserVac"))
-    {*forceCondition = Forced;}
-
-    // need to compare track to see if in "laservac" then evaluate photon density
-    // at that position to evaluate the next
-    //if(track.)
-
-
-=======
   G4LogicalVolume* lv = track.GetVolume()->GetLogicalVolume();
   if (!lv->IsExtended())
     {// not extended so can't be a laser logical volume
@@ -65,7 +54,6 @@
   // calculate mean free path
   G4double mfp = 1*CLHEP::um; // hard coded for now
   return mfp;
->>>>>>> 6c4adc58
 }
 
 G4VParticleChange BDSLaserPhotoDetachment::PostStepDoIt()
