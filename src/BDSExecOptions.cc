--- conflicted
+++ resolved
@@ -125,7 +125,6 @@
   const char* optionName;
   // number conversion check
   bool conversion = true;
-<<<<<<< HEAD
   for(;;) {
     OptionIndex = 0;
 
@@ -332,243 +331,12 @@
       // remember if you extend this to do it also in the usage print out
 
       if (conversion == false)
-=======
-  for (;;)
-    {
-      OptionIndex = 0;
-      
-      // see e.g. http://linux.die.net/man/3/getopt
-      int c = getopt_long(argc, argv, "Vv",
-			  LongOptions, &OptionIndex );
-      
-      if (c == -1) // end of options list
-	{break;}
-      
-      switch (c)
->>>>>>> 70f7f8f0
-	{
-	case '?': // unrecognised option
-	  {
-	    G4cout << "invalid option for command " << argv[0] << G4endl << G4endl << G4endl;
-	    Usage();
-	    exit(1);
-	    break;
-	  }
-	case 0:
-	  {
-	    OptionNumber++;
-	    optionName = LongOptions[OptionIndex].name;
-	    if ( !strcmp(optionName , "help") )
-	      {
-		Usage();
-		exit(0);
-	      }
-	    else if ( !strcmp(optionName , "batch") )
-	      {options.set_value("batch",true);}
-	    else if ( !strcmp(optionName , "verbose") )
-	      {options.set_value("verbose", true);}
-	    else if ( !strcmp(optionName , "verbose_step") || !strcmp(optionName , "verboseSteppingBDSIM"))
-	      {// we shouldn't have verbose steps without (minimally) verbose events
-		options.set_value("verboseSteppingBDSIM", true); 
-		options.set_value("verboseEventBDSIM",    true);
-	      }
-	    else if ( !strcmp(optionName , "verbose_event") )
-	      {options.set_value("verboseEvent", true);}
-	    else if ( !strcmp(optionName , "verbose_event_num") || !strcmp(optionName , "verboseEventNumber"))
-	      {
-		int result = -1;
-		conversion = BDS::IsInteger(optarg, result);
-		options.set_value("verboseEventStart", result);
-		options.set_value("verboseEventContinueFor", 1);
-	      }
-	    else if ( !strcmp(optionName , "verboseEventStart") )
-	      {
-		int result = 0;
-		conversion = BDS::IsInteger(optarg, result);
-		options.set_value("verboseEventStart", result);
-	      }
-	    else if ( !strcmp(optionName , "verboseEventContinueFor") )
-	      {
-		int result = 0;
-		conversion = BDS::IsInteger(optarg, result);
-		options.set_value("verboseEventContinueFor", result);
-	      }
-	    else if ( !strcmp(optionName , "verbose_G4run") || !strcmp(optionName , "verboseRunLevel") )
-	      {
-		int result = 0;
-		conversion = BDS::IsInteger(optarg, result);
-		options.set_value("verboseRunLevel", result);
-	      }
-	    else if ( !strcmp(optionName , "verbose_G4event") || !strcmp(optionName , "verboseEventLevel") )
-	      {
-		int result = 0;
-		conversion = BDS::IsInteger(optarg, result);
-		options.set_value("verboseEventLevel", result);
-	      }
-	    else if ( !strcmp(optionName , "verbose_G4tracking") || !strcmp(optionName , "verboseTrackingLevel") )
-	      {
-		int result = 0;
-		conversion = BDS::IsInteger(optarg, result);
-		options.set_value("verboseTrackingLevel", result);
-	      }
-	    else if ( !strcmp(optionName , "verbose_G4stepping") || !strcmp(optionName , "verboseSteppingLevel"))
-	      {
-		int result = 0;
-		conversion = BDS::IsInteger(optarg, result);
-		options.set_value("verboseSteppingLevel", result);
-	      }
-	    else if ( !strcmp(optionName , "verboseSteppingEventStart") )
-	      {
-		int result = 0;
-		conversion = BDS::IsInteger(optarg, result);
-		options.set_value("verboseSteppingEventStart", result);
-	      }
-	    else if ( !strcmp(optionName , "verboseSteppingEventContinueFor") )
-	      {
-		int result = 0;
-		conversion = BDS::IsInteger(optarg, result);
-		options.set_value("verboseSteppingEventContinueFor", result);
-	      }
-	    else if ( !strcmp(optionName , "verboseSteppingPrimaryOnly") )
-	      {options.set_value("verboseSteppingPrimaryOnly", true);}
-	    else if ( !strcmp(optionName , "output") )
-	      {options.set_value("outputFormat", std::string(optarg));}
-	    else if ( !strcmp(optionName , "outfile") )
-	      {options.set_value("outputFileName", std::string(optarg));}
-	    else if ( !strcmp(optionName , "survey") )
-	      {
-		options.set_value("surveyFileName", std::string(optarg));
-		options.set_value("survey",         true);
-	      }
-	    else if ( !strcmp(optionName , "file") )
-	      {options.set_value("inputFileName", std::string(optarg));}
-	    else if ( !strcmp(optionName, "distrFile") )
-	      {// build absolute path
-		beam.set_value("distrFile", std::string(optarg));
-	      }
-	    else if ( !strcmp(optionName, "distrFileNLinesSkip") )
-	      {
-		int result = 0;
-		conversion = BDS::IsInteger(optarg, result);
-		beam.set_value("nlinesSkip", result);
-	      }
-	    else if ( !strcmp(optionName , "vis_debug") )
-	      {options.set_value("visDebug", true);}
-	    else if ( !strcmp(optionName , "vis_mac") )
-	      {options.set_value("visMacroFileName",  std::string(optarg));}
-	    else if ( !strcmp(optionName , "geant4Macro") )
-	      {options.set_value("geant4MacroFileName", std::string(optarg));}
-	    else if ( !strcmp(optionName, "colours") )
-	      {
-		BDSColours::Instance()->Print();
-		exit(0);// return after printing colour list
-	      }
-	    else if ( !strcmp(optionName, "materials") )
-	      {
-		BDSMaterials::Instance()->ListMaterials();
-		exit(0);// return after printing material list
-	      }
-	    else if ( !strcmp(optionName, "circular") )
-	      {options.set_value("circular", true);}
-	    else if ( !strcmp(optionName, "seed")  )
-	      {
-		int result = -1;
-		conversion = BDS::IsInteger(optarg, result);
-		options.set_value("seed", result);
-	      }
-	    else if ( !strcmp(optionName, "recreate") )
-	      {
-		options.set_value("recreate", true);
-		options.set_value("recreateFileName", std::string(optarg));
-	      }
-	    else if ( !strcmp(optionName, "startFromEvent") )
-	      {
-		int result = 0;
-		conversion = BDS::IsInteger(optarg, result);
-		options.set_value("startFromEvent", result);
-	      }
-	    else if ( !strcmp(optionName, "writeSeedState") )
-	      {options.set_value("writeSeedState", true);}
-	    else if ( !strcmp(optionName, "seedState")  || !strcmp(optionName, "seedStateFileName"))
-	      {
-		options.set_value("useASCIISeedState", true);
-		options.set_value("seedStateFileName", std::string(optarg));
-	      }
-	    else if ( !strcmp(optionName, "ngenerate") || !strcmp(optionName, "nGenerate"))
-	      {
-		int result = 1;
-		conversion = BDS::IsInteger(optarg, result);
-		options.set_value("ngenerate", result);
-		beam.set_value("matchDistrFileLength", false); // ngenerate overrides.
-	      }
-	    else if ( !strcmp(optionName, "nturns") || !strcmp(optionName, "nTurns"))
-	      {
-		int result = 1;
-		conversion = BDS::IsInteger(optarg, result);
-		options.set_value("nturns", result);
-	      }
-	    else if ( !strcmp(optionName, "printFractionEvents") )
-	      {
-		double result = 1;
-		conversion = BDS::IsNumber(optarg, result);
-		options.set_value("printFractionEvents", result);
-	      }
-	    else if ( !strcmp(optionName, "printFractionTurns") )
-	      {
-		double result = 1;
-		conversion = BDS::IsNumber(optarg, result);
-		options.set_value("printFractionTurns", result);
-	      }
-	    else if ( !strcmp(optionName, "printPhysicsProcesses") )
-	      {options.set_value("printPhysicsProcesses", true);}
-	    else if ( !strcmp(optionName, "generatePrimariesOnly") )
-	      {options.set_value("generatePrimariesOnly", true);}
-	    else if ( !strcmp(optionName, "ignoresigint") )
-	      {ignoreSIGINT = true;}
-	    else if ( !strcmp(optionName, "exportGeometryTo") )
-	      {// TBC - this should be put into geometry classes
-		std::string fn = optarg;
-		if (fn.substr(fn.find_last_of(".") + 1) == "gdml")
-		  {
-		    options.set_value("exportType",     std::string("gdml"));
-		    options.set_value("exportFileName", fn);
-		  }
-		else
-		  {
-		    G4cerr << __METHOD_NAME__ << "Unknown geometry format \""
-			   << fn.substr(fn.find_last_of(".") + 1) << "\"\n"
-			   << "Please specify a valid filename extension - options are: \"gdml\"" << G4endl;
-		    exit(1);
-		  }
-		options.set_value("exportGeometry", true);
-	      }
-	    // remember if you extend this to do it also in the usage print out
-	    
-	    if (conversion == false)
-	      {
-		// conversion from character string to number went wrong, exit
-		G4cerr << __METHOD_NAME__ << "Conversion to number (or integer) went wrong for \""
-		       << optionName << "\" with value: \"" << optarg << "\"" << G4endl;
-		exit(1);
-	      }
-	    
-	    break;
-	  }
-	default:
-	  {
-	    G4cout << "Warning unknown returned character code " <<  c << G4endl;
-	    break;
-	  }
-	}
-<<<<<<< HEAD
-
-      break;
-
-    default:
-      G4cout << "Warning unknown returned character code " <<  c << G4endl;
-      break;
-=======
->>>>>>> 70f7f8f0
+	{
+	  // conversion from character string to number went wrong, exit
+	  G4cerr << __METHOD_NAME__ << "Conversion to number (or integer) went wrong for \""
+		 << optionName << "\" with value: \"" << optarg << "\"" << G4endl;
+	  exit(1);
+	}
     }
   // there should be no remaining options
   if (OptionNumber < argc - 1)
@@ -585,7 +353,8 @@
       exit(1);
     }
   }
-
+}
+  
 void BDSExecOptions::Usage() const
 {
   G4cout<<"Usage: bdsim [options]"           << G4endl;
