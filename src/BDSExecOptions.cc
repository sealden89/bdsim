#include "BDSExecOptions.hh"

#include <iomanip>
#include <unistd.h>

#include "globals.hh"

#include "BDSDebug.hh"
#include "BDSMaterials.hh"
#include "BDSOutputFormat.hh"

#include "parser/getEnv.h"

BDSExecOptions* BDSExecOptions::_instance=0;

const BDSExecOptions* BDSExecOptions::Instance(int argc, char **argv){
  if(_instance==0) {
    _instance = new BDSExecOptions(argc, argv);
    return _instance;
  } else {
    G4Exception("BDSExecOptions::Instance is already initialized. Return pointer to singleton with BDSExecOptions::Instance()", "-1", FatalException, "");
    return NULL;
  }
}

const BDSExecOptions* BDSExecOptions::Instance(){
  if(_instance==0) {
    G4Exception("BDSExecOptions::Instance was not initialised. Initialize first with BDSExecOptions::Instance(int argc, char **argv).", "-1", FatalException, "");
    return NULL;
  } else 
    return _instance;
}

BDSExecOptions::BDSExecOptions(int argc, char **argv){
  inputFilename       = "optics.mad";
  visMacroFilename    = "";
  visDebug            = false;
  outputFilename      = "output";
  outputFormat        = BDSOutputFormat::_ASCII;
  outline             = false;
  outlineFilename     = "outline.dat";
  outlineFormat       = "";

  gflash      = false;
  gflashemax  = 10000;
  gflashemin  = 0.1;

  verbose       = false;
  verboseEvent  = false;
  verboseStep   = false;
  verboseEventNumber   = -1;
  batch         = false; 
  
  verboseRunLevel      = 0;
  verboseEventLevel    = 0;
  verboseTrackingLevel = 0;
  verboseSteppingLevel = 0;
  
  circular      = false;
  
  seed              = -1;
  setSeed           = false;
  seedStateFilename = "";
  setSeedState      = false;

  // default is -1 so easy to test
  nGenerate         = -1;

  Parse(argc, argv);
  /// after parsing the absolute path can be reconstructed
  itsBDSIMPATH = GetPath(inputFilename);
#ifdef BDSDEBUG
  G4cout << __METHOD_NAME__ << "BDSIMPATH set to: " << itsBDSIMPATH << G4endl;
#endif
}

BDSExecOptions::~BDSExecOptions() {
  _instance = 0;
}

/** <Parse the command line options>
 * @param command line input number of variables
 * @param array of char* of the input parameters
 */
void BDSExecOptions::Parse(int argc, char **argv) {
  static struct option LongOptions[] = {{ "help" , 0, 0, 0 },
					{ "outline", 1, 0, 0 },
					{ "outline_type", 1, 0, 0 },
					{ "verbose", 0, 0, 0 },
					{ "verbose_step", 0, 0, 0 },
					{ "verbose_event", 0, 0, 0 },
					{ "verbose_event_num", 1, 0, 0 },
					{ "verbose_G4run", 1, 0, 0 },
					{ "verbose_G4event", 1, 0, 0 },
					{ "verbose_G4tracking", 1, 0, 0 },
					{ "verbose_G4stepping", 1, 0, 0 },
					{ "file", 1, 0, 0 },
					{ "vis_debug", 0, 0, 0 },
					{ "vis_mac", 1, 0, 0 },
					{ "gflash", 0, 0, 0 },
					{ "gflashemax", 1, 0, 0 },
					{ "gflashemin", 1, 0, 0 },
					{ "output", 1, 0, 0 },
					{ "outfile", 1, 0, 0 },
					{ "batch", 0, 0, 0 },
					{ "materials", 0, 0, 0 },
					{ "circular", 0, 0, 0},
					{ "seed", 1, 0, 0},
					{ "seedstate",1,0,0},
					{ "ngenerate", 1, 0, 0},
					{ 0, 0, 0, 0 }};
  
  int OptionIndex = 0;
  int c;
 
  for(;;) {
    OptionIndex = 0;
  
    // see e.g. http://linux.die.net/man/3/getopt
    c = getopt_long(argc, argv, "Vv",
		    LongOptions, &OptionIndex );
    
    if ( c == -1 ) // end of options list
      break;
    
    switch (c) {
    case '?': // unrecognised option
      G4cout << "invalid option for command " << argv[0] << G4endl << G4endl << G4endl;
      Usage();
      exit(1);
      break;
    case 0:
      if( !strcmp(LongOptions[OptionIndex].name , "help") ) {
	Usage();
	exit(0);
      }
      if( !strcmp(LongOptions[OptionIndex].name , "batch") ) {
	batch = true;
      }
      if( !strcmp(LongOptions[OptionIndex].name , "verbose") ) {
	verbose = true; 
      }
      if( !strcmp(LongOptions[OptionIndex].name , "verbose_step") ) {
	verboseStep = true; 
	// we shouldn't have verbose steps without verbose events etc.
	verboseEvent = true;
      }
      if( !strcmp(LongOptions[OptionIndex].name , "verbose_event") ) {
	verboseEvent = true; 
      }
      if( !strcmp(LongOptions[OptionIndex].name , "verbose_event_num") ){
	verboseEventNumber = atoi(optarg);
      }
      if( !strcmp(LongOptions[OptionIndex].name , "verbose_G4run") ) {
	verboseRunLevel = atoi(optarg);
      }
      if( !strcmp(LongOptions[OptionIndex].name , "verbose_G4event") ) {
	verboseEventLevel = atoi(optarg);
      }
      if( !strcmp(LongOptions[OptionIndex].name , "verbose_G4tracking") )  {
	verboseTrackingLevel = atoi(optarg);
      }
      if( !strcmp(LongOptions[OptionIndex].name , "verbose_G4stepping") ) {
	verboseSteppingLevel = atoi(optarg);
      }
      if( !strcmp(LongOptions[OptionIndex].name , "output") ) {
	if(!strcmp(optarg,"none") || !strcmp(optarg,"NONE")) outputFormat=BDSOutputFormat::_NONE;
	else if(!strcmp(optarg,"ascii") || !strcmp(optarg,"ASCII")) outputFormat=BDSOutputFormat::_ASCII;
	else if (!strcmp(optarg,"root") || !strcmp(optarg,"ROOT")) outputFormat=BDSOutputFormat::_ROOT;
	else if (!strcmp(optarg,"combined") || !strcmp(optarg,"COMBINED")) outputFormat=BDSOutputFormat::_COMBINED;
	else {
	  G4cerr<<"unknown output format "<<optarg<<G4endl;
	  exit(1);
	}
#ifndef USE_ROOT
	if (outputFormat == BDSOutputFormat::_ROOT || outputFormat == BDSOutputFormat::_COMBINED) {
	  G4cerr << "ERROR outputFormat root, but BDSIM not configured with ROOT support!" << G4endl;
	  G4cerr << "Use ascii instead, or recompile with ROOT!" << G4endl;
	  exit(1);
	}
#endif
      }
      if( !strcmp(LongOptions[OptionIndex].name , "outfile") ) {
	outputFilename=optarg;
      }
      if( !strcmp(LongOptions[OptionIndex].name , "outline") ) {
	outlineFilename = optarg; 
	outline=true;
      }
      if( !strcmp(LongOptions[OptionIndex].name , "outline_type") ) {
	outlineFormat = optarg; 
	outline=true;  // can't have outline type without turning on outline!
      }
      if( !strcmp(LongOptions[OptionIndex].name , "file") ) {
	inputFilename=optarg;
      }
      if( !strcmp(LongOptions[OptionIndex].name , "vis_debug") ) {
	visDebug = true;
      }
      if( !strcmp(LongOptions[OptionIndex].name , "vis_mac") ) {
	visMacroFilename=optarg;
      }
      if( !strcmp(LongOptions[OptionIndex].name , "gflash") ) {
	gflash = true;
      }
      if( !strcmp(LongOptions[OptionIndex].name , "gflashemax") ) {
	gflashemax = atof(optarg);
      }
      if( !strcmp(LongOptions[OptionIndex].name , "gflashemin") ) {
	gflashemin = atof(optarg);
      }
      if( !strcmp(LongOptions[OptionIndex].name, "materials") ) {
	BDSMaterials::ListMaterials();
	exit(0);
      }
      if( !strcmp(LongOptions[OptionIndex].name, "circular")  ) {
	circular = true;
      }
      if( !strcmp(LongOptions[OptionIndex].name, "seed")  ){
	seed = atoi(optarg);
	setSeed = true;
      }
      if( !strcmp(LongOptions[OptionIndex].name, "seedstate") ){
	seedStateFilename = optarg;
	setSeedState = true;
      }
      if( !strcmp(LongOptions[OptionIndex].name, "ngenerate") ){
	nGenerate = atof(optarg);
      }
      break;
      
    default:
      break;
    }
  } 
}

void BDSExecOptions::Usage()const {
<<<<<<< HEAD
  G4cout<<"bdsim : version 0.65"<<G4endl;
  G4cout<<"        (C) 2001-2015 Royal Holloway University London"<<G4endl;
  G4cout<<"        http://www.ph.rhul.ac.uk/twiki/bin/view/PP/JAI/BdSim"<<G4endl;
  G4cout<<G4endl;

=======
>>>>>>> 273c2111
  G4cout<<"Usage: bdsim [options]"<<G4endl;
  G4cout<<"Options:"<<G4endl;
  G4cout<<"--file=<filename>      : specify the lattice and options file "<<G4endl
	<<"--batch                : batch mode - no graphics"<<G4endl
	<<"--circular             : assume circular machine - turn control"<<G4endl
	<<"--gflash               : turn on gFlash fast shower parameterisation. Default false."<<G4endl
	<<"--gflashemax=N         : maximum energy for gflash shower parameterisation in GeV. Default 10000."<<G4endl
	<<"--gflashemin=N         : minimum energy for gflash shower parameterisation in GeV. Default 0.1."<<G4endl
	<<"--help                 : display this message"<<G4endl
	<<"--materials            : list materials included in bdsim by default"<<G4endl
	<<"--outline=<file>       : print geometry info to <file>"<<G4endl
	<<"--outline_type=<fmt>   : type of outline format"<<G4endl
	<<"                         where fmt = optics | survey"<<G4endl
	<<"--output=<fmt>         : output format (root|ascii|combined), default ascii"<<G4endl
	<<"--outfile=<file>       : output file name. Will be appended with _N"<<G4endl
        <<"                         where N = 0, 1, 2, 3... etc."<<G4endl
	<<"--ngenerate=N          : the number of primary events to simulate - overrides the ngenerate " << G4endl
	<<"                         option in the input gmad file" << G4endl
        <<"--seed=N               : the seed to use for the random number generator" <<G4endl
	<<"--seedstate=<file>     : file containing CLHEP::Random seed state - overrides other seed options"<<G4endl
	<<"--verbose              : display general parameters before run"<<G4endl
	<<"--verbose_event        : display information for every event "<<G4endl
	<<"--verbose_event_num=N  : display tracking information for event number N"<<G4endl
	<<"--verbose_step         : display tracking information after each step"<<G4endl
	<<"--verbose_G4event=N    : set Geant4 Event manager verbosity level"<<G4endl
	<<"--verbose_G4run=N      : set Geant4 verbosity level (see Geant4 manual for details)"<<G4endl
	<<"--verbose_G4stepping=N : set Geant4 Stepping manager verbosity level"<<G4endl
	<<"--verbose_G4tracking=N : set Geant4 Tracking manager verbosity level [-1:5]"<<G4endl
	<<"--vis_debug            : display all volumes in visualiser"<<G4endl
	<<"--vis_mac=<file>       : file with the visualisation macro script, default provided by BDSIM openGL (OGLSQt))"<<G4endl;
}

void BDSExecOptions::Print()const {
  G4cout << __METHOD_NAME__ << G4endl;
  G4cout << __METHOD_NAME__ << std::setw(23) << " inputFilename: "       << std::setw(15) << inputFilename       << G4endl;
  G4cout << __METHOD_NAME__ << std::setw(23) << " visMacroFilename: "    << std::setw(15) << visMacroFilename    << G4endl;
  G4cout << __METHOD_NAME__ << std::setw(23) << " visDebug: "            << std::setw(15) << visDebug            << G4endl;
  G4cout << __METHOD_NAME__ << std::setw(23) << " outputFilename: "      << std::setw(15) << outputFilename      << G4endl;
  G4cout << __METHOD_NAME__ << std::setw(23) << " outputFormat: "        << std::setw(15) << outputFormat        << G4endl;
  G4cout << __METHOD_NAME__ << std::setw(23) << " outlineFilename: "     << std::setw(15) << outlineFilename     << G4endl;
  G4cout << __METHOD_NAME__ << std::setw(23) << " gflash: "              << std::setw(15) << gflash              << G4endl;
  G4cout << __METHOD_NAME__ << std::setw(23) << " gflashemin: "          << std::setw(15) << gflashemin          << G4endl;  
  G4cout << __METHOD_NAME__ << std::setw(23) << " gflashemax: "          << std::setw(15) << gflashemax          << G4endl;
  G4cout << __METHOD_NAME__ << std::setw(23) << " verbose: "             << std::setw(15) << verbose             << G4endl;
  G4cout << __METHOD_NAME__ << std::setw(23) << " verboseEvent: "        << std::setw(15) << verboseEvent        << G4endl;  
  G4cout << __METHOD_NAME__ << std::setw(23) << " verboseStep: "         << std::setw(15) << verboseStep         << G4endl;  
  G4cout << __METHOD_NAME__ << std::setw(23) << " batch: "               << std::setw(15) << batch               << G4endl;
  G4cout << __METHOD_NAME__ << std::setw(23) << " outline: "             << std::setw(15) << outline             << G4endl;
  G4cout << __METHOD_NAME__ << std::setw(23) << " ngnerate: "            << std::setw(15) << nGenerate           << G4endl;
  G4cout << __METHOD_NAME__ << std::setw(23) << " verboseRunLevel: "     << std::setw(15) << verboseRunLevel     << G4endl;  
  G4cout << __METHOD_NAME__ << std::setw(23) << " verboseEventLevel: "   << std::setw(15) << verboseEventLevel   << G4endl;
  G4cout << __METHOD_NAME__ << std::setw(23) << " verboseTrackingLevel: "<< std::setw(15) << verboseTrackingLevel<< G4endl;  
  G4cout << __METHOD_NAME__ << std::setw(23) << " verboseSteppingLevel: "<< std::setw(15) << verboseSteppingLevel<< G4endl;
  G4cout << __METHOD_NAME__ << std::setw(23) << " circular: "            << std::setw(15) << circular            << G4endl;
  G4cout << __METHOD_NAME__ << std::setw(23) << " seed: "                << std::setw(15) << seed                << G4endl;
  G4cout << __METHOD_NAME__ << std::setw(23) << " seedStateFilename: "   << std::setw(15) << seedStateFilename   << G4endl;
  return;
}

G4String BDSExecOptions::GetPath(G4String fileName)
{
  //Set fullPath to mirror what is done in parser.l (i.e. if no environment varible set, assume base filename path is that of the gmad file).
  G4String fullPath = getEnv("BDSIMPATH");
  if(fullPath.length()<=0){
    G4String inputFilepath = "";
    // get the path part of the supplied path to the main input file
    G4String::size_type found = fileName.rfind("/"); // find the last '/'
    if (found != G4String::npos){
      inputFilepath = fileName.substr(0,found); // the path is the bit before that
    } // else remains empty string
    // need to know whether it's an absolute or relative path
    if ((fileName.substr(0,1)) == "/"){
      // the main file has an absolute path
      fullPath = inputFilepath;
    } else {
      // the main file has a relative path or just the file name
      char cwdchars[200]; //filepath up to 200 characters
      // get current working directory
      G4String cwd = (G4String)getcwd(cwdchars, sizeof(cwdchars)) + "/";
      fullPath = cwd + inputFilepath;
    }
  }
  // add additional slash just to be safe
  fullPath += "/";
  return fullPath;
}<|MERGE_RESOLUTION|>--- conflicted
+++ resolved
@@ -236,14 +236,6 @@
 }
 
 void BDSExecOptions::Usage()const {
-<<<<<<< HEAD
-  G4cout<<"bdsim : version 0.65"<<G4endl;
-  G4cout<<"        (C) 2001-2015 Royal Holloway University London"<<G4endl;
-  G4cout<<"        http://www.ph.rhul.ac.uk/twiki/bin/view/PP/JAI/BdSim"<<G4endl;
-  G4cout<<G4endl;
-
-=======
->>>>>>> 273c2111
   G4cout<<"Usage: bdsim [options]"<<G4endl;
   G4cout<<"Options:"<<G4endl;
   G4cout<<"--file=<filename>      : specify the lattice and options file "<<G4endl
