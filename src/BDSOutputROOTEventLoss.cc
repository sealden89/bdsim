--- conflicted
+++ resolved
@@ -95,9 +95,4 @@
   this->X.clear();
   this->Y.clear();
   this->Z.clear();
-<<<<<<< HEAD
-=======
-
-  // this->geomFlag.clear();
->>>>>>> 072700d8
 }