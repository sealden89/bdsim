--- conflicted
+++ resolved
@@ -192,11 +192,7 @@
   try
     {momentum = std::sqrt(std::pow(totalEnergy,2) - std::pow(mass,2));}
   catch (const std::domain_error&) // sqrt(-ve)
-<<<<<<< HEAD
-    {throw BDSException(__METHOD_NAME__, "Total energy insufficient to include mass or particle");}
-=======
     {throw BDSException(__METHOD_NAME__, "Total energy insufficient to include mass or particle.");}
->>>>>>> 9b9ce514
 }
 
 void BDSParticleDefinition::CalculateRigidity(const G4double& ffactIn)
