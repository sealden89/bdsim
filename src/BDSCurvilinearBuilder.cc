--- conflicted
+++ resolved
@@ -206,48 +206,18 @@
   
   if (startElement == finishElement)
     {// build 1:1
-<<<<<<< HEAD
-      // add on extra length to cover padded length in normal beam line
-      G4double chordLength = (*startElement)->GetChordLength() + paddingLength;
-      G4double angle       = (*startElement)->GetAngle();
-      if (!BDS::IsFinite(angle))
-	{// straight
-	  component = factory->CreateCurvilinearVolume(elementName,
-						       chordLength,
-						       curvilinearRadius);
-	}
-      else
-	{// angled - tilt matters
-	  BDSTiltOffset* to = nullptr;
-	  if (tilted)
-	    {to = (*startElement)->GetTiltOffset();}
-
-	  // Not strictly accurate to add on paddingLength to arcLength, but close for now.
-	  G4double arcLength = (*startElement)->GetArcLength() + paddingLength;
-	  component = factory->CreateCurvilinearVolume(elementName,
-						       arcLength,
-						       chordLength,
-						       curvilinearRadius,
-						       angle,
-						       to);
-	}
-=======
-      chordLength = (*startElement)->GetChordLength();
+      chordLength = (*startElement)->GetChordLength() + paddingLength;
       angle       = (*startElement)->GetAngle();
       if (Angled(*startElement)) {
-	arcLength = (*startElement)->GetArcLength();
+        // Not strictly accurate to add on paddingLength to arcLength, but close for now.
+	arcLength = (*startElement)->GetArcLength() + paddingLength;
       }
->>>>>>> b9f15db5
     }
   else
     {// cover a few components
       G4ThreeVector positionStart = (*startElement)->GetReferencePositionStart();
       G4ThreeVector positionEnd   = (*finishElement)->GetReferencePositionEnd();
-<<<<<<< HEAD
-      G4double      chordLength   = (positionEnd - positionStart).mag() + paddingLength;
-=======
-      chordLength                 = (positionEnd - positionStart).mag();
->>>>>>> b9f15db5
+      chordLength                 = (positionEnd - positionStart).mag() + paddingLength;
       
       G4double accumulatedAngle = 0;
       for (auto it = startElement; it < finishElement; it++)
@@ -260,19 +230,6 @@
       }
     }
 
-<<<<<<< HEAD
-	  G4double meanBendingRadius = 0.5 * chordLength / sin(0.5*std::abs(accumulatedAngle));
-	  G4double arcLength = meanBendingRadius * std::abs(accumulatedAngle);
-	  arcLength += paddingLength;
-	  
-	  component = factory->CreateCurvilinearVolume(elementName,
-						       arcLength,
-						       chordLength,
-						       curvilinearRadius,
-						       accumulatedAngle,
-						       to);	  
-	}
-=======
   if (!BDS::IsFinite(angle))
     {// straight
       component = factory->CreateCurvilinearVolume(elementName,
@@ -291,7 +248,6 @@
 						   curvilinearRadius,
 						   angle,
 						   to);
->>>>>>> b9f15db5
     }
 
   return CreateElementFromComponent(component, startElement, finishElement);
