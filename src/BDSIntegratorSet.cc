--- conflicted
+++ resolved
@@ -45,14 +45,8 @@
 {;}
 
 namespace BDS
-<<<<<<< HEAD
-{
-  /// Default bdsim set of integrators
-  const BDSIntegratorSet* integratorsBDSIM =
-=======
 {  
   const BDSIntegratorSet* integratorsBDSIMOne =
->>>>>>> ea1d233c
     new BDSIntegratorSet(BDSIntegratorType::solenoid,       // solenoid
 			 BDSIntegratorType::dipole,         // dipole
 			 BDSIntegratorType::g4classicalrk4, // dipole3d
@@ -90,28 +84,8 @@
 			 BDSIntegratorType::g4classicalrk4, // skew decapole
 			 BDSIntegratorType::dipolefringe,   // dipole fringe field
 			 BDSIntegratorType::multipolethin); // thin multipole
-  /// All RK4 but with exact solutions for dipole fields.
-  const BDSIntegratorSet* integratorsGeant4Exact =
-    new BDSIntegratorSet(BDSIntegratorType::g4classicalrk4, // solenoid
-			 BDSIntegratorType::g4exacthelixstepper, // dipole
-			 BDSIntegratorType::g4exacthelixstepper, // dipole3d
-			 BDSIntegratorType::g4classicalrk4, // quadrupole
-			 BDSIntegratorType::g4classicalrk4, // sextupole
-			 BDSIntegratorType::g4classicalrk4, // octupole
-			 BDSIntegratorType::g4classicalrk4, // decapole
-			 BDSIntegratorType::g4classicalrk4, // multipole
-			 BDSIntegratorType::g4classicalrk4, // muonspoiler
-			 BDSIntegratorType::g4classicalrk4, // rfcavity
-			 BDSIntegratorType::g4classicalrk4, // rf
-			 BDSIntegratorType::g4classicalrk4, // general
-			 BDSIntegratorType::g4classicalrk4, // skew quadrupole
-			 BDSIntegratorType::g4classicalrk4, // skew sextupole
-			 BDSIntegratorType::g4classicalrk4, // skew octupole
-			 BDSIntegratorType::g4classicalrk4, // skew decapole
-			 BDSIntegratorType::dipolefringe,   // dipole fringe field
-			 BDSIntegratorType::multipolethin); // thin multipole
   /// All 4th Order Runge Kutte.
-  const BDSIntegratorSet* integratorsGeant4rk4 =
+  const BDSIntegratorSet* integratorsGeant4 =
     new BDSIntegratorSet(BDSIntegratorType::g4classicalrk4, // solenoid
 			 BDSIntegratorType::g4classicalrk4, // dipole
 			 BDSIntegratorType::g4classicalrk4, // dipole3d
@@ -141,23 +115,12 @@
 {
   switch (set.underlying())
     {
-<<<<<<< HEAD
-    case BDSIntegratorSetType::bdsim:
-      {return BDS::integratorsBDSIM;  break;}
-    case BDSIntegratorSetType::geant4exact:
-      {return BDS::integratorsGeant4Exact; break;}
-    case BDSIntegratorSetType::geant4rk4:
-      {return BDS::integratorsGeant4rk4; break;}
-    case BDSIntegratorSetType::bdsimnew:
-      {return BDS::integratorsBDSIMNew;}
-=======
     case BDSIntegratorSetType::geant4:
       {return BDS::integratorsGeant4; break;}
     case BDSIntegratorSetType::bdsimone:
       {return BDS::integratorsBDSIMOne;  break;}
     case BDSIntegratorSetType::bdsimtwo:
       {return BDS::integratorsBDSIMTwo;}
->>>>>>> ea1d233c
     default:
       {return BDS::integratorsBDSIMOne;  break;}
     }
