#include "BDSAcceleratorComponent.hh"
#include "BDSDebug.hh"
#include "BDSExecOptions.hh"
#include "BDSGlobalConstants.hh"
#include "BDSMaterials.hh"
#include "BDSReadOutGeometry.hh"
#include "BDSUtilities.hh"

#include "G4Box.hh"
#include "G4CutTubs.hh"
#include "G4LogicalVolume.hh"
#include "G4Material.hh"
#include "G4UserLimits.hh"
#include "G4VReadOutGeometry.hh"
#include "G4VSolid.hh"

#include <cmath>

G4Material* BDSAcceleratorComponent::emptyMaterial = NULL;
G4double    BDSAcceleratorComponent::lengthSafety  = -1;

<<<<<<< HEAD
BDSAcceleratorComponent::BDSAcceleratorComponent (
						  G4String& aName,
						  G4double aLength, 
						  G4double aBpRadius,
						  G4double aXAper,
						  G4double aYAper, 
						  G4String aMaterial,
						  G4double angle,
						  G4double XOffset, 
						  G4double YOffset,
						  G4double ZOffset):
  BDSGeometryComponent(NULL,NULL),
  itsName(aName),
  itsLength(aLength),
  itsBpRadius(aBpRadius),
  itsXAper(aXAper),
  itsYAper(aYAper),
  itsAngle(angle),
  itsMaterial(aMaterial),
  itsXOffset(XOffset),
  itsYOffset(YOffset), 
  itsZOffset(ZOffset)
{
  ConstructorInit();
}

BDSAcceleratorComponent::BDSAcceleratorComponent (
						  G4String& aName,
						  G4double aLength, 
						  G4double aBpRadius,
						  G4double aXAper,
						  G4double aYAper, 
						  std::list<G4double> blmLocZ, 
						  std::list<G4double> blmLocTheta,
						  G4String aMaterial,
						  G4double angle,
						  G4double XOffset, 
						  G4double YOffset,
						  G4double ZOffset):
  BDSGeometryComponent(NULL,NULL),
  itsName(aName),
  itsLength(aLength),
  itsBpRadius(aBpRadius),
  itsXAper(aXAper),
  itsYAper(aYAper),
  itsAngle(angle),
  itsMaterial(aMaterial),
  itsBlmLocZ(blmLocZ), 
  itsBlmLocTheta(blmLocTheta),
  itsXOffset(XOffset),
  itsYOffset(YOffset), 
  itsZOffset(ZOffset)
{
  if (itsBlmLocZ.size() != itsBlmLocTheta.size()){
    G4cerr << "BDSAcceleratorComponent: error, lists blmLocZ and blmLocTheta are of unequal size" << G4endl;
    G4cerr << "blmLocZ.size() = " << blmLocZ.size() << G4endl;
    G4cerr << "blmLocTheta.size() = " << blmLocTheta.size() << G4endl;
    exit(1);
  }
  ConstructorInit();
}

BDSAcceleratorComponent::BDSAcceleratorComponent(G4String name,
						 G4double length):
  BDSGeometryComponent(NULL,NULL),
  itsName(name), itsLength(length)
{
  ConstructorInit();
}

inline void BDSAcceleratorComponent::ConstructorInit(){
  //  itsInnerBeampipeUserLimits =new G4UserLimits();
#ifndef NOUSERLIMITS
  itsUserLimits = new G4UserLimits();
  //  itsUserLimits->SetMaxAllowedStep(itsLength);
  itsUserLimits->SetMaxAllowedStep(1*CLHEP::m);
  itsUserLimits->SetUserMaxTime(BDSGlobalConstants::Instance()->GetMaxTime());
  itsUserLimits->SetUserMinEkine(BDSGlobalConstants::Instance()->GetThresholdCutCharged());
=======
struct BDSBeamPipeInfo;

BDSAcceleratorComponent::BDSAcceleratorComponent(G4String         nameIn,
						 G4double         arcLengthIn,
						 G4double         angleIn,
						 G4String         typeIn,
						 G4int            precisionRegionIn,
						 BDSBeamPipeInfo* beamPipeInfoIn):
  BDSGeometryComponent(NULL,NULL),
  name(nameIn),
  arcLength(arcLengthIn),
  type(typeIn),
  angle(angleIn),
  precisionRegion(precisionRegionIn),
  beamPipeInfo(beamPipeInfoIn)
{
#ifdef BDSDEBUG
  G4cout << __METHOD_NAME__ << G4endl;
>>>>>>> bfd6661b
#endif
  readOutLV = NULL;

  // initialise static members
  if (!emptyMaterial)
    {emptyMaterial = BDSMaterials::Instance()->GetMaterial(BDSGlobalConstants::Instance()->GetEmptyMaterial());}
  if (lengthSafety < 0)
    {lengthSafety = BDSGlobalConstants::Instance()->GetLengthSafety();}
  
  // calculate the chord length if the angle is finite
  if (BDS::IsFinite(angleIn))
    {chordLength = 2.0 * arcLengthIn * sin(0.5*angleIn) / angleIn;}
  else
    {chordLength = arcLengthIn;}
}

BDSAcceleratorComponent::~BDSAcceleratorComponent()
{
  delete beamPipeInfo;
  delete readOutLV;
}

void BDSAcceleratorComponent::Initialise()
{
#ifdef BDSDEBUG
  G4cout << __METHOD_NAME__ << G4endl;
#endif
  Build();
  readOutLV = BuildReadOutVolume(name, chordLength, angle);
}

void BDSAcceleratorComponent::Build()
{
#ifdef BDSDEBUG
  G4cout << __METHOD_NAME__ << G4endl;
#endif
  BuildContainerLogicalVolume(); // pure virtual provided by derived class

  // set user limits for container
#ifndef NOUSERLIMITS
  if(containerLogicalVolume) {
    G4double maxStepFactor=0.5;
    G4UserLimits* containerUserLimits =  new G4UserLimits();
    containerUserLimits->SetMaxAllowedStep(chordLength*maxStepFactor);
    containerUserLimits->SetUserMinEkine(BDSGlobalConstants::Instance()->GetThresholdCutCharged());
    containerLogicalVolume->SetUserLimits(containerUserLimits);
  }
#endif

  // visual attributes
  if(containerLogicalVolume)
    {
    if (BDSExecOptions::Instance()->GetVisDebug())
      {containerLogicalVolume->SetVisAttributes(BDSGlobalConstants::Instance()->GetVisibleDebugVisAttr());}
    else
      {containerLogicalVolume->SetVisAttributes(BDSGlobalConstants::Instance()->GetInvisibleVisAttr());}
    }
}

void BDSAcceleratorComponent::PrepareField(G4VPhysicalVolume*)
{//do nothing by default
  return;
}

G4LogicalVolume* BDSAcceleratorComponent::BuildReadOutVolume(G4String name,
							     G4double chordLength,
							     G4double angle)
{
#ifdef BDSDEBUG
  G4cout << __METHOD_NAME__ << G4endl;
#endif
  if (!BDS::IsFinite(chordLength)) return NULL;

  G4double roRadius      = BDSGlobalConstants::Instance()->GetSamplerDiameter()*0.5;
  G4Material* roMaterial = BDSMaterials::Instance()->GetMaterial(BDSGlobalConstants::Instance()->GetEmptyMaterial());
  G4VSolid* roSolid      = NULL;
  if (!BDS::IsFinite(angle))
    {
      //angle is zero - build a box
      roSolid = new G4Box(name + "_ro_solid", // name
			  roRadius,           // x half width
			  roRadius,           // y half width
			  chordLength*0.5);   // z half width
    }
  else
    {
      // angle is finite!
      G4int orientation = BDS::CalculateOrientation(angle);
      G4double in_z     = cos(0.5*fabs(angle)); 
      G4double in_x     = sin(0.5*fabs(angle));
      G4ThreeVector inputface  = G4ThreeVector(-orientation*in_x, 0.0, -1.0*in_z);
      //-1 as pointing down in z for normal
      G4ThreeVector outputface = G4ThreeVector(-orientation*in_x, 0.0, in_z);

      roSolid = new G4CutTubs(name + "_ro_solid", // name
			      0,                  // inner radius
			      roRadius,           // outer radius
			      chordLength*0.5,    // half length (z)
			      0,                  // rotation start angle
			      CLHEP::twopi,       // rotation sweep angle
			      inputface,          // input face normal vector
			      outputface);        // output face normal vector
    }

  // note material not strictly necessary in geant4 > v10, but required for
  // v9 even though not used and doesn't affect simulation - leave for compatability
  G4LogicalVolume* readOutLV =  new G4LogicalVolume(roSolid,          // solid
						    roMaterial,       // material
						    name + "_ro_lv"); // name

  return readOutLV;
}<|MERGE_RESOLUTION|>--- conflicted
+++ resolved
@@ -19,86 +19,6 @@
 G4Material* BDSAcceleratorComponent::emptyMaterial = NULL;
 G4double    BDSAcceleratorComponent::lengthSafety  = -1;
 
-<<<<<<< HEAD
-BDSAcceleratorComponent::BDSAcceleratorComponent (
-						  G4String& aName,
-						  G4double aLength, 
-						  G4double aBpRadius,
-						  G4double aXAper,
-						  G4double aYAper, 
-						  G4String aMaterial,
-						  G4double angle,
-						  G4double XOffset, 
-						  G4double YOffset,
-						  G4double ZOffset):
-  BDSGeometryComponent(NULL,NULL),
-  itsName(aName),
-  itsLength(aLength),
-  itsBpRadius(aBpRadius),
-  itsXAper(aXAper),
-  itsYAper(aYAper),
-  itsAngle(angle),
-  itsMaterial(aMaterial),
-  itsXOffset(XOffset),
-  itsYOffset(YOffset), 
-  itsZOffset(ZOffset)
-{
-  ConstructorInit();
-}
-
-BDSAcceleratorComponent::BDSAcceleratorComponent (
-						  G4String& aName,
-						  G4double aLength, 
-						  G4double aBpRadius,
-						  G4double aXAper,
-						  G4double aYAper, 
-						  std::list<G4double> blmLocZ, 
-						  std::list<G4double> blmLocTheta,
-						  G4String aMaterial,
-						  G4double angle,
-						  G4double XOffset, 
-						  G4double YOffset,
-						  G4double ZOffset):
-  BDSGeometryComponent(NULL,NULL),
-  itsName(aName),
-  itsLength(aLength),
-  itsBpRadius(aBpRadius),
-  itsXAper(aXAper),
-  itsYAper(aYAper),
-  itsAngle(angle),
-  itsMaterial(aMaterial),
-  itsBlmLocZ(blmLocZ), 
-  itsBlmLocTheta(blmLocTheta),
-  itsXOffset(XOffset),
-  itsYOffset(YOffset), 
-  itsZOffset(ZOffset)
-{
-  if (itsBlmLocZ.size() != itsBlmLocTheta.size()){
-    G4cerr << "BDSAcceleratorComponent: error, lists blmLocZ and blmLocTheta are of unequal size" << G4endl;
-    G4cerr << "blmLocZ.size() = " << blmLocZ.size() << G4endl;
-    G4cerr << "blmLocTheta.size() = " << blmLocTheta.size() << G4endl;
-    exit(1);
-  }
-  ConstructorInit();
-}
-
-BDSAcceleratorComponent::BDSAcceleratorComponent(G4String name,
-						 G4double length):
-  BDSGeometryComponent(NULL,NULL),
-  itsName(name), itsLength(length)
-{
-  ConstructorInit();
-}
-
-inline void BDSAcceleratorComponent::ConstructorInit(){
-  //  itsInnerBeampipeUserLimits =new G4UserLimits();
-#ifndef NOUSERLIMITS
-  itsUserLimits = new G4UserLimits();
-  //  itsUserLimits->SetMaxAllowedStep(itsLength);
-  itsUserLimits->SetMaxAllowedStep(1*CLHEP::m);
-  itsUserLimits->SetUserMaxTime(BDSGlobalConstants::Instance()->GetMaxTime());
-  itsUserLimits->SetUserMinEkine(BDSGlobalConstants::Instance()->GetThresholdCutCharged());
-=======
 struct BDSBeamPipeInfo;
 
 BDSAcceleratorComponent::BDSAcceleratorComponent(G4String         nameIn,
@@ -117,7 +37,6 @@
 {
 #ifdef BDSDEBUG
   G4cout << __METHOD_NAME__ << G4endl;
->>>>>>> bfd6661b
 #endif
   readOutLV = NULL;
 
