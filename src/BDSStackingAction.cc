--- conflicted
+++ resolved
@@ -14,18 +14,10 @@
 
 #include "BDSGlobalConstants.hh"
 #include "BDSStackingAction.hh"
-<<<<<<< HEAD
-#include "BDSPhotonCounter.hh"
 #include "G4SDManager.hh"
 #include "G4RunManager.hh"
 #include "G4Run.hh"
 #include "G4Event.hh"
-#include "G4HCofThisEvent.hh"
-=======
-#include "G4RunManager.hh"
-#include "G4Run.hh"
-#include "G4Event.hh"
->>>>>>> 92c10502
 #include "G4ThreeVector.hh"
 #include "G4Track.hh"
 #include "G4TrackStatus.hh"
@@ -44,15 +36,8 @@
 G4ClassificationOfNewTrack BDSStackingAction::ClassifyNewTrack(const G4Track * aTrack)
 {
   G4ClassificationOfNewTrack classification = fUrgent;
-<<<<<<< HEAD
-  
-  countPhoton(aTrack);
-  
-#ifdef DEBUG 
-=======
 
 #ifdef BDSDEBUG 
->>>>>>> 92c10502
   G4cout<<"StackingAction: ClassifyNewtrack "<<aTrack->GetTrackID()<<
     " "<<aTrack->GetDefinition()->GetParticleName()<<G4endl;
   G4StackManager* SM = G4EventManager::GetEventManager()->GetStackManager();
@@ -77,29 +62,21 @@
   
   if(BDSGlobalConstants::Instance()->GetStopTracks()) // if tracks killed after interaction
     {
+      
       // kill secondary electrons
       
       if( (aTrack->GetParentID() > 0) && 
 	  (aTrack->GetDefinition() == G4Electron::ElectronDefinition() ) )
 	{
-<<<<<<< HEAD
-	  // if we are in the twiss module - aperture hit is suspicious
-	  if( BDSGlobalConstants::Instance()->DoTwiss() ) 
-	    G4cout<<"WARNING : Electron "<<aTrack->GetParentID()<<" outside of aperture, twiss results will be incorrect"<< G4endl;
-      }
-      return fKill;
-     }
-=======
 	  return fKill;
 	}
       
->>>>>>> 92c10502
       // kill secondary photons
       
       if( (aTrack->GetParentID() > 0) && 
 	  (aTrack->GetDefinition() == G4Gamma::GammaDefinition() ) )
 	{
-	  return fKill;
+	  classification = fKill;
 	}
       
       // kill secondary positrons
@@ -107,38 +84,18 @@
       if( (aTrack->GetParentID() > 0) && 
 	  (aTrack->GetDefinition() == G4Positron::PositronDefinition() ) )
 	{
-<<<<<<< HEAD
-	  
-
-	  // if we are in the twiss module - aperture hit is suspicious
-	  if( BDSGlobalConstants::Instance()->DoTwiss() ) 
-	    G4cout<<"WARNING : Positron outside of aperture, twiss results will be incorrect"<< G4endl;
-      return fKill;	
-    }
-=======
 	  return fKill;
 	}
->>>>>>> 92c10502
 
       // kill secondary protons/antiprotons
       
       if( (aTrack->GetParentID() > 0) && 
 	  ( (aTrack->GetDefinition() == G4Proton::ProtonDefinition() ) ||
 	    (aTrack->GetDefinition() == G4AntiProton::AntiProtonDefinition()) ) )
-<<<<<<< HEAD
-	{ 
-	  // if we are in the twiss module - aperture hit is suspicious
-	  if( BDSGlobalConstants::Instance()->DoTwiss() ) {
-	    G4cout<<"WARNING : Proton outside of aperture, twiss results will be incorrect"<<
-	      G4endl;
-	}
-	return fKill;
-    }
-=======
 	{
 	  return fKill;
 	}
->>>>>>> 92c10502
+      
     }
 
   if(BDSGlobalConstants::Instance()->getWaitingForDump()) // if waiting for placet synchronization
@@ -148,16 +105,6 @@
 	classification = fPostpone;
      }
 
-<<<<<<< HEAD
-  if(BDSGlobalConstants::Instance()->DoTwiss())
-    {
-      if((aTrack->GetParentID() <= 0) &&
-         (aTrack->GetTrackStatus()==fPostponeToNextEvent) )
-	classification = fPostpone;
-    }
-  
-=======
->>>>>>> 92c10502
   if(BDSGlobalConstants::Instance()->getDumping()) // in the process of dumping
     {
 #ifdef BDSDEBUG
