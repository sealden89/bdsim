--- conflicted
+++ resolved
@@ -19,16 +19,10 @@
 BDSDecapole::BDSDecapole(G4String           name,
 			 G4double           length,
 			 G4double           bQuadPrime,
-<<<<<<< HEAD
-			 BDSBeamPipeInfo    beamPipeInfo,
-			 BDSMagnetOuterInfo magnetOuterInfo):
-  BDSMultipole(BDSMagnetType::decapole,name,length,beamPipeInfo,magnetOuterInfo),
-=======
 			 BDSBeamPipeInfo*   beamPipeInfo,
 			 BDSMagnetOuterInfo magnetOuterInfo):
   BDSMagnet(BDSMagnetType::decapole, name, length,
 	    beamPipeInfo,magnetOuterInfo),
->>>>>>> bfd6661b
   itsBQuadPrime(bQuadPrime)
 {;}
 
