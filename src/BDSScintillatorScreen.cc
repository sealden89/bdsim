--- conflicted
+++ resolved
@@ -298,6 +298,7 @@
   if(BDSGlobalConstants::Instance()->GetSensitiveComponents()){
     SetSensitiveVolume(itsScintillatorLayerLog);
   } 
+  G4cout << "BDSScintillatorScreen: finished building geometry" << G4endl;
 }
 
 void BDSScintillatorScreen::BuildScintillatorMaterial(){
@@ -322,39 +323,6 @@
 void BDSScintillatorScreen::BuildScintillatorOpticalProperties(){
   //Fill the material properties table of the _scintillatorLayerMaterial
 
-<<<<<<< HEAD
-=======
-  const G4int nEntries = 9;
-  G4double PhotonEnergyScintillatorMaterial[nEntries];
-  G4double dNEntries2=(G4double)nEntries;
-  G4double energyMin=1.91*eV;
-  G4double energyMax=2.76*eV;
-  G4double deltaEnergy=(energyMax-energyMin)/(dNEntries2-1.0);
-  G4double energy=energyMin;
-  for(G4int i=0; i<nEntries; energy += deltaEnergy, i++){
-    G4cout << energy << G4endl;
-    PhotonEnergyScintillatorMaterial[i]=energy;
-  }
-  G4double RefractiveIndexScintillatorMaterial[nEntries] = //Approximately correct, but check for different wavelengths
-    { 1.82, 1.82, 1.82, 1.82, 1.82, 1.82, 1.82,
-      1.82, 1.82 };
-  G4double scintFastScintillatorMaterial[nEntries] = //Approximately correct
-    { 0, 0.25, 2.0, 14.0, 13.0, 7.0, 4.0, 2.0, 0.0 };
-  
-  _mptScintillatorMaterial = new G4MaterialPropertiesTable();
-
-#if G4VERSION_NUMBER < 950
-  _mptScintillatorMaterial->AddProperty("FASTCOMPONENT",PhotonEnergyScintillatorMaterial, scintFastScintillatorMaterial, nEntries);
-#else
-  _mptScintillatorMaterial->AddProperty("FASTCOMPONENT",PhotonEnergyScintillatorMaterial, scintFastScintillatorMaterial, nEntries)->SetSpline(true);
-#endif
-  _mptScintillatorMaterial->AddProperty("RINDEX",PhotonEnergyScintillatorMaterial, RefractiveIndexScintillatorMaterial, nEntries);
-  _mptScintillatorMaterial->AddConstProperty("SCINTILLATIONYIELD",8000./MeV); //Approximately correct
-  _mptScintillatorMaterial->AddConstProperty("RESOLUTIONSCALE",2.0); //Check this
-  _mptScintillatorMaterial->AddConstProperty("FASTTIMECONSTANT",70.*ns); //Approximately correct
-  _mptScintillatorMaterial->AddConstProperty("YIELDRATIO",1.0);
-
->>>>>>> c3e08928
   /*The below is required for mie scattering
   G4double scatteringLength=2.17*um;
   G4double anisotropyFactor=0.800;
