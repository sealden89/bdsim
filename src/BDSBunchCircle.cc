--- conflicted
+++ resolved
@@ -54,11 +54,7 @@
   
   zp = CalculateZp(xp,yp,Zp0);
   t = 0.0;
-<<<<<<< HEAD
-  E = BDSGlobalConstants::Instance()->GetParticleTotalEnergy() * (1 + envelopeE * (1-2*FlatGen->shoot()));
-=======
-  E = BDSGlobalConstants::Instance()->ParticleKineticEnergy() * (1 + envelopeE * (1-2*FlatGen->shoot()));
->>>>>>> b6bde9cb
+  E = BDSGlobalConstants::Instance()->ParticleTotalEnergy() * (1 + envelopeE * (1-2*FlatGen->shoot()));
 
   weight = 1.0;
   return; 
