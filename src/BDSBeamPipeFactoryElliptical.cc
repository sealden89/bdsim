#include "BDSBeamPipeFactoryBase.hh"
#include "BDSBeamPipeFactoryElliptical.hh"
#include "BDSBeamPipe.hh"

#include "BDSDebug.hh"
#include "BDSExecOptions.hh"
#include "BDSGlobalConstants.hh"
#include "BDSMaterials.hh"
#include "BDSSDManager.hh"
#include "BDSUtilities.hh"            // for calculateorientation

#include "globals.hh"                 // geant4 globals / types
#include "G4Box.hh"
#include "G4EllipticalTube.hh"
#include "G4Colour.hh"
#include "G4CutTubs.hh"
#include "G4IntersectionSolid.hh"
#include "G4LogicalVolume.hh"
#include "G4Material.hh"
#include "G4PVPlacement.hh"
#include "G4SubtractionSolid.hh"
#include "G4ThreeVector.hh"
#include "G4Tubs.hh"
#include "G4UserLimits.hh"
#include "G4VisAttributes.hh"
#include "G4VSolid.hh"

#include <cmath>                           // sin, cos, fabs
#include <utility>                         // for std::pair


BDSBeamPipeFactoryElliptical* BDSBeamPipeFactoryElliptical::_instance = 0;

BDSBeamPipeFactoryElliptical* BDSBeamPipeFactoryElliptical::Instance()
{
  if (_instance == 0)
    {_instance = new BDSBeamPipeFactoryElliptical();}
  return _instance;
}

BDSBeamPipeFactoryElliptical::BDSBeamPipeFactoryElliptical()
{
  lengthSafety              = BDSGlobalConstants::Instance()->GetLengthSafety();
  vacuumSolid               = NULL;
  beamPipeSolid             = NULL;
  containerSolid            = NULL;
  containerSubtractionSolid = NULL;
  vacuumLV                  = NULL;
  beamPipeLV                = NULL;
  containerLV               = NULL;
  orientationIn             = 0;
  orientationOut            = 0;
}

BDSBeamPipeFactoryElliptical::~BDSBeamPipeFactoryElliptical()
{
  _instance = 0;
}

BDSBeamPipe* BDSBeamPipeFactoryElliptical::CreateBeamPipe(G4String    nameIn,              // name
							  G4double    lengthIn,            // length [mm]
							  G4double    aper1In,             // aperture parameter 1
							  G4double    aper2In,             // aperture parameter 2
							  G4double    /*aper3In*/,         // aperture parameter 3
							  G4double    /*aper4In*/,         // aperture parameter 4
							  G4Material* vacuumMaterialIn,    // vacuum material
							  G4double    beamPipeThicknessIn, // beampipe thickness [mm]
							  G4Material* beamPipeMaterialIn   // beampipe material
							  )
{
#ifdef BDSDEBUG
  G4cout << __METHOD_NAME__ << G4endl;
#endif
  // test input parameters - set global options as default if not specified
  TestInputParameters(vacuumMaterialIn,beamPipeThicknessIn,beamPipeMaterialIn,aper1In,aper2In);

  // build the solids
  vacuumSolid   = new G4EllipticalTube(nameIn + "_vacuum_solid",       // name
				       aper1In,                        // x half width
				       aper2In,                        // y half width
				       (lengthIn*0.5)-2*lengthSafety); // half length

  G4VSolid* beamPipeSolidInner; // construct rectangular beam pipe by subtracting an inner
  G4VSolid* beamPipeSolidOuter; // box from an outer one - only way
  // beamPipeSolidInner will be the inner edge of the metal beampipe
  // therefore it has to be the width of the aperture + lengthSafety
  beamPipeSolidInner = new G4EllipticalTube(nameIn + "_pipe_solid_inner",   // name
					    aper1In + lengthSafety,         // x half width - length safety to avoid overlaps
					    aper2In + lengthSafety,         // y half width
					    lengthIn);                      // length - full length fo unambiguous subtraction
  // beamPipeSolidOuter will be the outer edge of the metal beampipe
  // therefore it has to be the width of the aperture + beampipeThickness
  beamPipeSolidOuter = new G4EllipticalTube(nameIn + "_pipe_solid_outer",   // name
					    aper1In + beamPipeThicknessIn,  // x half width
					    aper2In + beamPipeThicknessIn,  // y half width
					    (lengthIn*0.5)-2*lengthSafety); // half length - lengthSafety to fit in container
  beamPipeSolid = new G4SubtractionSolid(nameIn + "_pipe_solid",
					 beamPipeSolidOuter,
					 beamPipeSolidInner); // outer minus inner
  
  G4double containerXHalfWidth = aper1In + beamPipeThicknessIn + lengthSafety;
  G4double containerYHalfWidth = aper2In + beamPipeThicknessIn + lengthSafety;
  containerSolid = new G4EllipticalTube(nameIn  + "_container_solid",  // name
					containerXHalfWidth,           // x half width
					containerYHalfWidth,           // y half width
					(lengthIn*0.5)-lengthSafety);  // half length
					
  return CommonFinalConstruction(nameIn, vacuumMaterialIn, beamPipeMaterialIn, lengthIn, aper1In, aper2In, beamPipeThicknessIn);
}



BDSBeamPipe* BDSBeamPipeFactoryElliptical::CreateBeamPipeAngledIn(G4String    nameIn,              // name
								  G4double    lengthIn,            // length [mm]
								  G4double    angleInIn,           // the normal angle of the input face
								  G4double    aper1In,             // aperture parameter 1
								  G4double    aper2In,             // aperture parameter 2
								  G4double    /*aper3In*/,         // aperture parameter 3
								  G4double    /*aper4In */,        // aperture parameter 4
								  G4Material* vacuumMaterialIn,    // vacuum material
								  G4double    beamPipeThicknessIn, // beampipe thickness [mm]
								  G4Material* beamPipeMaterialIn   // beampipe material
								  )
{
#ifdef BDSDEBUG
  G4cout << __METHOD_NAME__ << G4endl;
#endif
  // test input parameters - set global options as default if not specified
  TestInputParameters(vacuumMaterialIn,beamPipeThicknessIn,beamPipeMaterialIn,aper1In,aper2In);

  CalculateOrientations(angleInIn, 0);

  G4double in_z = cos(fabs(angleInIn)); // calculate components of normal vectors (in the end mag(normal) = 1)
  G4double in_x = sin(fabs(angleInIn)); // note full angle here as it's the entrance angle
  G4ThreeVector inputface  = G4ThreeVector(orientationIn*in_x, 0.0, -1.0*in_z); //-1 as pointing down in z for normal
  G4ThreeVector outputface = G4ThreeVector(0.0, 0.0, 1.0);                    // no output face angle
  
  CreateGeneralAngledSolids(nameIn, lengthIn, aper1In, aper2In, beamPipeThicknessIn, inputface, outputface);
  
  return CommonFinalConstruction(nameIn, vacuumMaterialIn, beamPipeMaterialIn, lengthIn, aper1In, aper2In, beamPipeThicknessIn);
}

BDSBeamPipe* BDSBeamPipeFactoryElliptical::CreateBeamPipeAngledOut(G4String    nameIn,              // name
								   G4double    lengthIn,            // length [mm]
								   G4double    angleOutIn,          // the normal angle of the output face
								   G4double    aper1In,             // aperture parameter 1
								   G4double    aper2In,             // aperture parameter 2
								   G4double    /*aper3In*/,         // aperture parameter 3
								   G4double    /*aper4In */,        // aperture parameter 4
								   G4Material* vacuumMaterialIn,    // vacuum material
								   G4double    beamPipeThicknessIn, // beampipe thickness [mm]
								   G4Material* beamPipeMaterialIn   // beampipe material
								   )
{
#ifdef BDSDEBUG
  G4cout << __METHOD_NAME__ << G4endl;
#endif
  // test input parameters - set global options as default if not specified
  TestInputParameters(vacuumMaterialIn,beamPipeThicknessIn,beamPipeMaterialIn,aper1In,aper2In);

  CalculateOrientations(0, angleOutIn);
  
  G4double out_z = cos(fabs(angleOutIn)); // calculate components of normal vectors (in the end mag(normal) = 1)
  G4double out_x = sin(fabs(angleOutIn)); // note full angle here as it's the exit angle
  G4ThreeVector inputface  = G4ThreeVector(0.0, 0.0, -1.0); //-1 as pointing down in z for normal
  G4ThreeVector outputface = G4ThreeVector(orientationOut*out_x, 0.0, out_z);               // no output face angle
  
  CreateGeneralAngledSolids(nameIn, lengthIn, aper1In, aper2In, beamPipeThicknessIn, inputface, outputface);
  
  return CommonFinalConstruction(nameIn, vacuumMaterialIn, beamPipeMaterialIn, lengthIn, aper1In, aper2In, beamPipeThicknessIn);
}

BDSBeamPipe* BDSBeamPipeFactoryElliptical::CreateBeamPipeAngledInOut(G4String    nameIn,              // name
								     G4double    lengthIn,            // length [mm]
								     G4double    angleInIn,           // the normal angle of the input face
								     G4double    angleOutIn,          // the normal angle of the input face
								     G4double    aper1In,             // aperture parameter 1
								     G4double    aper2In,             // aperture parameter 2
								     G4double    /*aper3In*/,         // aperture parameter 3
								     G4double    /*aper4In */,        // aperture parameter 4
								     G4Material* vacuumMaterialIn,    // vacuum material
								     G4double    beamPipeThicknessIn, // beampipe thickness [mm]
								      G4Material* beamPipeMaterialIn   // beampipe material
								     )
{
#ifdef BDSDEBUG
  G4cout << __METHOD_NAME__ << G4endl;
#endif
   // test input parameters - set global options as default if not specified
  TestInputParameters(vacuumMaterialIn,beamPipeThicknessIn,beamPipeMaterialIn,aper1In,aper2In);

  CalculateOrientations(angleInIn, angleOutIn);
  
  G4double in_z  = cos(fabs(angleInIn)); // calculate components of normal vectors (in the end mag(normal) = 1)
  G4double in_x  = sin(fabs(angleInIn)); // note full angle here as it's the exit angle
  G4double out_z = cos(fabs(angleOutIn));
  G4double out_x = sin(fabs(angleOutIn));
  G4ThreeVector inputface  = G4ThreeVector(orientationIn*in_x, 0.0, -1.0*in_z); //-1 as pointing down in z for normal
  G4ThreeVector outputface = G4ThreeVector(orientationOut*out_x, 0.0, out_z);   // no output face angle
  
  CreateGeneralAngledSolids(nameIn, lengthIn, aper1In, aper2In, beamPipeThicknessIn, inputface, outputface);
  
  return CommonFinalConstruction(nameIn, vacuumMaterialIn, beamPipeMaterialIn, lengthIn, aper1In, aper2In, beamPipeThicknessIn);
}

/// functions below here are private to this particular factory

/// test input parameters - if not set use global defaults for this simulation
void BDSBeamPipeFactoryElliptical::TestInputParameters(G4Material*&  vacuumMaterialIn,     // reference to a pointer
						       G4double&     beamPipeThicknessIn,
						       G4Material*&  beamPipeMaterialIn,
						       G4double&     aper1In,
						       G4double&     aper2In)
{
  if (!vacuumMaterialIn)
    {vacuumMaterialIn = BDSMaterials::Instance()->GetMaterial(BDSGlobalConstants::Instance()->GetVacuumMaterial());}

  if (beamPipeThicknessIn < 1e-10)
    {beamPipeThicknessIn = BDSGlobalConstants::Instance()->GetBeamPipeThickness();}

  if (!beamPipeMaterialIn)
    {beamPipeMaterialIn = BDSMaterials::Instance()->GetMaterial(BDSGlobalConstants::Instance()->GetBeamPipeMaterialName());}

  if (aper1In < 1e-10)
    {aper1In = BDSGlobalConstants::Instance()->GetBeamPipeRadius();}

  if (aper2In < 1e-10)
    {aper2In = BDSGlobalConstants::Instance()->GetBeamPipeRadius();}
}

/// only the solids are unique, once we have those, the logical volumes and placement in the
/// container are the same.  group all this functionality together
BDSBeamPipe* BDSBeamPipeFactoryElliptical::CommonFinalConstruction(G4String    nameIn,
								   G4Material* vacuumMaterialIn,
								   G4Material* beamPipeMaterialIn,
								   G4double    lengthIn,
								   G4double    aper1In,
								   G4double    aper2In,
								   G4double    beamPipeThicknessIn)
{
#ifdef BDSDEBUG
  G4cout << __METHOD_NAME__ << G4endl;
#endif
  // prepare a longer container subtraction solid
  G4double containerXHalfWidth = aper1In + beamPipeThicknessIn + lengthSafety;
  G4double containerYHalfWidth = aper2In + beamPipeThicknessIn + lengthSafety;
  // doesn't have to be angled as it's only used for transverse subtraction
  containerSubtractionSolid = new G4EllipticalTube(nameIn  + "_container_solid", // name
						   containerXHalfWidth,          // x half width
						   containerYHalfWidth,          // y half width
						   lengthIn);                    // full length for unambiguous subtraction
  
  // build the logical volumes
  vacuumLV   = new G4LogicalVolume(vacuumSolid,
				   vacuumMaterialIn,
				   nameIn + "_vacuum_lv");
  
  beamPipeLV = new G4LogicalVolume(beamPipeSolid,
				   beamPipeMaterialIn,
				   nameIn + "_beampipe_lv");
  
  containerLV = new G4LogicalVolume(containerSolid,
				    vacuumMaterialIn,
				    nameIn + "_container_lv");
  
  // VISUAL ATTRIBUTES
  // set visual attributes
  // beampipe
  G4VisAttributes* pipeVisAttr = new G4VisAttributes(G4Color(0.4,0.4,0.4));
  pipeVisAttr->SetVisibility(true);
  pipeVisAttr->SetForceSolid(true);
  beamPipeLV->SetVisAttributes(pipeVisAttr);
  // vacuum
  vacuumLV->SetVisAttributes(BDSGlobalConstants::Instance()->GetInvisibleVisAttr());
  // container
<<<<<<< HEAD
#ifdef BDSDEBUG
  containerLV->SetVisAttributes(BDSGlobalConstants::Instance()->GetVisibleDebugVisAttr());
#else
  containerLV->SetVisAttributes(BDSGlobalConstants::Instance()->GetInvisibleVisAttr());
#endif
  
  // USER LIMITS - set user limits based on bdsim user specified parameters
=======
  if (BDSExecOptions::Instance()->GetVisDebug()) {
    containerLV->SetVisAttributes(BDSGlobalConstants::Instance()->GetVisibleDebugVisAttr());
  } else {
    containerLV->SetVisAttributes(BDSGlobalConstants::Instance()->GetInvisibleVisAttr());
  }

  // SENSITIVITY
  // make the beampipe sensitive if required (attachd Sensitive Detector Class)
  // all components are on axis and aligned to 0,0,0
  if (BDSGlobalConstants::Instance()->GetSensitiveBeamPipe())
    {
      //beampipes are sensitive - attach appropriate sd to the beampipe volume
      beamPipeLV->SetSensitiveDetector(BDSSDManager::Instance()->GetEnergyCounterOnAxisSD());
    }

  // USER LIMITS
  // set user limits based on bdsim user specified parameters

>>>>>>> c826a6ee
#ifndef NOUSERLIMITS
  G4UserLimits* beamPipeUserLimits = new G4UserLimits("beampipe_cuts");
  G4double maxStepFactor = 0.5; // fraction of length for maximum step size
  beamPipeUserLimits->SetMaxAllowedStep( lengthIn * maxStepFactor );
  beamPipeUserLimits->SetUserMinEkine(BDSGlobalConstants::Instance()->GetThresholdCutCharged());
  beamPipeUserLimits->SetUserMaxTime(BDSGlobalConstants::Instance()->GetMaxTime());
  //attach cuts to volumes
  vacuumLV->SetUserLimits(beamPipeUserLimits);
  beamPipeLV->SetUserLimits(beamPipeUserLimits);
  containerLV->SetUserLimits(beamPipeUserLimits);
#endif

  // PLACEMENT
  // place the components inside the container
  // note we don't need the pointer for anything - it's registered upon construction with g4
  new G4PVPlacement((G4RotationMatrix*)0,         // no rotation
		    (G4ThreeVector)0,             // position
		    vacuumLV,                     // lv to be placed
		    nameIn + "_vacuum_pv",        // name
		    containerLV,                  // mother lv to be place in
		    false,                        // no boolean operation
		    0,                            // copy number
		    BDSGlobalConstants::Instance()->GetCheckOverlaps() // whether to check overlaps
		    );

  new G4PVPlacement((G4RotationMatrix*)0,         // no rotation
		    (G4ThreeVector)0,             // position
		    beamPipeLV,                   // lv to be placed
		    nameIn + "_beampipe_pv",      // name
		    containerLV,                  // mother lv to be place in
		    false,                        // no boolean operation
		    0,                            // copy number
		    BDSGlobalConstants::Instance()->GetCheckOverlaps() // whether to check overlaps
		    );

  // record extents
  std::pair<double,double> extX = std::make_pair(-containerXHalfWidth,containerXHalfWidth);
  std::pair<double,double> extY = std::make_pair(-containerYHalfWidth,containerYHalfWidth);
  std::pair<double,double> extZ = std::make_pair(-lengthIn*0.5,lengthIn*0.5);
  // calculate radius if a tube were to be place around it
  G4double containerRadius = sqrt(containerXHalfWidth*containerXHalfWidth + containerYHalfWidth*containerYHalfWidth);
  
  // build the BDSBeamPipe instance and return it
  BDSBeamPipe* aPipe = new BDSBeamPipe(containerSolid,containerLV,extX,extY,extZ,
				       containerSubtractionSolid,
				       vacuumLV,false,containerRadius);

  // REGISTER all lvs
  aPipe->RegisterLogicalVolume(vacuumLV); //using geometry component base class method
  aPipe->RegisterLogicalVolume(beamPipeLV);
  aPipe->RegisterLogicalVolume(containerLV);

  // register sensitive volumes
  aPipe->RegisterSensitiveVolume(beamPipeLV);
  aPipe->RegisterSensitiveVolume(containerLV);
  
  return aPipe;
}


/// the angled ones have degeneracy in the geant4 solids they used so we can avoid code duplication
/// by grouping common construction tasks
void BDSBeamPipeFactoryElliptical::CreateGeneralAngledSolids(G4String      nameIn,
							     G4double      lengthIn,
							     G4double      aper1In,
							     G4double      aper2In,
							     G4double      beamPipeThicknessIn,
							     G4ThreeVector inputfaceIn,
							     G4ThreeVector outputfaceIn)
{
  // this function will make a longer normal rectangular beampipe and chop it off
  // to make angled faces as required
  // achieve this using the intersection of the normal beampipe (but a little longer)
  // with a large G4CutTubs to get the angled faces.
  // note even if one face is flat, we don't save a boolean operation as the intersection
  // can be on both sides using a G4CutTubs.  Also, keeping one side flat would require
  // shifting the volume from 0 which causes headaches later with SDs.

  // build the solids - vacuum, beampipe and container solids
  // extra solids required for booleans
  G4VSolid* vacuumSolidLong;
  G4VSolid* beamPipeSolidLong;
  G4VSolid* angledFaceSolid;
  G4VSolid* containerSolidLong;
  G4VSolid* angledFaceSolidContainer;

  // build the solid with angled faces for intersection
  G4double angledFaceRadius = (std::max(aper1In,aper2In) + beamPipeThicknessIn)*2.0; //huge for unambiguous intersection
  angledFaceSolid = new G4CutTubs(nameIn + "_angled_face",       // name
				  0,                             // inner radius
				  angledFaceRadius,              // outer radius
				  (lengthIn*0.5)-2*lengthSafety, // half length - must fit within container
				  0,                             // rotation start angle
				  CLHEP::twopi,                  // rotation finish angle
				  inputfaceIn,                   // input face normal
				  outputfaceIn);                 // output face normal
  
  vacuumSolidLong = new G4EllipticalTube(nameIn + "_vacuum_solid_long", // name
					 aper1In,                       // x half width
					 aper2In,                       // y half width
					 lengthIn);                     // full length for unambiguous boolean
  vacuumSolid     = new G4IntersectionSolid(nameIn + "_vacuum_solid",
					    vacuumSolidLong,
					    angledFaceSolid);
  
  G4VSolid* beamPipeSolidInner; // construct rectangular beam pipe by subtracting an inner
  G4VSolid* beamPipeSolidOuter; // box from an outer one - only way
  // beamPipeSolidInner will be the inner edge of the metal beampipe
  // therefore it has to be the width of the aperture + lengthSafety
  beamPipeSolidInner = new G4EllipticalTube(nameIn + "_pipe_solid_inner",   // name
					    aper1In + lengthSafety,         // x half width - length safety to avoid overlaps
					    aper2In + lengthSafety,         // y half width
					    2*lengthIn);                    // 2*length - full length fo unambiguous subtraction
  // beamPipeSolidOuter will be the outer edge of the metal beampipe
  // therefore it has to be the width of the aperture + beampipeThickness
  beamPipeSolidOuter = new G4EllipticalTube(nameIn + "_pipe_solid_outer",   // name
					    aper1In + beamPipeThicknessIn,  // x half width
					    aper2In + beamPipeThicknessIn,  // y half width
					    lengthIn);                      // full length for unambiguous intersection
  beamPipeSolidLong = new G4SubtractionSolid(nameIn + "_pipe_solid_long",
					 beamPipeSolidOuter,
					 beamPipeSolidInner); // outer minus inner
  beamPipeSolid = new G4IntersectionSolid(nameIn + "_pipe_solid",
					  beamPipeSolidLong,
					  angledFaceSolid);
  
  G4double containerXHalfWidth = aper1In + beamPipeThicknessIn + lengthSafety;
  G4double containerYHalfWidth = aper2In + beamPipeThicknessIn + lengthSafety;
  containerSolidLong = new G4EllipticalTube(nameIn  + "_container_solid_long",// name
					    containerXHalfWidth,              // x half width
					    containerYHalfWidth,              // y half width
					    lengthIn);                        // full length for unambiguous intersection
  angledFaceSolidContainer = new G4CutTubs(nameIn + "_angled_face_container",// name
					   0,                                // inner radius
					   angledFaceRadius,                 // outer radius
					   (lengthIn*0.5)-lengthSafety,      // half length - must fit within magnet
					   0,                                // rotation start angle
					   CLHEP::twopi,                     // rotation finish angle
					   inputfaceIn,                      // input face normal
					   outputfaceIn);                    // output face normal
  containerSolid = new G4IntersectionSolid(nameIn + "_container_solid",
					   containerSolidLong,
					   angledFaceSolidContainer);
}

void BDSBeamPipeFactoryElliptical::CalculateOrientations(G4double angleIn, G4double angleOut)
{
  orientationIn  = BDS::CalculateOrientation(angleIn);
  orientationOut = BDS::CalculateOrientation(angleOut);
}<|MERGE_RESOLUTION|>--- conflicted
+++ resolved
@@ -273,34 +273,15 @@
   // vacuum
   vacuumLV->SetVisAttributes(BDSGlobalConstants::Instance()->GetInvisibleVisAttr());
   // container
-<<<<<<< HEAD
-#ifdef BDSDEBUG
-  containerLV->SetVisAttributes(BDSGlobalConstants::Instance()->GetVisibleDebugVisAttr());
-#else
-  containerLV->SetVisAttributes(BDSGlobalConstants::Instance()->GetInvisibleVisAttr());
-#endif
-  
-  // USER LIMITS - set user limits based on bdsim user specified parameters
-=======
+
   if (BDSExecOptions::Instance()->GetVisDebug()) {
     containerLV->SetVisAttributes(BDSGlobalConstants::Instance()->GetVisibleDebugVisAttr());
   } else {
     containerLV->SetVisAttributes(BDSGlobalConstants::Instance()->GetInvisibleVisAttr());
   }
 
-  // SENSITIVITY
-  // make the beampipe sensitive if required (attachd Sensitive Detector Class)
-  // all components are on axis and aligned to 0,0,0
-  if (BDSGlobalConstants::Instance()->GetSensitiveBeamPipe())
-    {
-      //beampipes are sensitive - attach appropriate sd to the beampipe volume
-      beamPipeLV->SetSensitiveDetector(BDSSDManager::Instance()->GetEnergyCounterOnAxisSD());
-    }
-
-  // USER LIMITS
-  // set user limits based on bdsim user specified parameters
-
->>>>>>> c826a6ee
+  // USER LIMITS - set user limits based on bdsim user specified parameters
+
 #ifndef NOUSERLIMITS
   G4UserLimits* beamPipeUserLimits = new G4UserLimits("beampipe_cuts");
   G4double maxStepFactor = 0.5; // fraction of length for maximum step size
