#include "BDSSDManager.hh"

#include "globals.hh"              // geant4 types / globals
#include "G4SDManager.hh"

#include "BDSDebug.hh"
#include "BDSEnergyCounterSD.hh"
#include "BDSLWCalorimeterSD.hh"
#include "BDSReadOutGeometry.hh"
#include "BDSSamplerSD.hh"
#include "BDSTerminatorSD.hh"
#include "BDSTunnelReadOutGeometry.hh"
#include "BDSTunnelSD.hh"

#include "G4VReadOutGeometry.hh"

BDSSDManager* BDSSDManager::_instance = nullptr;

BDSSDManager* BDSSDManager::Instance()
{
  if (_instance == nullptr)
    {_instance = new BDSSDManager();}
  return _instance;
}

BDSSDManager::~BDSSDManager()
{
  // no need to delete SD's as they are all registered in G4SDManager
  delete eCounterROGeom;
  delete tunnelROGeom;
  _instance = nullptr;
}

BDSSDManager::BDSSDManager()
{
#ifdef BDSDEBUG
  G4cout << __METHOD_NAME__ << "Constructor - creating all necessary Sensitive Detectors" << G4endl;
#endif
  G4SDManager* SDMan = G4SDManager::GetSDMpointer();

  // read out geometry SD - construct on demand
  eCounterOnAxisRO = nullptr;
  eCounterROGeom = nullptr;
  
  // sampler plane
  samplerPlane = new BDSSamplerSD("sampler_plane","plane");
  SDMan->AddNewDetector(samplerPlane);

  // Sampler cylindrical
  samplerCylinder = new BDSSamplerSD("sampler_cylinder","cylinder");
  SDMan->AddNewDetector(samplerCylinder);

  // Terminator sd to measure how many times that primary has passed through the terminator
  terminator  = new BDSTerminatorSD("terminator");
  SDMan->AddNewDetector(terminator);

  // Lw calorimeter
  lwCalorimeter = new BDSLWCalorimeterSD("lw_calorimeter");
  SDMan->AddNewDetector(lwCalorimeter);

  // Tunnel read out SD - constructed on demand - uses tunnel read out geometry
  tunnelOnAxisRO = nullptr;
  tunnelROGeom = nullptr;
}

BDSEnergyCounterSD* BDSSDManager::GetEnergyCounterOnAxisSDRO()
{
#ifdef BDSDEBUG
  G4cout << __METHOD_NAME__ << G4endl;
#endif
  if (!eCounterOnAxisRO)
    {ConstructECounterSDOnAxisOnDemand();}
  return eCounterOnAxisRO;
}

BDSTunnelSD* BDSSDManager::GetTunnelOnAxisSDRO()
{
#ifdef BDSDEBUG
  G4cout << __METHOD_NAME__ << G4endl;
#endif
  if (!tunnelOnAxisRO)
    {ConstructTunnelSDOnAxisOnDemand();}
  return tunnelOnAxisRO;
}

void BDSSDManager::ConstructECounterSDOnAxisOnDemand()
{
#ifdef BDSDEBUG
  G4cout << __METHOD_NAME__ << G4endl;
#endif
  // this CANNOT be used until the beamline has been
  // placed in detector construction and therefore the readout
  // geometry also exists - hence make this on demand.
  // The SDManager will be called early on to make samplers during
  // object construction when the beamline won't exist which wouldn't work.
  // on axis energy counter - uses read out geometry
  eCounterOnAxisRO = new BDSEnergyCounterSD("ec_on_axis_read_out");
  eCounterROGeom = new BDSReadOutGeometry("readOutGeometry");
  // although unnecessary for bdsim this MUST be called for geant4 to
  // register things properly
  // this method actually invokes roGeom->Build() which we have to implement
  // but geant4 must do this - so messy!  
<<<<<<< HEAD
  roGeom->BuildROGeometry();
  eCounterOnAxisRO->SetROgeometry(roGeom); // attach the read out geometry to this SD
  eCounterOnAxisRO->SetUpAuxilliaryNavigator(); // attach read out geometry to navigator
=======
  eCounterROGeom->BuildROGeometry();
  eCounterOnAxisRO->SetROgeometry(eCounterROGeom); // attach the read out geometry to this SD
>>>>>>> e1d73788
  G4SDManager* SDMan = G4SDManager::GetSDMpointer();
  SDMan->AddNewDetector(eCounterOnAxisRO);
}

void BDSSDManager::ConstructTunnelSDOnAxisOnDemand()
{
#ifdef BDSDEBUG
  G4cout << __METHOD_NAME__ << G4endl;
#endif
  // this CANNOT be used until the beamline has been
  // placed in detector construction and therefore the readout
  // geometry also exists - hence make this on demand.
  // The SDManager will be called early on to make samplers during
  // object construction when the beamline won't exist which wouldn't work.
  // on axis tunnel SD - uses read out geometry
  tunnelOnAxisRO = new BDSTunnelSD("tunnel_on_axis");
  tunnelROGeom = new BDSTunnelReadOutGeometry("tunnelReadOutGeometry");
  // although unnecessary for bdsim this MUST be called for geant4 to
  // register things properly
  // this method actually invokes roGeom->Build() which we have to implement
  // but geant4 must do this - so messy!  
  tunnelROGeom->BuildROGeometry();
  tunnelOnAxisRO->SetROgeometry(tunnelROGeom); // attach the read out geometry to this SD
  G4SDManager* SDMan = G4SDManager::GetSDMpointer();
  SDMan->AddNewDetector(tunnelOnAxisRO);
}<|MERGE_RESOLUTION|>--- conflicted
+++ resolved
@@ -96,18 +96,13 @@
   // on axis energy counter - uses read out geometry
   eCounterOnAxisRO = new BDSEnergyCounterSD("ec_on_axis_read_out");
   eCounterROGeom = new BDSReadOutGeometry("readOutGeometry");
+  eCounterOnAxisRO->SetUpAuxilliaryNavigator(); // attach read out geometry to navigator
   // although unnecessary for bdsim this MUST be called for geant4 to
   // register things properly
   // this method actually invokes roGeom->Build() which we have to implement
   // but geant4 must do this - so messy!  
-<<<<<<< HEAD
-  roGeom->BuildROGeometry();
-  eCounterOnAxisRO->SetROgeometry(roGeom); // attach the read out geometry to this SD
-  eCounterOnAxisRO->SetUpAuxilliaryNavigator(); // attach read out geometry to navigator
-=======
   eCounterROGeom->BuildROGeometry();
   eCounterOnAxisRO->SetROgeometry(eCounterROGeom); // attach the read out geometry to this SD
->>>>>>> e1d73788
   G4SDManager* SDMan = G4SDManager::GetSDMpointer();
   SDMan->AddNewDetector(eCounterOnAxisRO);
 }
