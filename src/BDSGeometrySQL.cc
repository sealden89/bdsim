--- conflicted
+++ resolved
@@ -722,11 +722,7 @@
   aperYUp = 50.*CLHEP::mm;
   aperYDown = 200.*CLHEP::mm;
   aperDy = 0.*CLHEP::mm;
-<<<<<<< HEAD
-  thickness = BDSGlobalConstants::Instance()->GetBeampipeThickness();
-=======
   thickness = BDSGlobalConstants::Instance()->GetDefaultBeamPipeModel()->beamPipeThickness;
->>>>>>> 0d64b6e4
   length = 200.0*CLHEP::mm;
   
   if(aSQLTable->GetVariable("APERX")!=nullptr)
