#include "BDSDebug.hh"
#include "BDSExecOptions.hh"
#include "BDSGeometrySQL.hh"
#include "BDSGeometryType.hh"
#include "BDSGlobalConstants.hh"
#include "BDSMaterials.hh"
#include "BDSMySQLWrapper.hh"
#include "BDSSamplerSD.hh"
#include "BDSSampler.hh"
#include "BDSSDManager.hh"
//#include "BDSPCLTube.hh"
#include "BDSUtilities.hh"

#include "G4Box.hh"
#include "G4Cons.hh"
#include "G4EllipticalCone.hh"
#include "G4EllipticalTube.hh"
#include "G4IntersectionSolid.hh"
#include "G4LogicalVolume.hh"
#include "G4Polycone.hh"
#include "G4ProductionCuts.hh"
#include "G4PVPlacement.hh"
#include "G4RegionStore.hh"
<<<<<<< HEAD
#include "G4SubtractionSolid.hh"
#include "G4Torus.hh"
#include "G4Trap.hh"
#include "G4Tubs.hh"
#include "G4UnionSolid.hh"
#include "G4UserLimits.hh"
#include "G4VisAttributes.hh"
#include "G4VPhysicalVolume.hh"

=======
#include "BDSMySQLWrapper.hh"
#include "BDSMaterials.hh"
#include "BDSPCLTube.hh"
#include "BDSSampler.hh"
#include "BDSSamplerRegistry.hh"
#include "BDSSamplerSD.hh"
#include "BDSSDManager.hh"
#include "BDSUtilities.hh"
#include <string>
#include <vector>
>>>>>>> 63b1a8c0
#include <cstdlib>
#include <cstring>
#include <string>
#include <vector>

BDSGeometrySQL::BDSGeometrySQL(G4String filePath):
  BDSGeometry(BDSGeometryType::mokka, filePath),
  rotateComponent(nullptr),
  itsMarkerVol(nullptr)
{
#ifdef BDSDEBUG
  G4cout << __METHOD_NAME__ << "loading SQL file: " << filePath << G4endl;
  G4cout << __METHOD_NAME__ << "containing directory: " << ContainingDir() << G4endl;
#endif
  // open the file
  ifs.open(filePath.c_str());
  
  if(!ifs)
    {G4cout << "Unable to load SQL database file: " << filePath << G4endl; exit(1);}
  
  hasFields = false;
  nPoleField = 0;
  hasUniformField = false;

  //Set up the precision region
  G4String pRegName = "precisionRegionSQL";
  precisionRegionSQL = G4RegionStore::GetInstance()->FindOrCreateRegion(pRegName);
  //  if(!precisionRegionSQL->IsModified()){
  
  G4ProductionCuts* theProductionCuts = new G4ProductionCuts();
  BDSGlobalConstants* globals = BDSGlobalConstants::Instance();
  // production cuts are always non-zero so always set
  theProductionCuts->SetProductionCut(globals->GetProdCutPhotonsP(),"gamma");
  theProductionCuts->SetProductionCut(globals->GetProdCutElectronsP(),"e-");
  theProductionCuts->SetProductionCut(globals->GetProdCutPositronsP(),"e+");
  precisionRegionSQL->SetProductionCuts(theProductionCuts);
  //  }
  
  //Set up the approximation region
  G4String vRegName = "approximationRegionSQL";
  approximationRegionSQL = G4RegionStore::GetInstance()->FindOrCreateRegion(vRegName);
  //  if(!approximationRegionSQL->IsModified()){
  G4ProductionCuts* approxProductionCuts = new G4ProductionCuts();
  approxProductionCuts->SetProductionCut(globals->GetProdCutPhotonsA(),"gamma");
  approxProductionCuts->SetProductionCut(globals->GetProdCutElectronsA(),"e-");
  approxProductionCuts->SetProductionCut(globals->GetProdCutPositronsA(),"e+");
  approximationRegionSQL->SetProductionCuts(approxProductionCuts);
    //  }
}

BDSGeometrySQL::~BDSGeometrySQL()
{;}

void BDSGeometrySQL::Construct(G4LogicalVolume* containerLogicalVolume)
{
  itsMarkerVol = containerLogicalVolume;
  length=((G4Box*)itsMarkerVol->GetSolid())->GetZHalfLength()*2.0;
  VOL_LIST.push_back(itsMarkerVol);
  G4String fileListLine;
  char buffer[1000];
  while (ifs >> fileListLine)
    {
      if(fileListLine.contains("#"))
	{ifs.getline(buffer,1000);} // a comment or info line - store it
      else
	{BuildSQLObjects((ContainingDir()).c_str() + fileListLine);} // a line with file to be parsed
    }
  
  // Close Geomlist file
  ifs.close();
}

void BDSGeometrySQL::BuildSQLObjects(G4String file)
{
#ifdef BDSDEBUG
  G4cout << __METHOD_NAME__ << "loading single file " << file << G4endl;
#endif

  BDSMySQLWrapper sql(file);
  itsSQLTable=sql.ConstructTable();

  for (G4int i=0; i<(G4int)itsSQLTable.size(); i++)
    {
#ifdef BDSDEBUG
      itsSQLTable[i]->Print();
#endif
      TableName = itsSQLTable[i]->GetName();
#ifdef BDSDEBUG
      G4cout << __METHOD_NAME__ << " i = " << i << ", TableName = " << TableName << G4endl;
#endif
      G4int pos = TableName.find("_");
      G4String ObjectType = TableName.substr(pos+1,TableName.length() - pos);
      G4String::caseCompare cmpmode = G4String::ignoreCase;
      NVariables = itsSQLTable[i]->GetVariable(0)->GetNVariables();
      for(G4int k=0; k<NVariables; k++){
	SetCommonParams(itsSQLTable[i], k);
	G4LogicalVolume* logVol;
	if(ObjectType.compareTo("CONE",cmpmode)==0) logVol = BuildCone(itsSQLTable[i],k);
	else if(ObjectType.compareTo("ELLIPTICALCONE",cmpmode)==0) logVol = BuildEllipticalCone(itsSQLTable[i],k);
	else if(ObjectType.compareTo("POLYCONE",cmpmode)==0) logVol = BuildPolyCone(itsSQLTable[i],k);
	else if(ObjectType.compareTo("BOX",cmpmode)==0) logVol = BuildBox(itsSQLTable[i],k);
	else if(ObjectType.compareTo("TRAP",cmpmode)==0) logVol =  BuildTrap(itsSQLTable[i],k);
	else if(ObjectType.compareTo("TORUS",cmpmode)==0) logVol = BuildTorus(itsSQLTable[i],k);
	else if(ObjectType.compareTo("SAMPLER",cmpmode)==0) logVol = BuildSampler(itsSQLTable[i],k);
	else if(ObjectType.compareTo("TUBE",cmpmode)==0) logVol =  BuildTube(itsSQLTable[i],k);
	else if(ObjectType.compareTo("ELLIPTICALTUBE",cmpmode)==0) logVol =  BuildEllipticalTube(itsSQLTable[i],k);
	//else if(ObjectType.compareTo("PCLTUBE",cmpmode)==0) logVol =  BuildPCLTube(itsSQLTable[i],k);
	else {
	  G4cerr << __METHOD_NAME__ << ObjectType << " not known" << G4endl;
	  exit(1);
	}
	//Set the user limits and visual attributes
	SetLogVolAtt(logVol, lengthUserLimit);
	VOL_LIST.push_back(logVol);
      }
      PlaceComponents(itsSQLTable[i], VOL_LIST);
    }
}

void BDSGeometrySQL::SetCommonParams(BDSMySQLTable* aSQLTable, G4int k){
  //Defaults
  VisRed = VisGreen = VisBlue = 0.5;
  VisAlpha = 0.5;
  VisType = "S";
  Material = BDSGlobalConstants::Instance()->GetVacuumMaterial();
  Name="";
  PrecisionRegion=0;
  ApproximationRegion=0;

  if(aSQLTable->GetVariable("RED")!=nullptr)
    VisRed = aSQLTable->GetVariable("RED")->GetDblValue(k);
  if(aSQLTable->GetVariable("BLUE")!=nullptr)
    VisBlue = aSQLTable->GetVariable("BLUE")->GetDblValue(k);
  if(aSQLTable->GetVariable("GREEN")!=nullptr)
    VisGreen = aSQLTable->GetVariable("GREEN")->GetDblValue(k);
  if(aSQLTable->GetVariable("ALPHA")!=nullptr)
    VisAlpha = aSQLTable->GetVariable("ALPHA")->GetDblValue(k);
  if(aSQLTable->GetVariable("VISATT")!=nullptr)
    VisType = aSQLTable->GetVariable("VISATT")->GetStrValue(k);
  if(aSQLTable->GetVariable("MATERIAL")!=nullptr)
    Material = aSQLTable->GetVariable("MATERIAL")->GetStrValue(k);
  if(aSQLTable->GetVariable("PRECISIONREGION")!=nullptr)
    PrecisionRegion = aSQLTable->GetVariable("PRECISIONREGION")->GetIntValue(k);
  if(aSQLTable->GetVariable("APPROXIMATIONREGION")!=nullptr)
    ApproximationRegion = aSQLTable->GetVariable("APPROXIMATIONREGION")->GetIntValue(k);
  if(aSQLTable->GetVariable("NAME")!=nullptr)
    Name = aSQLTable->GetVariable("NAME")->GetStrValue(k);
  if(Name=="_SQL") Name = TableName+std::to_string(k) + "_SQL";
  if(Name=="") Name = TableName+std::to_string(k);
  Name = itsMarkerVol->GetName()+"_"+Name;
#ifdef BDSDEBUG
  G4cout << __METHOD_NAME__ << " k = " << k << ", Name = " << Name << G4endl;
#endif
}

void BDSGeometrySQL::SetPlacementParams(BDSMySQLTable* aSQLTable, G4int k){
  //Defaults
      PosX = PosY = PosZ = 0.;
      RotPsi = RotTheta = RotPhi = 0.;
      K1 = K2 = K3 = K4 = 0.;
      PARENTNAME = "";
      InheritStyle = "";
      Parameterisation = "";
      align_in=0;
      align_out=0;
      SetSensitive=0;
      MagType = "";
      FieldX = FieldY = FieldZ = 0.0;
      Name="";
      if(aSQLTable->GetVariable("PARENTNAME")!=nullptr)
	PARENTNAME = aSQLTable->GetVariable("PARENTNAME")->GetStrValue(k);
      if(aSQLTable->GetVariable("POSX")!=nullptr)
	PosX = aSQLTable->GetVariable("POSX")->GetDblValue(k);
      if(aSQLTable->GetVariable("POSY")!=nullptr)
	PosY = aSQLTable->GetVariable("POSY")->GetDblValue(k);
      if(aSQLTable->GetVariable("POSZ")!=nullptr)
	PosZ = aSQLTable->GetVariable("POSZ")->GetDblValue(k);
      if(aSQLTable->GetVariable("ROTPSI")!=nullptr)
	RotPsi = aSQLTable->GetVariable("ROTPSI")->GetDblValue(k);
      if(aSQLTable->GetVariable("ROTTHETA")!=nullptr)
	RotTheta = aSQLTable->GetVariable("ROTTHETA")->GetDblValue(k);
      if(aSQLTable->GetVariable("ROTPHI")!=nullptr)
	RotPhi = aSQLTable->GetVariable("ROTPHI")->GetDblValue(k);
      if(aSQLTable->GetVariable("K1")!=nullptr)
	K1 = aSQLTable->GetVariable("K1")->GetDblValue(k);
      if(aSQLTable->GetVariable("K2")!=nullptr)
	K2 = aSQLTable->GetVariable("K2")->GetDblValue(k);
      if(aSQLTable->GetVariable("K3")!=nullptr)
	K3 = aSQLTable->GetVariable("K3")->GetDblValue(k);
      if(aSQLTable->GetVariable("K4")!=nullptr)
	K4 = aSQLTable->GetVariable("K4")->GetDblValue(k);
      if(aSQLTable->GetVariable("MAGTYPE")!=nullptr)
	MagType = aSQLTable->GetVariable("MAGTYPE")->GetStrValue(k);
      if(aSQLTable->GetVariable("FIELDX")!=nullptr)
	FieldX = aSQLTable->GetVariable("FIELDX")->GetDblValue(k);
      if(aSQLTable->GetVariable("FIELDY")!=nullptr)
	FieldY = aSQLTable->GetVariable("FIELDY")->GetDblValue(k);
      if(aSQLTable->GetVariable("FIELDZ")!=nullptr)
	FieldZ = aSQLTable->GetVariable("FIELDZ")->GetDblValue(k);
      if(aSQLTable->GetVariable("ALIGNIN")!=nullptr)
	align_in = aSQLTable->GetVariable("ALIGNIN")->GetIntValue(k);
      if(aSQLTable->GetVariable("ALIGNOUT")!=nullptr)
	align_out = aSQLTable->GetVariable("ALIGNOUT")->GetIntValue(k);
      if(aSQLTable->GetVariable("SETSENSITIVE")!=nullptr)
	SetSensitive = aSQLTable->GetVariable("SETSENSITIVE")->GetIntValue(k);
      if(aSQLTable->GetVariable("INHERITSTYLE")!=nullptr)
	InheritStyle = aSQLTable->GetVariable("INHERITSTYLE")->GetStrValue(k);
      if(aSQLTable->GetVariable("PARAMETERISATION")!=nullptr)
	Parameterisation = aSQLTable->GetVariable("PARAMETERISATION")->GetStrValue(k);
      if(PARENTNAME==""){
	PosZ-=Length()/2.0; //Move position to beginning of element
      }
      PARENTNAME= itsMarkerVol->GetName() + "_" + PARENTNAME;
      if(aSQLTable->GetVariable("NAME")!=nullptr){
	Name = aSQLTable->GetVariable("NAME")->GetStrValue(k);
      }
      if(Name=="_SQL") Name = TableName+std::to_string(k) + "_SQL";
      if(Name=="") Name = TableName+std::to_string(k);
      Name = itsMarkerVol->GetName()+"_"+Name;
#ifdef BDSDEBUG
      G4cout << __METHOD_NAME__ << " k = " << k << ", Name = " << Name << G4endl;
#endif
}

G4VisAttributes* BDSGeometrySQL::VisAtt(){
  G4VisAttributes* VisAtt = 
    new G4VisAttributes(G4Colour(VisRed, VisGreen, VisBlue, VisAlpha));
  switch (VisType(0))
    {
    case 'W': VisAtt->SetForceWireframe(true); break;
    case 'I': VisAtt->SetVisibility(false); break;
    case 'S': VisAtt->SetForceSolid(true); break;
    case 'w': VisAtt->SetForceWireframe(true); break;
    case 'i': VisAtt->SetVisibility(false); break;
    case 's': VisAtt->SetForceSolid(true); break;
    }
  return VisAtt;
}

G4UserLimits* BDSGeometrySQL::UserLimits(G4double var){
  G4UserLimits* UserLimits = new G4UserLimits();
  UserLimits->SetMaxAllowedStep(var*0.5);
  UserLimits->SetUserMaxTime(BDSGlobalConstants::Instance()->GetMaxTime());
  if(BDSGlobalConstants::Instance()->GetThresholdCutCharged()>0){
    UserLimits->SetUserMinEkine(BDSGlobalConstants::Instance()->GetThresholdCutCharged());
  }
  return UserLimits;
}

//Set logical volume attributes
void BDSGeometrySQL::SetLogVolAtt(G4LogicalVolume* logVol, G4double k){
  logVol->SetVisAttributes(VisAtt());
#ifndef NOUSERLIMITS
  logVol->SetUserLimits(UserLimits(k));
#endif
  SetLogVolRegion(logVol);
}

void BDSGeometrySQL::SetLogVolRegion(G4LogicalVolume* logVol){
  if(PrecisionRegion){
    logVol->SetRegion(precisionRegionSQL);
    precisionRegionSQL->AddRootLogicalVolume(logVol);
  }
  if(ApproximationRegion){
    logVol->SetRegion(approximationRegionSQL);
    approximationRegionSQL->AddRootLogicalVolume(logVol);
  }
}

G4LogicalVolume* BDSGeometrySQL::BuildCone(BDSMySQLTable* aSQLTable, G4int k)
{
  G4double length;
  G4double rInnerStart;
  G4double rInnerEnd;
  G4double rOuterStart;
  G4double rOuterEnd;
  G4double sphi;
  G4double dphi;
  
  //Defaults
  sphi =0.0;
  dphi = CLHEP::twopi*CLHEP::radian;
  length = rOuterStart = rOuterEnd = 10.*CLHEP::mm;
  rInnerStart = rInnerEnd = 0.0;
  
  if(aSQLTable->GetVariable("LENGTH")!=nullptr)
    length = aSQLTable->GetVariable("LENGTH")->GetDblValue(k);
  if(aSQLTable->GetVariable("RINNERSTART")!=nullptr)
    rInnerStart = aSQLTable->GetVariable("RINNERSTART")->GetDblValue(k);
  if(aSQLTable->GetVariable("RINNEREND")!=nullptr)
    rInnerEnd = aSQLTable->GetVariable("RINNEREND")->GetDblValue(k);
  if(aSQLTable->GetVariable("ROUTERSTART")!=nullptr)
    rOuterStart = aSQLTable->GetVariable("ROUTERSTART")->GetDblValue(k);
  if(aSQLTable->GetVariable("ROUTEREND")!=nullptr)
    rOuterEnd = aSQLTable->GetVariable("ROUTEREND")->GetDblValue(k);
  if(aSQLTable->GetVariable("STARTPHI")!=nullptr)
    sphi = aSQLTable->GetVariable("STARTPHI")->GetDblValue(k);
  if(aSQLTable->GetVariable("DELTAPHI")!=nullptr)
    dphi = aSQLTable->GetVariable("DELTAPHI")->GetDblValue(k);
  
  G4Cons* aCone = new G4Cons(Name+"_Cone",
			     rInnerStart,
			     rOuterStart,
			     rInnerEnd,
			     rOuterEnd,
			     length/2,
			     sphi,
			     dphi);
  
  G4LogicalVolume* aConeVol = 
    new G4LogicalVolume(aCone,
			BDSMaterials::Instance()->GetMaterial(Material),
			Name+"_LogVol");
  lengthUserLimit=length;
  return aConeVol;
}

G4LogicalVolume* BDSGeometrySQL::BuildEllipticalCone(BDSMySQLTable* aSQLTable, G4int k){

  G4double lengthZ = 0;
  G4double pxSemiAxis = 0;
  G4double pySemiAxis = 0;
  G4double pzTopCut = 0;
  
  //Defaults
  lengthZ = 10.*CLHEP::mm;
  
  if(aSQLTable->GetVariable("LENGTHZ")!=nullptr)
    lengthZ = aSQLTable->GetVariable("LENGTHZ")->GetDblValue(k);
  if(aSQLTable->GetVariable("XSEMIAXIS")!=nullptr)
    pxSemiAxis = aSQLTable->GetVariable("XSEMIAXIS")->GetDblValue(k);
  if(aSQLTable->GetVariable("YSEMIAXIS")!=nullptr)
    pySemiAxis = aSQLTable->GetVariable("YSEMIAXIS")->GetDblValue(k);
  if(aSQLTable->GetVariable("ZCUT")!=nullptr)
    pzTopCut = aSQLTable->GetVariable("ZCUT")->GetDblValue(k);
  
  G4EllipticalCone* aEllipticalCone = new G4EllipticalCone(Name+"_EllipticalCone",
							   pxSemiAxis,
							   pySemiAxis,
							       lengthZ/2,
							   pzTopCut);
  
  G4LogicalVolume* aEllipticalConeVol = 
    new G4LogicalVolume(aEllipticalCone,
			BDSMaterials::Instance()->GetMaterial(Material),
			Name+"_LogVol");

  lengthUserLimit=lengthZ*0.5;
  return aEllipticalConeVol;
}

G4LogicalVolume* BDSGeometrySQL::BuildPolyCone(BDSMySQLTable* aSQLTable, G4int k)
{
  G4int numZplanes;
  G4double* rInner = nullptr;
  G4double* rOuter = nullptr;
  G4double* zPos = nullptr;
  G4double sphi;
  G4double dphi;
  
  //Defaults
  sphi = 0.0;
  dphi = CLHEP::twopi*CLHEP::radian;
  numZplanes = 0;
  
  if(aSQLTable->GetVariable("NZPLANES")!=nullptr)
    numZplanes = aSQLTable->GetVariable("NZPLANES")->GetIntValue(k);
  rInner = new G4double[numZplanes+1];
  rOuter = new G4double[numZplanes+1];
  zPos = new G4double[numZplanes+1];
      
  for(G4int planenum=0; planenum<numZplanes; planenum++)
    {
      G4String rInner_ID = "RINNER" + std::to_string(planenum+1);
      G4String rOuter_ID = "ROUTER" + std::to_string(planenum+1);
      G4String zPos_ID = "PLANEPOS" + std::to_string(planenum+1);
      
      if(aSQLTable->GetVariable(rInner_ID)!=nullptr)
	rInner[planenum] = aSQLTable->GetVariable(rInner_ID)->GetDblValue(k);
      if(aSQLTable->GetVariable(rOuter_ID)!=nullptr)
	rOuter[planenum] = aSQLTable->GetVariable(rOuter_ID)->GetDblValue(k);
      
      if(aSQLTable->GetVariable(zPos_ID)!=nullptr)
	zPos[planenum] = aSQLTable->GetVariable(zPos_ID)->GetDblValue(k);
    }
  
  if(aSQLTable->GetVariable("STARTPHI")!=nullptr)
    sphi = aSQLTable->GetVariable("STARTPHI")->GetDblValue(k);
  if(aSQLTable->GetVariable("DELTAPHI")!=nullptr)
    dphi = aSQLTable->GetVariable("DELTAPHI")->GetDblValue(k);
  
  G4Polycone* aPolyCone = new G4Polycone(Name+"_PolyCone",
					 sphi,
					 dphi,
					 numZplanes,
					 zPos,
					 rInner,
					 rOuter);

  G4LogicalVolume* aPolyConeVol = 
    new G4LogicalVolume(aPolyCone,
			BDSMaterials::Instance()->GetMaterial(Material),
			Name+"_LogVol");

  lengthUserLimit=fabs(zPos[0]-zPos[numZplanes-1])/2;
  
  delete [] rInner;
  rInner = nullptr;
  delete [] rOuter;
  rOuter = nullptr;
  delete [] zPos;
  zPos = nullptr;
  
  return aPolyConeVol;
}

G4LogicalVolume* BDSGeometrySQL::BuildBox(BDSMySQLTable* aSQLTable, G4int k)
{
#ifdef BDSDEBUG
  G4cout << __METHOD_NAME__ << G4endl;
#endif

  G4double lengthX;
  G4double lengthY;
  G4double lengthZ;

  lengthX = lengthY = lengthZ = 10.*CLHEP::mm;
  
  if(aSQLTable->GetVariable("LENGTHX")!=nullptr)
    lengthX = aSQLTable->GetVariable("LENGTHX")->GetDblValue(k);
  if(aSQLTable->GetVariable("LENGTHY")!=nullptr)
    lengthY = aSQLTable->GetVariable("LENGTHY")->GetDblValue(k);
  if(aSQLTable->GetVariable("LENGTHZ")!=nullptr)
    lengthZ = aSQLTable->GetVariable("LENGTHZ")->GetDblValue(k);
  
  G4Box* aBox = new G4Box(Name+"_Box",
			  lengthX/2,
			  lengthY/2,
			  lengthZ/2);
  
  G4LogicalVolume* aBoxVol = 
    new G4LogicalVolume(aBox,
			BDSMaterials::Instance()->GetMaterial(Material),
			Name+"_LogVol");
  
  lengthUserLimit = lengthZ;
  return aBoxVol;
}

G4LogicalVolume* BDSGeometrySQL::BuildTrap(BDSMySQLTable* aSQLTable, G4int k)
{
  
  G4double trapTheta = 0; //Angle between faces of trapezoid
  G4double lengthXPlus = 0;
  G4double lengthXMinus = 0;
  G4double lengthYPlus = 0;
  G4double lengthYMinus = 0;
  G4double lengthZ = 0;
  
  if(aSQLTable->GetVariable("TRAPTHETA")!=nullptr)
    trapTheta = aSQLTable->GetVariable("TRAPTHETA")->GetDblValue(k);
  if(aSQLTable->GetVariable("LENGTHXPLUS")!=nullptr)
    lengthXPlus = aSQLTable->GetVariable("LENGTHXPLUS")->GetDblValue(k);
  if(aSQLTable->GetVariable("LENGTHXMINUS")!=nullptr)
    lengthXMinus = aSQLTable->GetVariable("LENGTHXMINUS")->GetDblValue(k);
  if(aSQLTable->GetVariable("LENGTHYPLUS")!=nullptr)
    lengthYPlus = aSQLTable->GetVariable("LENGTHYPLUS")->GetDblValue(k);
  if(aSQLTable->GetVariable("LENGTHYMINUS")!=nullptr)
    lengthYMinus = aSQLTable->GetVariable("LENGTHYMINUS")->GetDblValue(k);
  if(aSQLTable->GetVariable("LENGTHZ")!=nullptr)
    lengthZ = aSQLTable->GetVariable("LENGTHZ")->GetDblValue(k);
  
  G4Trap* aTrap = new G4Trap(Name+"_Trd",
			     lengthZ/2,
			     trapTheta, 0,
			     lengthYPlus/2,
			     lengthXPlus/2,
			     lengthXPlus/2,
			     0,
			     lengthYMinus/2,
			     lengthXMinus/2,
			     lengthXMinus/2,
			     0);
  
  
  G4LogicalVolume* aTrapVol = 
    new G4LogicalVolume(aTrap,
			BDSMaterials::Instance()->GetMaterial(Material),
			Name+"_LogVol");

  lengthUserLimit = lengthZ*0.5;
  return aTrapVol;
}

G4LogicalVolume* BDSGeometrySQL::BuildTorus(BDSMySQLTable* aSQLTable, G4int k)
{
  
  G4double rInner;
  G4double rOuter;
  G4double rSwept;
  G4double sphi;
  G4double dphi;
  
  //Defaults
  rSwept = 20.*CLHEP::mm;
  rOuter = 10.*CLHEP::mm;
  rInner = 0.0;
  sphi = 0.0;
  dphi=2*CLHEP::pi*CLHEP::radian;
  
  if(aSQLTable->GetVariable("RINNER")!=nullptr)
    rInner = aSQLTable->GetVariable("RINNER")->GetDblValue(k);
  if(aSQLTable->GetVariable("ROUTER")!=nullptr)
    rOuter = aSQLTable->GetVariable("ROUTER")->GetDblValue(k);
  if(aSQLTable->GetVariable("RSWEPT")!=nullptr)
    rSwept = aSQLTable->GetVariable("RSWEPT")->GetDblValue(k);
  if(aSQLTable->GetVariable("STARTPHI")!=nullptr)
    sphi = aSQLTable->GetVariable("STARTPHI")->GetDblValue(k);
  if(aSQLTable->GetVariable("DELTAPHI")!=nullptr)
    dphi = aSQLTable->GetVariable("DELTAPHI")->GetDblValue(k);
  
  G4Torus* aTorus = new G4Torus(Name+"_Torus",
				rInner,
				rOuter,
				rSwept,
				sphi,
				dphi);
  

  G4LogicalVolume* aTorusVol = 
    new G4LogicalVolume(aTorus,
			BDSMaterials::Instance()->GetMaterial(Material),
			Name+"_LogVol");

  lengthUserLimit = rOuter*0.5;
  return aTorusVol;
}

G4LogicalVolume* BDSGeometrySQL::BuildSampler(BDSMySQLTable* aSQLTable, G4int k)
{
  
  G4double length;
  G4double rInnerStart;
  G4double rInnerEnd;
  G4double rOuterStart;
  G4double rOuterEnd;
  
  //Defaults
  length = rOuterStart = rOuterEnd = 10.*CLHEP::mm;
  rInnerStart = rInnerEnd = 0.0;
  
  if(aSQLTable->GetVariable("LENGTH")!=nullptr)
    length = aSQLTable->GetVariable("LENGTH")->GetDblValue(k);
  if(aSQLTable->GetVariable("RINNERSTART")!=nullptr)
    rInnerStart = aSQLTable->GetVariable("RINNERSTART")->GetDblValue(k);
  if(aSQLTable->GetVariable("RINNEREND")!=nullptr)
	rInnerEnd = aSQLTable->GetVariable("RINNEREND")->GetDblValue(k);
  if(aSQLTable->GetVariable("ROUTERSTART")!=nullptr)
    rOuterStart = aSQLTable->GetVariable("ROUTERSTART")->GetDblValue(k);
  if(aSQLTable->GetVariable("ROUTEREND")!=nullptr)
    rOuterEnd = aSQLTable->GetVariable("ROUTEREND")->GetDblValue(k);
  if(aSQLTable->GetVariable("NAME")!=nullptr)
    {
      Name = aSQLTable->GetVariable("NAME")->GetStrValue(k);
      aSQLTable->GetVariable("NAME")->SetStrValue(k,Name+"_SQL");
      Name = aSQLTable->GetVariable("NAME")->GetStrValue(k);
    }
  if(Name=="_SQL") Name = TableName+std::to_string(k)+"_SQL";
  // make sure that each name is unique!
  Name = itsMarkerVol->GetName()+"_"+Name;
     
  G4Cons* aSampler = new G4Cons(Name+"_samp",
				rInnerStart,
				rOuterStart,
				rInnerEnd,
				rOuterEnd,
				length/2,
				0,
				CLHEP::twopi*CLHEP::radian);

  G4LogicalVolume* aSamplerVol = 
    new G4LogicalVolume(aSampler,
			BDSMaterials::Instance()->GetMaterial(Material),
			Name+"_LogVol");

  lengthUserLimit = length*0.5;
  
  aSamplerVol->SetSensitiveDetector(BDSSDManager::Instance()->GetSamplerPlaneSD());

<<<<<<< HEAD
  BDSSamplerBase::AddExternalSampler(std::to_string(BDSSamplerBase::GetNSamplers())+"_"+Name+"_1");
=======
  G4int samplerID = BDSSamplerRegistry::Instance()->RegisterSampler(_Name,nullptr);
  
  samplerIDs[aSamplerVol] = samplerID;
>>>>>>> 63b1a8c0
  
  return aSamplerVol;
}

G4LogicalVolume* BDSGeometrySQL::BuildTube(BDSMySQLTable* aSQLTable, G4int k)
{
 
  G4double rInner;
  G4double rOuter;
  G4double length;
  G4double sphi;
  G4double dphi;
  
  //Defaults 
  length = 100.*CLHEP::mm;
  rOuter = 10.*CLHEP::mm;
  rInner = 0.0;
  sphi = 0.0;
  dphi=2*CLHEP::pi*CLHEP::radian;
  
  if(aSQLTable->GetVariable("RINNER")!=nullptr)
    rInner = aSQLTable->GetVariable("RINNER")->GetDblValue(k);
  if(aSQLTable->GetVariable("ROUTER")!=nullptr)
    rOuter = aSQLTable->GetVariable("ROUTER")->GetDblValue(k);
  if(aSQLTable->GetVariable("LENGTH")!=nullptr)
    length = aSQLTable->GetVariable("LENGTH")->GetDblValue(k);
  if(aSQLTable->GetVariable("STARTPHI")!=nullptr)
    sphi = aSQLTable->GetVariable("STARTPHI")->GetDblValue(k);
  if(aSQLTable->GetVariable("DELTAPHI")!=nullptr)
    dphi = aSQLTable->GetVariable("DELTAPHI")->GetDblValue(k);
  
  G4Tubs* aTubs = new G4Tubs(Name+"_Tubs",
			     rInner,
			     rOuter,
			     length/2,
			     sphi,
			     dphi);
  
  G4LogicalVolume* aTubsVol = 
    new G4LogicalVolume(aTubs,
			BDSMaterials::Instance()->GetMaterial(Material),
			Name+"_LogVol");
  
  lengthUserLimit = length*0.5;
  return aTubsVol;
}

G4LogicalVolume* BDSGeometrySQL::BuildEllipticalTube(BDSMySQLTable* aSQLTable, G4int k)
{
  G4double lengthX;
  G4double lengthY;
  G4double lengthZ;
  
  //Defaults 
  lengthX = 100.*CLHEP::mm;
  lengthY = 50.*CLHEP::mm;
  lengthZ = 200.*CLHEP::mm;

  if(aSQLTable->GetVariable("LENGTHX")!=nullptr)
    lengthX = aSQLTable->GetVariable("LENGTHX")->GetDblValue(k);
  if(aSQLTable->GetVariable("LENGTHY")!=nullptr)
    lengthY = aSQLTable->GetVariable("LENGTHY")->GetDblValue(k);
  if(aSQLTable->GetVariable("LENGTHZ")!=nullptr)
    lengthZ = aSQLTable->GetVariable("LENGTHZ")->GetDblValue(k);
  
  G4EllipticalTube* aEllipticalTube = new G4EllipticalTube(Name+"_EllipticalTube",
							   lengthX/2,
							   lengthY/2,
							   lengthZ/2
							   );
  
  
  G4LogicalVolume* aEllipticalTubeVol = 
    new G4LogicalVolume(aEllipticalTube,
			BDSMaterials::Instance()->GetMaterial(Material),
			Name+"_LogVol");
  G4double maxLength = lengthX;
  if (lengthY>lengthX&&lengthY>lengthZ){
    maxLength = lengthY;
  }
  else if(lengthZ>lengthY&&lengthZ>lengthX){
    maxLength = lengthZ;
  }
  lengthUserLimit = maxLength*0.5;
  return aEllipticalTubeVol;
}

/*
G4LogicalVolume* BDSGeometrySQL::BuildPCLTube(BDSMySQLTable* aSQLTable, G4int k)
{
  G4double aperX;
  G4double aperYUp;
  G4double aperYDown;
  G4double aperDy; 
  G4double thickness;
  G4double length;
  
  //Defaults 
  aperX = 100.*CLHEP::mm;
  aperYUp = 50.*CLHEP::mm;
  aperYDown = 200.*CLHEP::mm;
  aperDy = 0.*CLHEP::mm;
  thickness = BDSGlobalConstants::Instance()->GetDefaultBeamPipeModel()->beamPipeThickness;
  length = 200.0*CLHEP::mm;
  
  if(aSQLTable->GetVariable("APERX")!=nullptr)
    aperX = aSQLTable->GetVariable("APERX")->GetDblValue(k);
  if(aSQLTable->GetVariable("APERYUP")!=nullptr)
    aperYUp = aSQLTable->GetVariable("APERYUP")->GetDblValue(k);
  if(aSQLTable->GetVariable("APERYDOWN")!=nullptr)
    aperYDown = aSQLTable->GetVariable("APERYDOWN")->GetDblValue(k);
  if(aSQLTable->GetVariable("APERDY")!=nullptr)
    aperDy = aSQLTable->GetVariable("APERDY")->GetDblValue(k);
  if(aSQLTable->GetVariable("THICKNESS")!=nullptr)
    thickness = aSQLTable->GetVariable("THICKNESS")->GetDblValue(k);
  if(aSQLTable->GetVariable("LENGTH")!=nullptr)
    length = aSQLTable->GetVariable("LENGTH")->GetDblValue(k);
  
  BDSPCLTube* aPCLTubeBuilder = new BDSPCLTube(aperX, aperYUp, aperYDown, aperDy, thickness, length, Name+"_PCLTube");
  G4VSolid* aPCLTube = aPCLTubeBuilder->GetSolid();
  delete aPCLTubeBuilder;

  G4LogicalVolume* aPCLTubeVol = 
    new G4LogicalVolume(aPCLTube,
			BDSMaterials::Instance()->GetMaterial(Material),
			Name+"_LogVol");
  G4double totalYLength = aperDy+aperYUp+aperYDown+thickness;
  G4double totalXLength = aperX+thickness;
  G4double maxLength = length;
  if (totalYLength>length&&totalYLength>totalXLength){
    maxLength = totalYLength;
  }
  else if(totalXLength>totalYLength&&totalXLength>length){
    maxLength = totalXLength;
  }
  lengthUserLimit = maxLength*0.5;
  return aPCLTubeVol;
}
*/

G4RotationMatrix* BDSGeometrySQL::RotateComponent(G4double psi,G4double phi,G4double theta)
{
  rotateComponent = new G4RotationMatrix;
  if(psi==0 && phi==0 && theta==0) return rotateComponent;

  G4RotationMatrix* LocalRotation = new G4RotationMatrix;
  G4ThreeVector* localX = new G4ThreeVector(1.,0.,0.);
  G4ThreeVector* localY = new G4ThreeVector(0.,1.,0.);
  G4ThreeVector* localZ = new G4ThreeVector(0.,0.,1.);
  
  LocalRotation->rotate(psi,*localZ);
  localX->rotate(psi,*localZ);
  localY->rotate(psi,*localZ);
  
  
  LocalRotation->rotate(phi,*localY);
  localX->rotate(phi,*localY);
  localZ->rotate(phi,*localY);
  
  
  LocalRotation->rotate(theta,*localX);
  localY->rotate(theta,*localX);
  localZ->rotate(theta,*localX);
  
  rotateComponent->transform(*LocalRotation);
  rotateComponent->invert();
  
  return rotateComponent;
}


void BDSGeometrySQL::PlaceComponents(BDSMySQLTable* aSQLTable, std::vector<G4LogicalVolume*> VOL_LIST)
{
  G4String::caseCompare cmpmode = G4String::ignoreCase;
  for(G4int k=0; k<NVariables; k++) // Now run through and place according to
    { 
      SetPlacementParams(aSQLTable, k);
      G4int PARENTID=0;
      if(PARENTNAME!=""){
	PARENTNAME+="_LogVol";
	for(G4int i=0; i<(G4int)VOL_LIST.size(); i++)
	  {
	    if(PARENTNAME.compareTo(VOL_LIST[i]->GetName(),cmpmode)==0)
	      {
		PARENTID = i;
		continue;
	      }
	  }
      }
      
      // to being in line with logvol names (needed for name checking loop
      G4String tmpname = Name+"_LogVol";
      G4int ID=0;
      for(G4int i=0; i<(G4int)VOL_LIST.size(); i++)
	{
	  if(tmpname.compareTo(VOL_LIST[i]->GetName(),cmpmode)==0)
	    {
	      ID = i;
	      continue;
	    }
	}

      if(SetSensitive) sensitiveComponents.push_back(VOL_LIST[ID]);
      G4ThreeVector PlacementPoint(PosX,PosY,PosZ);

      if(InheritStyle.compareTo("",cmpmode)){ //True if InheritStyle is set
	if(InheritStyle.compareTo("SUBTRACT",cmpmode)==0)
	  {
	    G4VSolid* original = VOL_LIST[PARENTID]->GetSolid();
	    G4VSolid* sub = VOL_LIST[ID]->GetSolid();
	    VOL_LIST[PARENTID]->SetSolid(new G4SubtractionSolid(VOL_LIST[PARENTID]->GetName(),
								original,
								sub,
								RotateComponent(RotPsi,RotPhi,RotTheta),
								PlacementPoint));
	    
	  }else if(InheritStyle.compareTo("INTERSECT",cmpmode)==0){
	  G4VSolid* original = VOL_LIST[PARENTID]->GetSolid();
	  G4VSolid* sub = VOL_LIST[ID]->GetSolid();
	  VOL_LIST[PARENTID]->SetSolid(new G4IntersectionSolid(VOL_LIST[PARENTID]->GetName(),
							       original,
							       sub,
							       RotateComponent(RotPsi,RotPhi,RotTheta),
							       PlacementPoint));
	
	} else if(InheritStyle.compareTo("UNION",cmpmode)==0)
	  {
	    G4VSolid* original = VOL_LIST[PARENTID]->GetSolid();
	    G4VSolid* sub = VOL_LIST[ID]->GetSolid();
	    VOL_LIST[PARENTID]->SetSolid(new G4UnionSolid(VOL_LIST[PARENTID]->GetName(),
							  original,
							  sub,
							  RotateComponent(RotPsi,RotPhi,RotTheta),
							  PlacementPoint));
	  }
      }

      if(Parameterisation.compareTo("GFLASH",cmpmode)==0){       
	gFlashComponents.push_back(VOL_LIST[ID]);
      }

#ifdef BDSDEBUG
      G4cout << __METHOD_NAME__ << " k = " << k << ", volume = " << VOL_LIST[ID]->GetName() << G4endl;
#endif

      G4LogicalVolume* volume = VOL_LIST[ID];
      G4int copyNumber = 0;
      auto result = samplerIDs.find(volume);
      if (result != samplerIDs.end())
	{copyNumber = result->second;}
      
<<<<<<< HEAD
	G4VPhysicalVolume* PhysiComp = 
	  new G4PVPlacement(RotateComponent(RotPsi, RotPhi, RotTheta),
			    PlacementPoint,
			    VOL_LIST[ID],
			    Name,
			    VOL_LIST[PARENTID],
			    false,
			    0, BDSGlobalConstants::Instance()->GetCheckOverlaps());
	SetMultiplePhysicalVolumes(PhysiComp);
      if(align_in)
=======
      G4VPhysicalVolume* PhysiComp = 
	new G4PVPlacement(RotateComponent(_RotPsi,_RotPhi,_RotTheta),
			  PlacementPoint,
			  VOL_LIST[ID],
			  _Name,
			  VOL_LIST[PARENTID],
			  false,
			  copyNumber,
			  BDSGlobalConstants::Instance()->GetCheckOverlaps());
      if(_align_in)
>>>>>>> 63b1a8c0
	{
	  // Make sure program stops and informs user if more than one alignment vol.
	  if(GetAlignInVolume())
	    {
	      G4cerr<<"\nBDSGeometrySQL.cc:486: Trying to align in-beam to SQL volume to " << PhysiComp->GetName() << " but alignment already set to " << GetAlignInVolume()->GetName() << G4endl;
	      G4Exception("Aborting Program", "-1", FatalException, "");

	    }

	  else
	    {alignInVolume = PhysiComp;}
	}

      if(align_out)
	{
	  if(GetAlignOutVolume())
	    {
	      G4cerr<<"\nBDSGeometrySQL.cc:486: Trying to align out-beam to SQL volume to " << PhysiComp->GetName() << " but alignment already set to " << GetAlignOutVolume()->GetName() << G4endl;
	      G4Exception("Aborting Program", "-1", FatalException, "");
	    }

	  else
	    {alignOutVolume = PhysiComp;}
	}

//      G4double P0 = BDSGlobalConstants::Instance()->GetBeamTotalEnergy();
//      G4double brho=
//	sqrt(pow(P0,2)- pow(electron_mass_c2,2))/(0.299792458 * (CLHEP::GeV/(CLHEP::tesla*CLHEP::m)));

      // compute magnetic rigidity brho
      // formula: B(Tesla)*rho(m) = p(GeV)/(0.299792458 * |charge(e)|)
      //
      // charge (in |e| units)
      G4double charge = BDSGlobalConstants::Instance()->GetParticleDefinition()->GetPDGCharge();  
      // momentum (in GeV/c)   
      G4double momentum = BDSGlobalConstants::Instance()->GetBeamMomentum();
      // rigidity (in T*m)
      G4double brho = ( (momentum/CLHEP::GeV) / (0.299792458 * charge));
      // rigidity (in Geant4 units)
      brho *= (CLHEP::tesla*CLHEP::m);

      if(MagType.compareTo("QUAD",cmpmode)==0)
	{
	  hasFields = true;
	  nPoleField = 1;
	  QuadBgrad.push_back(- brho * K1 / CLHEP::m2);
	  Quadvol.push_back(PhysiComp->GetName());
	  quadVolBgrad[PhysiComp->GetName()]=(- brho * K1 / CLHEP::m2);
	}

      if(MagType.compareTo("SEXT",cmpmode)==0)
	{
	  hasFields = true;
	  nPoleField = 2;
	  SextBgrad.push_back(- brho * K2 / CLHEP::m3);
	  Sextvol.push_back(PhysiComp->GetName());
	  sextVolBgrad[PhysiComp->GetName()]=(- brho * K2 / CLHEP::m3);
	}

      if(MagType.compareTo("OCT",cmpmode)==0)
	{
	  hasFields = true;
	  nPoleField = 3;
	  OctBgrad.push_back(- brho * K3 / (CLHEP::m2*CLHEP::m2));
	  Octvol.push_back(PhysiComp->GetName());
	  octVolBgrad[PhysiComp->GetName()]=(- brho * K3 / (CLHEP::m2*CLHEP::m2));
	}

      if(FieldX || FieldY || FieldZ) //if any vols have non-zero field components
	{
	  hasFields = true;
	  hasUniformField=true;
#ifdef BDSDEBUG
	  G4cout << "BDSGeometrySQL> volume " << PhysiComp->GetName() << " has the following uniform field: " << FieldX << " " << FieldY << " " << FieldZ << " " << G4endl;
#endif
	  UniformField.push_back(G4ThreeVector(FieldX*CLHEP::tesla,
					       FieldY*CLHEP::tesla,
					       FieldZ*CLHEP::tesla));
	  Fieldvol.push_back(PhysiComp->GetName());
	  uniformFieldVolField[PhysiComp->GetName()]=G4ThreeVector(FieldX*CLHEP::tesla,
								   FieldY*CLHEP::tesla,
								   FieldZ*CLHEP::tesla);
	}
  }
}<|MERGE_RESOLUTION|>--- conflicted
+++ resolved
@@ -7,6 +7,7 @@
 #include "BDSMySQLWrapper.hh"
 #include "BDSSamplerSD.hh"
 #include "BDSSampler.hh"
+#include "BDSSamplerRegistry.hh"
 #include "BDSSDManager.hh"
 //#include "BDSPCLTube.hh"
 #include "BDSUtilities.hh"
@@ -21,7 +22,6 @@
 #include "G4ProductionCuts.hh"
 #include "G4PVPlacement.hh"
 #include "G4RegionStore.hh"
-<<<<<<< HEAD
 #include "G4SubtractionSolid.hh"
 #include "G4Torus.hh"
 #include "G4Trap.hh"
@@ -31,18 +31,6 @@
 #include "G4VisAttributes.hh"
 #include "G4VPhysicalVolume.hh"
 
-=======
-#include "BDSMySQLWrapper.hh"
-#include "BDSMaterials.hh"
-#include "BDSPCLTube.hh"
-#include "BDSSampler.hh"
-#include "BDSSamplerRegistry.hh"
-#include "BDSSamplerSD.hh"
-#include "BDSSDManager.hh"
-#include "BDSUtilities.hh"
-#include <string>
-#include <vector>
->>>>>>> 63b1a8c0
 #include <cstdlib>
 #include <cstring>
 #include <string>
@@ -632,13 +620,9 @@
   
   aSamplerVol->SetSensitiveDetector(BDSSDManager::Instance()->GetSamplerPlaneSD());
 
-<<<<<<< HEAD
-  BDSSamplerBase::AddExternalSampler(std::to_string(BDSSamplerBase::GetNSamplers())+"_"+Name+"_1");
-=======
   G4int samplerID = BDSSamplerRegistry::Instance()->RegisterSampler(_Name,nullptr);
   
   samplerIDs[aSamplerVol] = samplerID;
->>>>>>> 63b1a8c0
   
   return aSamplerVol;
 }
@@ -890,18 +874,6 @@
       if (result != samplerIDs.end())
 	{copyNumber = result->second;}
       
-<<<<<<< HEAD
-	G4VPhysicalVolume* PhysiComp = 
-	  new G4PVPlacement(RotateComponent(RotPsi, RotPhi, RotTheta),
-			    PlacementPoint,
-			    VOL_LIST[ID],
-			    Name,
-			    VOL_LIST[PARENTID],
-			    false,
-			    0, BDSGlobalConstants::Instance()->GetCheckOverlaps());
-	SetMultiplePhysicalVolumes(PhysiComp);
-      if(align_in)
-=======
       G4VPhysicalVolume* PhysiComp = 
 	new G4PVPlacement(RotateComponent(_RotPsi,_RotPhi,_RotTheta),
 			  PlacementPoint,
@@ -912,7 +884,6 @@
 			  copyNumber,
 			  BDSGlobalConstants::Instance()->GetCheckOverlaps());
       if(_align_in)
->>>>>>> 63b1a8c0
 	{
 	  // Make sure program stops and informs user if more than one alignment vol.
 	  if(GetAlignInVolume())
