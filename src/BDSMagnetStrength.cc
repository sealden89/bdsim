--- conflicted
+++ resolved
@@ -37,15 +37,10 @@
   "h1",              // poleface curvature for entrance face
   "h2",              // poleface curvature for exit face
   "angle", "length", // (rad, mm)
-<<<<<<< HEAD
   "fint",            // fringe field integral value for entrance face
   "fintx",           // fringe field integral value for exit face
-  "fintK2",          // second fringe field integral value for entrance face
-  "fintxK2",         // second fringe field integral value for exit face
-=======
-  "fringeint",       // fringe field integral value (one variable for FINT or FINTX)
-  "fringeintk2",     // second fringe field integral value (one variable for FINTK2 or FINTXK2)
->>>>>>> 48d578c7
+  "fintk2",          // second fringe field integral value for entrance face
+  "fintxk2",         // second fringe field integral value for exit face
   "hgap",            // fringe field vertical half-gap
   "hkick", "vkick",  // fractional horizontal and vertical dPx (w.r.t. rigidity)
   "ks",              // not in G4 units
@@ -63,15 +58,10 @@
   "k12", "k12s",
   "frequency",       // frequency for time varying field (presumably em)
   "phase",           // phase for time varying field
-<<<<<<< HEAD
-  "equatorRadius",   // radius from axis at which field goes to 0
-  "nominalEnergy",   // nominal beam energy needed by some integrators
+  "equatorradius",   // radius from axis at which field goes to 0
+  "nominalenergy",   // nominal beam energy needed by some integrators
   "scaling",         // field scaling factor needed by dipolequadrupole integrator
-  "isentrance",       // bool to determine is integrator is for entrance (1) or exit (0) face
-=======
-  "equatorradius",   // radius from axis at which field goes to 0
-  "nominalenergy",    // nominal beam energy needed by some integrators
->>>>>>> 48d578c7
+  "isentrance",      // bool to determine is integrator is for entrance (1) or exit (0) face
   "kick1",
   "kick2",
   "kick3",
@@ -101,12 +91,16 @@
     {"bx"            , {"",    1.0}},
     {"by"            , {"",    1.0}},
     {"bz"            , {"",    1.0}},
-    {"polefaceangle" , {"rad", CLHEP::rad}},
-    {"polefacecurv"  , {"rad", CLHEP::rad}},
+    {"e1"            , {"rad", CLHEP::rad}},
+    {"e2"            , {"rad", CLHEP::rad}},
+    {"h1"            , {"rad", CLHEP::rad}},
+    {"h2"            , {"rad", CLHEP::rad}},
     {"angle"         , {"rad", CLHEP::rad}},
     {"length"        , {"m",   CLHEP::m}},
-    {"fringeint"     , {"",    1.0}},
-    {"fringeintk2"   , {"",    1.0}},
+    {"fint"          , {"",    1.0}},
+    {"fintx"         , {"",    1.0}},
+    {"fintk2"        , {"",    1.0}},
+    {"fintxk2"       , {"",    1.0}},
     {"hgap"          , {"m",   CLHEP::m}},
     {"hkick"         , {"",    1.0}},
     {"vkick"         , {"",    1.0}},
@@ -139,6 +133,8 @@
     {"phase"         , {"rad", CLHEP::rad}},
     {"equatorradius" , {"m",   CLHEP::m}},
     {"nominalenergy" , {"GeV", CLHEP::GeV}},
+    {"scaling"       , {"",    1.0}},
+    {"isentrance"    , {"",    1.0}},
     {"kick1"         , {"",    1.0}},
     {"kick2"         , {"",    1.0}},
     {"kick3"         , {"",    1.0}},
