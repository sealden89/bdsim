--- conflicted
+++ resolved
@@ -60,11 +60,7 @@
 #endif
 
   if (!validFile)
-<<<<<<< HEAD
-    {throw BDSException("Invalid file name or no such file named \"" + fileName + "\"");}
-=======
     {throw BDSException(__METHOD_NAME__, "Cannot open file \"" + fileName + "\"");}
->>>>>>> 9b9ce514
   else
     {G4cout << "BDSImportanceFileLoader::Load> loading \"" << fileName << "\"" << G4endl;}
 
