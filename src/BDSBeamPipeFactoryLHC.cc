--- conflicted
+++ resolved
@@ -205,74 +205,6 @@
 #ifdef BDSDEBUG
   G4cout << __METHOD_NAME__ << G4endl;
 #endif
-<<<<<<< HEAD
-  
-  // build the logical volumes
-  vacuumLV   = new G4LogicalVolume(vacuumSolid,
-				   vacuumMaterialIn,
-				   nameIn + "_vacuum_lv");
-  
-  beamPipeLV = new G4LogicalVolume(beamPipeSolid,
-				   beamPipeMaterialIn,
-				   nameIn + "_beampipe_lv");
-  
-  containerLV = new G4LogicalVolume(containerSolid,
-				    vacuumMaterialIn,
-				    nameIn + "_container_lv");
-  
-  // VISUAL ATTRIBUTES
-  // set visual attributes
-  // beampipe
-  G4VisAttributes* pipeVisAttr = new G4VisAttributes(G4Color(0.4,0.4,0.4));
-  pipeVisAttr->SetVisibility(true);
-  pipeVisAttr->SetForceSolid(true);
-  beamPipeLV->SetVisAttributes(pipeVisAttr);
-  // vacuum
-  vacuumLV->SetVisAttributes(BDSGlobalConstants::Instance()->GetInvisibleVisAttr());
-  // container
-  if (BDSExecOptions::Instance()->GetVisDebug()) {
-  containerLV->SetVisAttributes(BDSGlobalConstants::Instance()->GetVisibleDebugVisAttr());
-  } else {
-    containerLV->SetVisAttributes(BDSGlobalConstants::Instance()->GetInvisibleVisAttr());
-  }
-
-  // USER LIMITS - set user limits based on bdsim user specified parameters
-#ifndef NOUSERLIMITS
-  G4UserLimits* beamPipeUserLimits = new G4UserLimits("beampipe_cuts");
-  G4double maxStepFactor = 0.5; // fraction of length for maximum step size
-  beamPipeUserLimits->SetMaxAllowedStep( lengthIn * maxStepFactor );
-  beamPipeUserLimits->SetUserMinEkine(BDSGlobalConstants::Instance()->GetThresholdCutCharged());
-  beamPipeUserLimits->SetUserMaxTime(BDSGlobalConstants::Instance()->GetMaxTime());
-  //attach cuts to volumes
-  vacuumLV->SetUserLimits(beamPipeUserLimits);
-  beamPipeLV->SetUserLimits(beamPipeUserLimits);
-  containerLV->SetUserLimits(beamPipeUserLimits);
-#endif
-
-  // PLACEMENT
-  // place the components inside the container
-  // note we don't need the pointer for anything - it's registered upon construction with g4
-  new G4PVPlacement((G4RotationMatrix*)0,         // no rotation
-		    (G4ThreeVector)0,             // position
-		    vacuumLV,                     // lv to be placed
-		    nameIn + "_vacuum_pv",        // name
-		    containerLV,                  // mother lv to be place in
-		    false,                        // no boolean operation
-		    0,                            // copy number
-		    BDSGlobalConstants::Instance()->GetCheckOverlaps() // whether to check overlaps
-		    );
-
-  new G4PVPlacement((G4RotationMatrix*)0,         // no rotation
-		    (G4ThreeVector)0,             // position
-		    beamPipeLV,                   // lv to be placed
-		    nameIn + "_beampipe_pv",      // name
-		    containerLV,                  // mother lv to be place in
-		    false,                        // no boolean operation
-		    0,                            // copy number
-		    BDSGlobalConstants::Instance()->GetCheckOverlaps() // whether to check overlaps
-		    );
-=======
->>>>>>> d15af5b3
 
   BDSBeamPipeFactoryBase::CommonConstruction(nameIn,
 					     vacuumMaterialIn,
@@ -285,10 +217,7 @@
   std::pair<double,double> extZ = std::make_pair(-lengthIn*0.5,lengthIn*0.5);
 
   // build the BDSBeamPipe instance and return it
-<<<<<<< HEAD
-  BDSBeamPipe* aPipe = new BDSBeamPipe(containerSolid,containerLV,extX,extY,extZ,
-				       containerSubtractionSolid,
-				       vacuumLV,false,containerWidthIn);
+  BDSBeamPipe* aPipe = BuildBeamPipeAndRegisterVolumes(extX,extY,extZ,containerWidthIn);
 
   // REGISTER all lvs
   aPipe->RegisterLogicalVolume(vacuumLV); //using geometry component base class method
@@ -299,10 +228,6 @@
   aPipe->RegisterSensitiveVolume(beamPipeLV);
   aPipe->RegisterSensitiveVolume(containerLV);
   
-=======
-  BDSBeamPipe* aPipe = BuildBeamPipeAndRegisterVolumes(extX,extY,extZ,containerWidthIn);
-
->>>>>>> d15af5b3
   return aPipe;
 }
 
