<<<<<<< HEAD
=======
#include "BDSGlobalConstants.hh" 
#include "BDSDebug.hh"

#include <cstdlib>
#include <cmath>
#include <string>

#include "G4Box.hh"
#include "G4CutTubs.hh"
#include "G4LogicalVolume.hh"
#include "G4MagIntegratorStepper.hh"
#include "G4MagneticField.hh"
#include "G4Material.hh"
#include "G4PVPlacement.hh"
#include "G4UserLimits.hh"
#include "G4VPhysicalVolume.hh"

>>>>>>> ce500221
#include "BDSBeamPipe.hh"
#include "BDSBeamPipeFactory.hh"
#include "BDSBeamPipeInfo.hh"
#include "BDSDebug.hh"
#include "BDSExecOptions.hh"
#include "BDSFieldBuilder.hh"
#include "BDSFieldInfo.hh"
#include "BDSGlobalConstants.hh"
#include "BDSMaterials.hh"
#include "BDSMagnetOuter.hh"
#include "BDSMagnetOuterFactory.hh"
#include "BDSMagnetStrength.hh"
#include "BDSMagnetType.hh"
#include "BDSMagnet.hh"
#include "BDSUtilities.hh"

#include "G4Box.hh"
#include "G4CutTubs.hh"
#include "G4LogicalVolume.hh"
#include "G4Material.hh"
#include "G4PVPlacement.hh"
#include "G4UserLimits.hh"
#include "G4VPhysicalVolume.hh"

#include <cstdlib>
#include <cmath>
#include <string>


BDSMagnet::BDSMagnet(BDSMagnetType       type,
		     G4String            name,
		     G4double            length,
		     BDSBeamPipeInfo*    beamPipeInfoIn,
		     BDSMagnetOuterInfo* magnetOuterInfoIn,
		     BDSFieldInfo*       vacuumFieldInfoIn,
		     BDSFieldInfo*       outerFieldInfoIn):
  BDSAcceleratorComponent(name, length, 0, type.ToString()),
  magnetType(type),
  beamPipeInfo(beamPipeInfoIn),
  magnetOuterInfo(magnetOuterInfoIn),
  vacuumFieldInfo(vacuumFieldInfoIn),
  outerFieldInfo(outerFieldInfoIn),
  beampipe(nullptr),
  placeBeamPipe(false),
  magnetOuterOffset(G4ThreeVector(0,0,0)),
  outer(nullptr),
  vacuumField(nullptr),
  outerField(nullptr)
{
  if (vacuumFieldInfo) // there may not always be a vacuum field - ie muon spoiler
    {angle = (*vacuumFieldInfo->MagnetStrength())["angle"];}
  else
    {angle = 0;}
  outerDiameter   = magnetOuterInfo->outerDiameter;
  containerRadius = 0.5*outerDiameter;
  inputface       = G4ThreeVector(0,0,0);
  outputface      = G4ThreeVector(0,0,0);
}

void BDSMagnet::Build()
{
#ifdef BDSDEBUG
  G4cout << __METHOD_NAME__ << G4endl;
#endif  
  BuildBeampipe();
  BuildVacuumField();
  BuildOuter();
  BuildOuterField();
  BDSAcceleratorComponent::Build(); // build container
  PlaceComponents(); // place things (if needed) in container
}

void BDSMagnet::BuildBeampipe()
{
#ifdef BDSDEBUG
  G4cout << __METHOD_NAME__ << G4endl;
#endif
  beampipe = BDSBeamPipeFactory::Instance()->CreateBeamPipe(name,
							    chordLength - lengthSafety,
							    beamPipeInfo);

  RegisterDaughter(beampipe);
  SetAcceleratorVacuumLogicalVolume(beampipe->GetVacuumLogicalVolume());
}

void BDSMagnet::BuildVacuumField()
{
<<<<<<< HEAD
  BDSFieldBuilder::Instance()->RegisterFieldForConstruction(vacuumFieldInfo,
							    beampipe->GetVacuumLogicalVolume(),
							    true);
=======
#ifdef BDSDEBUG
  G4cout << __METHOD_NAME__ << G4endl;
#endif
  if (itsMagField && itsEqRhs && itsStepper)
    {
      itsChordFinder = new G4ChordFinder(itsMagField,
                                         BDSGlobalConstants::Instance()->ChordStepMinimum(),
					 itsStepper);
      
      itsChordFinder->SetDeltaChord(BDSGlobalConstants::Instance()->DeltaChord());
      itsBPFieldMgr = new G4FieldManager();
      itsBPFieldMgr->SetDetectorField(itsMagField);
      itsBPFieldMgr->SetChordFinder(itsChordFinder);
      
      // these options are always non-zero so always set them
      itsBPFieldMgr->SetDeltaIntersection(BDSGlobalConstants::Instance()->DeltaIntersection());
      itsBPFieldMgr->SetMinimumEpsilonStep(BDSGlobalConstants::Instance()->MinimumEpsilonStep());
      itsBPFieldMgr->SetMaximumEpsilonStep(BDSGlobalConstants::Instance()->MaximumEpsilonStep());
      itsBPFieldMgr->SetDeltaOneStep(BDSGlobalConstants::Instance()->DeltaOneStep());
    }
}

void BDSMagnet::AttachFieldToBeamPipe()
{
#ifdef BDSDEBUG
  G4cout << __METHOD_NAME__ << G4endl;
#endif
  // SET FIELD
  if(itsBPFieldMgr)
    {
#ifdef BDSDEBUG
      G4cout << __METHOD_NAME__ << "field exists and attaching" << G4endl;
#endif
      beampipe->GetVacuumLogicalVolume()->SetFieldManager(itsBPFieldMgr,false);
    }
#ifdef BDSDEBUG
  else
    {G4cout << __METHOD_NAME__ << "no field for beam pipe!" << G4endl;}
#endif
>>>>>>> ce500221
}

void BDSMagnet::BuildOuter()
{
#ifdef BDSDEBUG
  G4cout << __METHOD_NAME__ <<  *magnetOuterInfo << G4endl;
#endif
  G4double outerLength = chordLength - 2*lengthSafety;
  outer = BDSMagnetOuterFactory::Instance()->CreateMagnetOuter(magnetType,
							       magnetOuterInfo,
							       outerLength,
							       chordLength,
							       beampipe);

  if(outer)
    {
      // copy necessary bits out of BDSGeometryComponent that holds
      // container information for whole magnet object provided by
      // magnet outer factory.
      BDSGeometryComponent* container = outer->GetMagnetContainer();
      containerSolid    = container->GetContainerSolid()->Clone();
      G4ThreeVector contOffset = container->GetPlacementOffset();
      // set the main offset of the whole magnet which is placed w.r.t. the
      // zero coordinate of the container solid
      SetPlacementOffset(contOffset);

      RegisterDaughter(outer);
      InheritExtents(container); // update extents
      outer->ClearMagnetContainer();
    }
}

<<<<<<< HEAD
void BDSMagnet::BuildOuterField()
=======
void BDSMagnet::BuildOuterFieldManager(G4int    nPoles,
				       G4double poleField,
				       G4double phiOffset)
{
#ifdef BDSDEBUG
  G4cout << __METHOD_NAME__ << G4endl;
#endif
  if(nPoles<=0 || nPoles>10 || nPoles%2 !=0)
    G4Exception("BDSMagnet: Invalid number of poles", "-1", FatalException, "");
  if (poleField==0) return;

  itsOuterMagField = new BDSMultipoleOuterMagField(nPoles,poleField,phiOffset);
  itsOuterFieldMgr = new G4FieldManager(itsOuterMagField);

  // these options are always non-zero so always set them
  itsOuterFieldMgr->SetDeltaIntersection(BDSGlobalConstants::Instance()->DeltaIntersection());
  itsOuterFieldMgr->SetMinimumEpsilonStep(BDSGlobalConstants::Instance()->MinimumEpsilonStep());
  itsOuterFieldMgr->SetMaximumEpsilonStep(BDSGlobalConstants::Instance()->MaximumEpsilonStep());
  itsOuterFieldMgr->SetDeltaOneStep(BDSGlobalConstants::Instance()->DeltaOneStep());
}

void BDSMagnet::AttachFieldToOuter()
>>>>>>> ce500221
{
#ifdef BDSDEBUG
  G4cout << __METHOD_NAME__ << G4endl;
#endif  
  if (outer)
    {
      G4LogicalVolume* vol = outer->GetContainerLogicalVolume();
      BDSFieldBuilder::Instance()->RegisterFieldForConstruction(outerFieldInfo,
								vol,
								true);
    }
}

void BDSMagnet::BuildContainerLogicalVolume()
{
#ifdef BDSDEBUG
  G4cout << __METHOD_NAME__ << G4endl;
#endif
  // note beam pipe is not optional!
  if (outer)
    {//build around that
      // container solid will have been updated in BuildOuter if the outer exists
      containerLogicalVolume = new G4LogicalVolume(containerSolid,
						   emptyMaterial,
						   name + "_container_lv");
      placeBeamPipe = true;
    }
  else
    {
      // use beam pipe container volume as ours and no need to place beam pipe
      containerSolid         = beampipe->GetContainerSolid();
      containerLogicalVolume = beampipe->GetContainerLogicalVolume();
      InheritExtents(beampipe);
      placeBeamPipe = false;
    }

  // now protect the fields inside the container volume by giving the
  // it a null magnetic field (otherwise G4VPlacement can
  // over-ride the already-created fields, by calling 
  // G4LogicalVolume::AddDaughter, which calls 
  // pDaughterLogical->SetFieldManager(fFieldManager, true) - the
  // latter 'true' over-writes all the other fields
  // This shouldn't override the field attached to daughters (vacuum for example) which will
  // retain their field manager if one is already specified.
  containerLogicalVolume->SetFieldManager(BDSGlobalConstants::Instance()->GetZeroFieldManager(),false); 
}

void BDSMagnet::PlaceComponents()
{
#ifdef BDSDEBUG
  G4cout << __METHOD_NAME__ << G4endl;
#endif
  if (placeBeamPipe)
    {
      G4ThreeVector beamPipeOffset = -1*GetPlacementOffset();
      // place beampipe
      G4PVPlacement* beamPipePV = new G4PVPlacement(nullptr,                 // rotation
						    beamPipeOffset,          // position in container
						    beampipe->GetContainerLogicalVolume(),  // its logical volume
						    name + "_beampipe_pv",   // its name
						    containerLogicalVolume,  // its mother  volume
						    false,                   // no boolean operation
						    0,                       // copy number
                                                    BDSGlobalConstants::Instance()->CheckOverlaps());
      
      RegisterPhysicalVolume(beamPipePV);
    }

  if (outer)
    {
      //G4ThreeVector placementOffset = magnetOuterOffset + outer->GetPlacementOffset();
      G4ThreeVector outerOffset = outer->GetPlacementOffset();
      
      // place outer volume
      G4PVPlacement* magnetOuterPV = new G4PVPlacement(nullptr,                // rotation
						       outerOffset,            // at normally (0,0,0)
						       outer->GetContainerLogicalVolume(), // its logical volume
						       name+"_outer_pv",       // its name
						       containerLogicalVolume, // its mother  volume
						       false,                  // no boolean operation
						       0,                      // copy number
                                                       BDSGlobalConstants::Instance()->CheckOverlaps());

      RegisterPhysicalVolume(magnetOuterPV);
    }
}

BDSMagnet::~BDSMagnet()
{
  delete beamPipeInfo;
  delete magnetOuterInfo;  
  delete vacuumField;
  delete outerField;
  delete vacuumFieldInfo;
  delete outerFieldInfo;
}<|MERGE_RESOLUTION|>--- conflicted
+++ resolved
@@ -1,23 +1,3 @@
-<<<<<<< HEAD
-=======
-#include "BDSGlobalConstants.hh" 
-#include "BDSDebug.hh"
-
-#include <cstdlib>
-#include <cmath>
-#include <string>
-
-#include "G4Box.hh"
-#include "G4CutTubs.hh"
-#include "G4LogicalVolume.hh"
-#include "G4MagIntegratorStepper.hh"
-#include "G4MagneticField.hh"
-#include "G4Material.hh"
-#include "G4PVPlacement.hh"
-#include "G4UserLimits.hh"
-#include "G4VPhysicalVolume.hh"
-
->>>>>>> ce500221
 #include "BDSBeamPipe.hh"
 #include "BDSBeamPipeFactory.hh"
 #include "BDSBeamPipeInfo.hh"
@@ -105,51 +85,9 @@
 
 void BDSMagnet::BuildVacuumField()
 {
-<<<<<<< HEAD
   BDSFieldBuilder::Instance()->RegisterFieldForConstruction(vacuumFieldInfo,
 							    beampipe->GetVacuumLogicalVolume(),
 							    true);
-=======
-#ifdef BDSDEBUG
-  G4cout << __METHOD_NAME__ << G4endl;
-#endif
-  if (itsMagField && itsEqRhs && itsStepper)
-    {
-      itsChordFinder = new G4ChordFinder(itsMagField,
-                                         BDSGlobalConstants::Instance()->ChordStepMinimum(),
-					 itsStepper);
-      
-      itsChordFinder->SetDeltaChord(BDSGlobalConstants::Instance()->DeltaChord());
-      itsBPFieldMgr = new G4FieldManager();
-      itsBPFieldMgr->SetDetectorField(itsMagField);
-      itsBPFieldMgr->SetChordFinder(itsChordFinder);
-      
-      // these options are always non-zero so always set them
-      itsBPFieldMgr->SetDeltaIntersection(BDSGlobalConstants::Instance()->DeltaIntersection());
-      itsBPFieldMgr->SetMinimumEpsilonStep(BDSGlobalConstants::Instance()->MinimumEpsilonStep());
-      itsBPFieldMgr->SetMaximumEpsilonStep(BDSGlobalConstants::Instance()->MaximumEpsilonStep());
-      itsBPFieldMgr->SetDeltaOneStep(BDSGlobalConstants::Instance()->DeltaOneStep());
-    }
-}
-
-void BDSMagnet::AttachFieldToBeamPipe()
-{
-#ifdef BDSDEBUG
-  G4cout << __METHOD_NAME__ << G4endl;
-#endif
-  // SET FIELD
-  if(itsBPFieldMgr)
-    {
-#ifdef BDSDEBUG
-      G4cout << __METHOD_NAME__ << "field exists and attaching" << G4endl;
-#endif
-      beampipe->GetVacuumLogicalVolume()->SetFieldManager(itsBPFieldMgr,false);
-    }
-#ifdef BDSDEBUG
-  else
-    {G4cout << __METHOD_NAME__ << "no field for beam pipe!" << G4endl;}
-#endif
->>>>>>> ce500221
 }
 
 void BDSMagnet::BuildOuter()
@@ -182,32 +120,7 @@
     }
 }
 
-<<<<<<< HEAD
 void BDSMagnet::BuildOuterField()
-=======
-void BDSMagnet::BuildOuterFieldManager(G4int    nPoles,
-				       G4double poleField,
-				       G4double phiOffset)
-{
-#ifdef BDSDEBUG
-  G4cout << __METHOD_NAME__ << G4endl;
-#endif
-  if(nPoles<=0 || nPoles>10 || nPoles%2 !=0)
-    G4Exception("BDSMagnet: Invalid number of poles", "-1", FatalException, "");
-  if (poleField==0) return;
-
-  itsOuterMagField = new BDSMultipoleOuterMagField(nPoles,poleField,phiOffset);
-  itsOuterFieldMgr = new G4FieldManager(itsOuterMagField);
-
-  // these options are always non-zero so always set them
-  itsOuterFieldMgr->SetDeltaIntersection(BDSGlobalConstants::Instance()->DeltaIntersection());
-  itsOuterFieldMgr->SetMinimumEpsilonStep(BDSGlobalConstants::Instance()->MinimumEpsilonStep());
-  itsOuterFieldMgr->SetMaximumEpsilonStep(BDSGlobalConstants::Instance()->MaximumEpsilonStep());
-  itsOuterFieldMgr->SetDeltaOneStep(BDSGlobalConstants::Instance()->DeltaOneStep());
-}
-
-void BDSMagnet::AttachFieldToOuter()
->>>>>>> ce500221
 {
 #ifdef BDSDEBUG
   G4cout << __METHOD_NAME__ << G4endl;
