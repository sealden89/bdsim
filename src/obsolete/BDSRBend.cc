#include "BDSBeamPipe.hh"
#include "BDSBeamPipeFactory.hh"
#include "BDSBeamPipeInfo.hh"
#include "BDSDebug.hh"
#include "BDSFieldInfo.hh"
#include "BDSGlobalConstants.hh"
#include "BDSMagnetOuterFactory.hh"
#include "BDSMagnetOuterInfo.hh"
#include "BDSMagnetStrength.hh"
#include "BDSMagnetType.hh"
#include "BDSRBend.hh"
#include "BDSUtilities.hh"

#include "globals.hh" // geant4 types / globals
#include "G4CutTubs.hh"
#include "G4LogicalVolume.hh"
#include "G4PVPlacement.hh"
#include "G4VPhysicalVolume.hh"

BDSRBend::BDSRBend(G4String            name,
		   G4double            length,
		   G4double            angleIn,
		   BDSBeamPipeInfo*    beamPipeInfo,
		   BDSMagnetOuterInfo* magnetOuterInfo,
		   BDSFieldInfo*       vacuumFieldInfo,
		   BDSFieldInfo*       outerFieldInfo):
  BDSMagnet(BDSMagnetType::rectangularbend, name, length,
	    beamPipeInfo, magnetOuterInfo, vacuumFieldInfo, outerFieldInfo)
{
  angle       = angleIn;
  outerRadius = magnetOuterInfo->outerDiameter*0.5; 
}

void BDSRBend::Build()
{
  BDSMagnet::Build();
<<<<<<< HEAD
  /*
  if(BDSGlobalConstants::Instance()->GetIncludeIronMagFields())
=======
  if(BDSGlobalConstants::Instance()->IncludeIronMagFields())
>>>>>>> ce500221
    {
      G4double polePos[4];
      G4double Bfield[3];
      
      //coordinate in GetFieldValue
      polePos[0]=0.;
      polePos[1]= BDSGlobalConstants::Instance()->MagnetPoleRadius();
      polePos[2]=0.;
      polePos[3]=-999.;//flag to use polePos rather than local track
      
      itsMagField->GetFieldValue(polePos,Bfield);
      G4double BFldIron=
	sqrt(Bfield[0]*Bfield[0]+Bfield[1]*Bfield[1])*
            BDSGlobalConstants::Instance()->MagnetPoleSize()/
	(BDSGlobalConstants::Instance()->ComponentBoxSize()/2-
            BDSGlobalConstants::Instance()->MagnetPoleRadius());
      
      // Magnetic flux from a pole is divided in two directions
      BFldIron/=2.;
      
      BuildOuterFieldManager(2, BFldIron,CLHEP::pi/2);
      }*/
}

void BDSRBend::BuildBPFieldAndStepper()
{
  // set up the magnetic field and stepper
  G4ThreeVector Bfield(0.,bField,0.);
  G4double arclength;
  if (BDS::IsFinite(angle))
    {
      arclength = fabs(angle) * ((magFieldLength*0.5) / sin(0.5*fabs(angle)));
#ifdef BDSDEBUG
      G4cout << __METHOD_NAME__ << "calculated arclength in dipole field: " << arclength << G4endl;
#endif
      itsMagField = new BDSSbendMagField(Bfield,arclength,angle);
      itsEqRhs    = new G4Mag_UsualEqRhs(itsMagField);  
  
      BDSDipoleStepper* dipoleStepper = new BDSDipoleStepper(itsEqRhs);
      dipoleStepper->SetBField(bField);
      dipoleStepper->SetBGrad(bGrad);
      itsStepper = dipoleStepper;
    }
  else
    {arclength = magFieldLength;}
}
<<<<<<< HEAD
=======

void BDSRBend::BuildOuter()
{
#ifdef BDSDEBUG
  G4cout << __METHOD_NAME__ << G4endl;
#endif
  G4Material* outerMaterial          = magnetOuterInfo->outerMaterial;
  BDSMagnetGeometryType geometryType = magnetOuterInfo->geometryType; 
  BDSMagnetOuterFactory* theFactory  = BDSMagnetOuterFactory::Instance();
  G4double containerDiameter = 2*containerRadius;
  
  outer = theFactory->CreateRectangularBend(geometryType, name, magFieldLength, beampipe,
					    outerDiameter, containerDiameter, chordLength,
					    angle, e1, e2, outerMaterial);

  if (outer)
    {
      BDSGeometryComponent* container = outer->GetMagnetContainer();
      containerSolid    = container->GetContainerSolid()->Clone();
      G4ThreeVector contOffset = container->GetPlacementOffset();
      // set the main offset of the whole magnet which is placed w.r.t. the
      // zero coordinate of the container solid
      SetPlacementOffset(contOffset);

      InheritExtents(container); // update extents
      outer->ClearMagnetContainer(); // delete the magnet container as done with
    }
}

void BDSRBend::BuildBeampipe()
{
  // check for finite length (can be negative if angle is zero or very small)
  G4double safeStraightSectionLength = straightSectionLength - lengthSafetyLarge;
  if (safeStraightSectionLength > 0)
    {
      bpFirstBit = BDSBeamPipeFactory::Instance()->CreateBeamPipeAngledOut(beamPipeInfo->beamPipeType,
									   name,
									   safeStraightSectionLength,
									   -angle*0.5,
									   beamPipeInfo->aper1,
									   beamPipeInfo->aper2,
									   beamPipeInfo->aper3,
									   beamPipeInfo->aper4,
									   beamPipeInfo->vacuumMaterial,
									   beamPipeInfo->beamPipeThickness,
									   beamPipeInfo->beamPipeMaterial);
      RegisterDaughter(bpFirstBit);
      
      bpLastBit = BDSBeamPipeFactory::Instance()->CreateBeamPipeAngledIn(beamPipeInfo->beamPipeType,
									 name,
									 safeStraightSectionLength,
									 angle*0.5,
									 beamPipeInfo->aper1,
									 beamPipeInfo->aper2,
									 beamPipeInfo->aper3,
									 beamPipeInfo->aper4,
									 beamPipeInfo->vacuumMaterial,
									 beamPipeInfo->beamPipeThickness,
									 beamPipeInfo->beamPipeMaterial);
      RegisterDaughter(bpLastBit);
    }
  
  beampipe = BDSBeamPipeFactory::Instance()->CreateBeamPipe(beamPipeInfo->beamPipeType,
							    name,
							    magFieldLength - lengthSafety,
							    beamPipeInfo->aper1,
							    beamPipeInfo->aper2,
							    beamPipeInfo->aper3,
							    beamPipeInfo->aper4,
							    beamPipeInfo->vacuumMaterial,
							    beamPipeInfo->beamPipeThickness,
							    beamPipeInfo->beamPipeMaterial);
  
  RegisterDaughter(beampipe);

  SetAcceleratorVacuumLogicalVolume(beampipe->GetVacuumLogicalVolume());

  G4double extentX = (beampipe->GetExtentX().second / cos(angle)) + fabs(magnetOuterOffset.x());
  SetExtentX(-extentX, extentX);
  SetExtentY(beampipe->GetExtentY());
  SetExtentZ(-chordLength*0.5,chordLength*0.5);
}

void BDSRBend::BuildContainerLogicalVolume()
{
  if (!outer)
    {
      // update container solid to hold all the beampipe segments as there's no outer
      // and the default way won't suffice for rbend's unique geometry
      // +ve extent - updated by build beam pipe
      G4double smallContainerRadius = extentX.second;
      
      containerSolid = new G4CutTubs(name + "_container_solid", // name
				     0,                         // inner radius
				     smallContainerRadius,           // outer radius
				     chordLength*0.5,           // half length
				     0,                         // start angle
				     CLHEP::twopi,              // sweep angle
				     inputface,                 // input normal vector
				     outputface);               // output normal vector

    }

  containerLogicalVolume = new G4LogicalVolume(containerSolid,
					       emptyMaterial,
					       name + "_container_lv");
  
  // supposed to protect against fields being overridden
  containerLogicalVolume->SetFieldManager(BDSGlobalConstants::Instance()->GetZeroFieldManager(),false);
}

void BDSRBend::PlaceComponents()
{
#ifdef BDSDEBUG
  G4cout << __METHOD_NAME__ << G4endl;
#endif
  // place logical volumes inside marker (container) volume
  // calculate offsets and rotations
  G4double straightSectionCentralZ = (magFieldLength*0.5) + (straightSectionChord*0.5);
  G4RotationMatrix* straightStartRM = new G4RotationMatrix();
  straightStartRM->rotateY(-angle*0.5);
  G4RotationMatrix* straightEndRM = new G4RotationMatrix();
  straightEndRM->rotateY(-angle*0.5);
  straightEndRM->rotateZ(CLHEP::pi);
  G4ThreeVector straightStartPos = G4ThreeVector(magnetXShift*0.5,0,-straightSectionCentralZ);
  straightStartPos += -1*GetPlacementOffset();
  G4ThreeVector straightEndPos   = G4ThreeVector(magnetXShift*0.5,0,straightSectionCentralZ);
  straightEndPos += -1*GetPlacementOffset();

  G4Transform3D straightStartTF(*straightStartRM, straightStartPos);
  G4Transform3D straightEndTF  (*straightEndRM,   straightEndPos);

  RegisterRotationMatrix(straightStartRM);
  RegisterRotationMatrix(straightEndRM);

  if (bpFirstBit)
    {
      G4PVPlacement* pipeStartPV = new G4PVPlacement(straightStartTF,
						     bpFirstBit->GetContainerLogicalVolume(), // logical volume
						     name+"_beampipe_start_pv",               // name
						     containerLogicalVolume,                  // mother volume
						     false,		                      // no booleanm operation
						     0,                                       // copy number
						     checkOverlaps);
      RegisterPhysicalVolume(pipeStartPV);
    }

  // no if(placeBeamPipe) here as custom procedure and rbend has different construction
  if (beampipe)
    {
      // offset in container is offset suggested by beam pipe component (if asymmetrical) +
      // magnet offset due to rbend geometry
      G4ThreeVector beamPipeOffset = beampipe->GetPlacementOffset() + magnetOuterOffset;
      G4PVPlacement* pipePV = new G4PVPlacement(nullptr,
						beamPipeOffset,
						beampipe->GetContainerLogicalVolume(),   // logical volume
						name+"_beampipe_pv",                     // name
						containerLogicalVolume,                  // mother volume
						false,	                                 // no boolean operation
						0,                                       // copy number
						checkOverlaps);
      RegisterPhysicalVolume(pipePV);
    }

  if (bpLastBit)
    {
      G4PVPlacement* pipeEndRM   = new G4PVPlacement(straightEndTF,
						     bpLastBit->GetContainerLogicalVolume(),  // logical volume
						     name+"_beampipe_end_pv",	              // name
						     containerLogicalVolume,                  // mother volume
						     false,	                              // no boolean operation
						     0,                                       // copy number
						     checkOverlaps);
      RegisterPhysicalVolume(pipeEndRM);
    }

  if (outer)
    {
      G4ThreeVector placementOffset = magnetOuterOffset + outer->GetPlacementOffset();
      
      // place outer volume
      G4PVPlacement* magnetOuterPV = new G4PVPlacement(nullptr,                           // rotation
						       placementOffset,             // at normally (0,0,0)
						       outer->GetContainerLogicalVolume(), // its logical volume
						       name+"_outer_pv",            // its name
						       containerLogicalVolume,      // its mother  volume
						       false,                       // no boolean operation
						       0,                           // copy number
                                                       BDSGlobalConstants::Instance()->CheckOverlaps());

      RegisterPhysicalVolume(magnetOuterPV);
    }
}
>>>>>>> ce500221
<|MERGE_RESOLUTION|>--- conflicted
+++ resolved
@@ -1,45 +1,90 @@
+#include "BDSGlobalConstants.hh"
+#include "BDSDebug.hh"
+
+#include "BDSRBend.hh"
+
 #include "BDSBeamPipe.hh"
 #include "BDSBeamPipeFactory.hh"
 #include "BDSBeamPipeInfo.hh"
-#include "BDSDebug.hh"
-#include "BDSFieldInfo.hh"
-#include "BDSGlobalConstants.hh"
+#include "BDSDipoleStepper.hh"
 #include "BDSMagnetOuterFactory.hh"
 #include "BDSMagnetOuterInfo.hh"
-#include "BDSMagnetStrength.hh"
 #include "BDSMagnetType.hh"
-#include "BDSRBend.hh"
+#include "BDSSbendMagField.hh"
 #include "BDSUtilities.hh"
 
-#include "globals.hh" // geant4 types / globals
 #include "G4CutTubs.hh"
+#include "G4FieldManager.hh"
 #include "G4LogicalVolume.hh"
+#include "G4Mag_EqRhs.hh"
 #include "G4PVPlacement.hh"
 #include "G4VPhysicalVolume.hh"
 
 BDSRBend::BDSRBend(G4String            name,
 		   G4double            length,
+		   G4double            bFieldIn,
+		   G4double            bGradIn,
 		   G4double            angleIn,
+		   G4double            e1In,
+		   G4double            e2In,
 		   BDSBeamPipeInfo*    beamPipeInfo,
-		   BDSMagnetOuterInfo* magnetOuterInfo,
-		   BDSFieldInfo*       vacuumFieldInfo,
-		   BDSFieldInfo*       outerFieldInfo):
+		   BDSMagnetOuterInfo* magnetOuterInfo):
   BDSMagnet(BDSMagnetType::rectangularbend, name, length,
-	    beamPipeInfo, magnetOuterInfo, vacuumFieldInfo, outerFieldInfo)
+	    beamPipeInfo, magnetOuterInfo),
+  bField(bFieldIn),
+  bGrad(bGradIn),
+  e1(e1In), e2(e2In),
+  bpFirstBit(nullptr),
+  bpLastBit(nullptr)
 {
   angle       = angleIn;
   outerRadius = magnetOuterInfo->outerDiameter*0.5; 
+  CalculateLengths(length);
+}
+
+void BDSRBend::CalculateLengths(G4double aLength)
+{
+  //full length along chord - just its length in case of rbend
+  chordLength = aLength;
+
+  // orientation of shifts - depends on angle - calculations use absolute value of angle for safety
+  G4int orientation = BDS::CalculateOrientation(angle);
+  
+  // straightSectionChord is the distance along the chord required to be used by a drift pipe so that
+  // the outer logical volume (magnet cylinder - defined by outRadius) doesn't protrude
+  // into the previous volume / outside the marker volume.  for zero angle, this is 0
+
+  straightSectionChord        = outerRadius / (tan(0.5*fabs(angle)) + tan((0.5*CLHEP::pi) - (0.5*fabs(angle))) );
+  magFieldLength              = chordLength - (2.0*straightSectionChord);
+  magnetXShift                = orientation*straightSectionChord*tan(0.5*fabs(angle));
+  magnetOuterOffset           = G4ThreeVector(magnetXShift, 0, 0);
+  G4double      dz            = (magFieldLength*0.5)+(straightSectionChord*0.5);
+  G4ThreeVector driftposstart = G4ThreeVector(0.5*magnetXShift, 0, -1*dz);
+  G4ThreeVector driftposend   = G4ThreeVector(0.5*magnetXShift, 0, dz);
+  straightSectionLength       = straightSectionChord / (cos(0.5*fabs(angle)));
+  // increase container radius to account for magnet outer geometry offset
+  // container axis is chord axis between entry and exit points
+  containerRadius             += fabs(magnetXShift)*1.001; // 1% margin due to calculations
+
+  G4double in_z = cos(0.5*fabs(angle)); // calculate components of normal vectors (in the end mag(normal) = 1)
+  G4double in_x = sin(0.5*fabs(angle));
+  inputface  = G4ThreeVector(-orientation*in_x, 0.0, -1.0*in_z); //-1 as pointing down in z for normal
+  outputface = G4ThreeVector(-orientation*in_x, 0.0, in_z);
+  
+#ifdef BDSDEBUG
+  G4cout << __METHOD_NAME__ << "Angle                   = " << angle                    << G4endl;
+  G4cout << __METHOD_NAME__ << "Straight section chord  = " << straightSectionChord  << G4endl;
+  G4cout << __METHOD_NAME__ << "Magnetic field length   = " << magFieldLength        << G4endl;
+  G4cout << __METHOD_NAME__ << "Straight section length = " << straightSectionLength << G4endl;
+  G4cout << __METHOD_NAME__ << "Straight section chord  = " << straightSectionChord  << G4endl;
+  G4cout << __METHOD_NAME__ << "Magnet shift in X       = " << magnetXShift             << G4endl;
+#endif
 }
 
 void BDSRBend::Build()
 {
   BDSMagnet::Build();
-<<<<<<< HEAD
-  /*
-  if(BDSGlobalConstants::Instance()->GetIncludeIronMagFields())
-=======
   if(BDSGlobalConstants::Instance()->IncludeIronMagFields())
->>>>>>> ce500221
     {
       G4double polePos[4];
       G4double Bfield[3];
@@ -61,7 +106,7 @@
       BFldIron/=2.;
       
       BuildOuterFieldManager(2, BFldIron,CLHEP::pi/2);
-      }*/
+    }
 }
 
 void BDSRBend::BuildBPFieldAndStepper()
@@ -86,8 +131,6 @@
   else
     {arclength = magFieldLength;}
 }
-<<<<<<< HEAD
-=======
 
 void BDSRBend::BuildOuter()
 {
@@ -280,5 +323,4 @@
 
       RegisterPhysicalVolume(magnetOuterPV);
     }
-}
->>>>>>> ce500221
+}