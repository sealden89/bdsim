#include "BDSAcceleratorComponent.hh"
#include "BDSCavity.hh"
#include "BDSCavityInfo.hh"
#include "BDSCavityType.hh"
<<<<<<< HEAD
#include "BDSFieldInfo.hh"
=======
#include "BDSColours.hh"
>>>>>>> 8b0423b3

#include "globals.hh" // geant4 globals / types
#include "G4GenericPolycone.hh"
#include "G4LogicalVolume.hh"
#include "G4Polycone.hh"
#include "G4PVPlacement.hh"
#include "G4SubtractionSolid.hh"
#include "G4ThreeVector.hh"
#include "G4Tubs.hh"
#include "G4UnionSolid.hh"
#include "G4VisAttributes.hh"

#include <cmath>
#include <vector>

BDSCavity::BDSCavity(G4String      name,
		     G4double      length,
		     BDSFieldInfo* vacuumField):
  BDSAcceleratorComponent(name, length, 0,
			  "cavity_"+vacuumField->CavityInfo()->cavityType.ToString())
{
  cavityInfo   = vacuumField->CavityInfo(); // create shortcut for convenience
  cavityRadius = cavityInfo->equatorRadius;
  thickness    = cavityInfo->thickness;
  irisRadius   = cavityInfo->irisRadius;
<<<<<<< HEAD
=======

  if (cavityRadius < (irisRadius + thickness))
    {
      G4cout << "Invalid geometry for \"" << name << "\" - increase equatorRadius" << G4endl;
      exit(1);
    }
>>>>>>> 8b0423b3
}

BDSCavity::~BDSCavity()
{
  delete vacuumField;
}

void BDSCavity::Build()
{
  switch(cavityInfo->cavityType.underlying())
    {
    case BDSCavityType::elliptical:
      BuildEllipticalCavityGeometry();
      break;
    case BDSCavityType::rectangular:
      BuildPillBoxCavityGeometry();
      break;
    case BDSCavityType::pillbox:
      BuildPillBoxCavityGeometry();
      break;
    default:
      BuildPillBoxCavityGeometry();
      break;
    }
  
  BDSAcceleratorComponent::Build();
  BuildField();
  PlaceComponents();
}

void BDSCavity::BuildField()
{;}

void BDSCavity::PlaceComponents()
{
  G4PVPlacement* vacuumPV = new G4PVPlacement(nullptr,               //Rotation
					      G4ThreeVector(0,0,0),  //Position
					      vacuumLV,              //Logical Volume to be place
					      name + "_vacuum_pv",   //placement name
					      containerLogicalVolume,//mother volume
					      false,                 //pMany unused
					      0,                     //copy number
					      checkOverlaps);        //check overlaps
  
  RegisterPhysicalVolume(vacuumPV);
  
  G4PVPlacement* cavityPV = new G4PVPlacement(nullptr,               //Rotation
					      G4ThreeVector(0,0,0),  //Position
					      cavityLV,              //Logical Volume to be place
					      name + "_cavity_pv",   //placement name
					      containerLogicalVolume,//mother volume
					      false,                 //pMany unused
					      0,                     //copy number
					      checkOverlaps);        //check overlaps
  
  RegisterPhysicalVolume(cavityPV); 
}

void BDSCavity::BuildContainerLogicalVolume() 
{
  G4double outerRadius = cavityRadius + thickness + lengthSafety;
  containerSolid = new G4Tubs(name + "_container_solid",   //name
			      0.0,                         //innerRadius
			      outerRadius,                 //outerRadius
			      chordLength*0.5,             //half length
			      0.0,                         //starting angle
			      2.0*CLHEP::pi);              //spanning angle

  SetExtentX(-outerRadius, outerRadius);
  SetExtentY(-outerRadius, outerRadius);
  SetExtentZ(-chordLength*0.5,chordLength*0.5);
  
  containerLogicalVolume = new G4LogicalVolume(containerSolid,
					       emptyMaterial,
					       name + "_container_lv");

}

void BDSCavity::BuildEllipticalCavityGeometry()
{
  //-----Elliptical Cavity Parameters-----
  //irisRSemiAxis    --> Semi-axis of the iris ellipse perpendicular to the length of the cavity.
  //irisZSemiAxis    --> Semi-axis of the iris ellipse along the length of the cavity.
  //equatorRSemiAxis --> Semi-axis of the equator ellipse perpendicular to the length of the cavity.
  //equatorZSemiAxis --> Semi-axis of the equator ellipse along the length of the cavity.
  //tangentAngle     --> Angle between the line vertical to the z-axis and the line tangent to both ellipses.
  //irisRadius       --> Radius of the iris.
  //noPoints         --> Number of points used to define the shape.  This is divided up between the 3 constituent shapes, 1/4 in each iris ellipse and 1/2 in central dome.
  //length           --> Length of the cell.
  //equatorRadius    --> Radius at the equator.
  G4double equatorRadius = cavityRadius; // cavityRadius in SRF is the equator readius for cavity
  
  G4double irisRSemiAxis    = cavityInfo->irisVerticalAxis;
  G4double irisZSemiAxis    = cavityInfo->irisHorizontalAxis; //iris ellipse horizontal semiaxis
  G4double equatorRSemiAxis = cavityInfo->equatorEllipseSemiAxis ;//equator ellipse vertical semiaxis
  G4double equatorZSemiAxis = cavityInfo->equatorEllipseSemiAxis; //equator ellipse horizontal semiaxis
  G4double tangentAngle     = cavityInfo->tangentLineAngle;
  G4double irisRadius       = cavityInfo->irisRadius;
  unsigned int noPoints     = cavityInfo->numberOfPoints;

  //Calculatecartesian coordinates (z, r) from parameters.
  //2D spherical coordinates, z along the beamline:
  G4double zi = chordLength/2;   //z coord of iris ellipse centre
  G4double ri = irisRadius + irisRSemiAxis;  //r coord of iris ellipse centre
  G4double ze = 0.0;        //z coord of equator ellipse centre
  G4double re = equatorRadius - equatorRSemiAxis;  //r coord of equator ellipse centre.
  G4double m = tan(tangentAngle + 0.5*CLHEP::pi);  //gradient of line connecting the ellipses.  Add a pi/2 because angle is defined from the vertical, clockwise.
   
  // Gradient from tangentAngle. Find the derivative of ellipses. Equate
  // and solve for the parameter.
  // atan finds solution in the first quadrant.
  G4double equatorParameterTangentPoint = atan(-equatorRSemiAxis/(m*equatorZSemiAxis));
  // Add pi to get desired solution (third quadrant)
  G4double irisParameterTangentPoint = atan(-irisRSemiAxis/(m*irisZSemiAxis)) + CLHEP::pi; 
 
  // Rounding down to a multiple of 4. This is so that number of points are
  // share equally and consistently between the constituent ellipses.
  noPoints = noPoints - (noPoints % 4);  

  //Vector Definitions:
  //Parametric equation parameters:
  //equatorParameter --> the values of a parameter  for generating the central ellipses
  //irisParameter    --> the values of a parameter  for generating the iris ellipse
  
  //The Cartesian coordinates to be calculated from above parameters:
  //rInnerCoord      --> the values of radius for the inner geometry
  //rOuterCoord      --> the values of radius for the outer geometry
  //zInnerCoord      --> the values of z for the inner geometry
  //zOuterCoord      --> the values of z for the outer goemetry
  
  //Vector declaration:
  std::vector<G4double> equatorParameter;
  std::vector<G4double> irisParameter;
  std::vector<G4double> rInnerCoord;
  std::vector<G4double> rOuterCoord;
  std::vector<G4double> zInnerCoord; 
  std::vector<G4double> zOuterCoord;
    
  //---Generating values for the parameters used to define the ellipse shapes---
    
  //Vector of parameter values for generating the iris ellipse.  This can then be reflected to find the iris ellipse on the other side.
  for (unsigned int i = 0; i < noPoints/4; i++) //iris allocated one quarter of points.
    {
      irisParameter.push_back(1.5*CLHEP::pi + (1.5*CLHEP::pi - irisParameterTangentPoint )*i/((noPoints/4)-1));  
    };

  //Vector of parameter values for generating the equator ellipse
  for (unsigned int i = 0; i < noPoints/2; i++) //equator ellipse allocated half of the points
    {
      equatorParameter.push_back((CLHEP::pi - equatorParameterTangentPoint) - (CLHEP::pi - 2* equatorParameterTangentPoint)*i/((noPoints/2)-1)); 
    };
  
  
  //---Calculating the coordinates of the inner cavity shape, starting from -z through to +z, in 3 sections: -z iris ellipse -> equator ellipse -> +z iris ellipse.---
  //---Geant requires the coordinates to be done in this (negative to positive)
  
  //-z iris ellipse:
  for (unsigned int i = 0; i < noPoints/4; i++) //noPoints/4 because of the total noPoints, the iris ellipse in -z is allocated a quarter of points.
    {
      if (i == 0) //An extra point at the very start for unambigious boolean subtraction later on.  Will not actually be part of the final geometry.
	{
	  zInnerCoord.push_back(- zi + irisZSemiAxis * cos(irisParameter[i]) - 10*CLHEP::mm); //-10mm so boundaries don't lay upon each other when using boolean operation
	  rInnerCoord.push_back(ri + irisRSemiAxis * sin(irisParameter[i]));
	}
      zInnerCoord.push_back(- zi + irisZSemiAxis * cos(irisParameter[i]));
      rInnerCoord.push_back(ri + irisRSemiAxis * sin(irisParameter[i]));
    };
  
  //equator ellipse (middle):
  for (unsigned int i = 0; i < noPoints/2; i++)  //central ellipse is allocated half the total points.  
    {
      zInnerCoord.push_back(ze + equatorZSemiAxis * cos(equatorParameter[i]));
      rInnerCoord.push_back(re + equatorRSemiAxis * sin(equatorParameter[i]));
    };
  
  //+z iris ellipse:
  for (unsigned int i = 0; i < noPoints/4; i++)  //the +z iris ellipse is allocated noPoints/4.
    {
      zInnerCoord.push_back(zi + irisZSemiAxis * cos(CLHEP::pi - irisParameter[noPoints/4 - 1 - i]));
      rInnerCoord.push_back(ri + irisRSemiAxis * sin(CLHEP::pi - irisParameter[noPoints/4 - 1 - i]));	 
      if (i == (noPoints/4 - 1)) //If last point, add an extra point purely for unambigious boolean subtraction later.
	{
	  zInnerCoord.push_back(zi + irisZSemiAxis * cos(CLHEP::pi - irisParameter[noPoints/4 - 1 - i]) + 10*CLHEP::mm); //+10mm so boundaries don't lay upon each other
	  rInnerCoord.push_back(ri + irisRSemiAxis * sin(CLHEP::pi - irisParameter[noPoints/4 - 1 - i]));
	}
    };
  
  
  //---Generating points for the entire outer cavity shape by using the inner cavity vector of coordinates---
  //This works by calculating the gradient at each point on the curve.  It then finds a unit vector pointing perpendicularly outwards from this point and multiplies
  //by the thickness.  This creates a second vector of points for the outer geometry.
  for (unsigned int i = 1; i < zInnerCoord.size() - 1; i++)  //starting from 1 and ending at n-1 so that the coordinates used for the boolean subtraction are excluded.
    {
      G4double gradientAt_i = (rInnerCoord[i-1]-rInnerCoord[i+1])/(zInnerCoord[i-1]-zInnerCoord[i+1]); //calculate the gradient at point i

      //Since the calculation relies on using the two points either side, and the ends have only one coordinate either side, take the ends as having gradient = 0.
      //So that the vector points vertically upwards.  Otherwise just do the calculation described above.
      if (i == 1 || i == (zInnerCoord.size() - 2))
	{
	  zOuterCoord.push_back(zInnerCoord[i]);
	  rOuterCoord.push_back(rInnerCoord[i] + thickness);
	}
      else
	{
	  zOuterCoord.push_back(- gradientAt_i*thickness * pow( (gradientAt_i * gradientAt_i + 1), -0.5) + zInnerCoord[i]);
	  rOuterCoord.push_back(+ thickness * pow( (gradientAt_i*gradientAt_i + 1), -0.5) + rInnerCoord[i]);
	}
    };

  //---Printing out things:---
#ifdef BDSDEBUG    
  G4cout << "Now printing the values of (zInnerCoord,rInnerCoord):" << G4endl;
  G4cout << "Length of zInnerCoord = " << zInnerCoord.size() << G4endl;
  G4cout << "Length of rInnerCoord = " << rInnerCoord.size() << G4endl;
  for (G4int i = 0; i < (G4int)zInnerCoord.size(); i++)
    {G4cout << "(" << zInnerCoord[i] << "," << rInnerCoord[i] << ")" << G4endl;};
  
  G4cout << "Now printing the values of (zOuterCoord,rOuterCoord):" << G4endl;
  G4cout << "Length of zOuterCoord = " << zOuterCoord.size() << G4endl;
  G4cout << "Length of rOuterCoord = " << rOuterCoord.size() << G4endl;
  for (G4int i = 0; i < (G4int)zOuterCoord.size(); i++)
    {G4cout << "(" << zOuterCoord[i] << "," << rOuterCoord[i] << ")" << G4endl;};
#endif

  //Array of inner r coordinates.  zeroes ensures the polycone will be solid.
  std::vector<G4double> solidArrayOuter(noPoints, 0.0); 
  //Array of inner r coordinates.  zeroes ensures the polycone will be solid. 1 extra point either side for unambiguous  boolean subtraction.
  std::vector<G4double> solidArrayInner(noPoints+2, 0.0); 

  //Define the inner solid which is to be subtracted from the outer and also used to define the vaccum.
  innerSolid = new G4Polycone(name + "_inner_solid", //name
			      0.0,                  //start angle
			      2*CLHEP::pi,          //sweep angle
			      zInnerCoord.size(),
			      zInnerCoord.data(),
			      solidArrayInner.data(),
			      rInnerCoord.data());  //r coordinates

  //Define the outer solid from which the inner is subtracted.
  G4VSolid* outerSolid = new G4Polycone(name + "_outer_solid", // name
					0.0,                   // start angle
					2*CLHEP::pi,           // sweep angle
					zOuterCoord.size(),    // number of corners
					zOuterCoord.data(),    // zOuterCoord array of points
					solidArrayOuter.data(),// array of zeroes for solid shape
					rOuterCoord.data());   // rOuterCoord array of points.
  RegisterSolid(outerSolid);
  
  //Do the subtraction
  cavitySolid = new G4SubtractionSolid(name + "_cavity_solid",  // name
				       outerSolid,              // solid1
				       innerSolid);             // minus solid2
  
  //define the logical volume.
  cavityLV = new G4LogicalVolume(cavitySolid,            //solid
				 cavityInfo->material,   //material
				 name + "_cavity_lv");   //name

  //Define the visual attributes in the following 4 lines:
  auto col = BDSColours::Instance()->GetColour("srfcavity");
  G4VisAttributes* cavityVis = new G4VisAttributes(*col);
  cavityVis->SetVisibility(true);
  // wont render if this is adjusted
  //cavityVis->SetForceLineSegmentsPerCircle(BDSGlobalConstants::Instance()->NSegmentsPerCircle());
  cavityLV->SetVisAttributes(cavityVis);   //give  colour+visibility to the cavity logical volume
<<<<<<< HEAD
=======
  RegisterVisAttributes(cavityVis);
>>>>>>> 8b0423b3
 
  //Delete first and last elements of the InnerCoord Vectors, as these entries.
  //The reason we need to do this is the same vector is also used for making the vacuum filling the cavity, but without the extra points for subtraction.
  rInnerCoord.erase (rInnerCoord.begin());
  rInnerCoord.pop_back();
  zInnerCoord.erase (zInnerCoord.begin());
  zInnerCoord.pop_back();
  
  //Take lengthsafety from all r points and the end z points, to avoid overlap with the cavity.
  for (unsigned int i = 0; i < noPoints; i++)
    {
      rInnerCoord[i] = rInnerCoord[i] - lengthSafety;
      if (i == 0 || (i == zInnerCoord.size() - 1)) 
	{zInnerCoord[i] = zInnerCoord[i]- lengthSafety;}
<<<<<<< HEAD
    };
=======
    }
>>>>>>> 8b0423b3
  
  //Initializing the vacuum solid.
  vacuumSolid = new G4Polycone(name + "_inner_solid", //name
			       0.0,                 //start angle
			       2*CLHEP::pi,         //sweep angle
			       zInnerCoord.size(),
			       zInnerCoord.data(),
			       solidArrayInner.data(),
			       rInnerCoord.data()   //r coordinates
			       );
  
  //Initializing the logical volume
  vacuumLV = new G4LogicalVolume(vacuumSolid,           //solid
				 cavityInfo->vacuumMaterial,//material
				 name + "_vacuum_lv");
<<<<<<< HEAD
  //The following 3 lines define the visual attributes of the vacuum.  
  G4VisAttributes* vacuumVis = new G4VisAttributes(); //visattributes instance 
  vacuumVis->SetVisibility(false);                    //Make invisible
  vacuumLV->SetVisAttributes(vacuumVis);              //give invisiblity to the vacuum LV.  
=======

  vacuumLV->SetVisAttributes(BDSGlobalConstants::Instance()->GetInvisibleVisAttr());
>>>>>>> 8b0423b3
}

void BDSCavity::BuildPillBoxCavityGeometry()
{
  //Creates a solid 
  G4VSolid* outerSolid = new G4Tubs(name + "_outer_solid",            // name
				    irisRadius,                       // inner radius
				    cavityRadius + thickness,         // outer radius
				    0.5 * chordLength - lengthSafety, // half length
				    0.0,                              // start angle
				    2*CLHEP::pi);                     // sweep angle
  RegisterSolid(outerSolid);
   
  //Creates a cylinder  to subtract from larger cylinder. 
  innerSolid = new G4Tubs(name + "_inner_solid",        // name
			  0.0,                          // inner radius 
			  cavityRadius,                 // outer radius
			  0.5*chordLength - thickness,  // galf length
			  0.0,                          // star angle
			  2*CLHEP::pi);                 // sweep angle

  //Do the subtraction
  cavitySolid = new G4SubtractionSolid(name + "_cavity_solid",    //name
				       outerSolid,                //solid1
				       innerSolid);               //minus solid2

  //Logical volume from cavity solid
  cavityLV = new G4LogicalVolume(cavitySolid,          // solid
				 cavityInfo->material, // material
				 name + "_cavity_lv"); // name
  
  //Vacuum:  Union of two solids.  One cylinder (VacuumInnerCavity) to fill the centre, and a longer,
  //thinner cylinder (vacuumAperture) to fill the ends provided by the thickness.

  G4double vacuumInnerRadius = cavityRadius - thickness - lengthSafety;
  G4double vacuumHalfLength  = 0.5*chordLength - thickness - lengthSafety;
  G4VSolid* vacuumInnerCavity = new G4Tubs(name + "_vacuum_inner_cavity_solid",// name
					   0.0,                                // inner radius
					   vacuumInnerRadius,                  // outer radius
					   vacuumHalfLength,                   // half length
					   0.0,                                // start angle
					   2*CLHEP::pi);                       // sweep angle

  G4VSolid* vacuumAperture = new G4Tubs(name + "_vacuum_aperture_solid",   // name
					0.0,                               // inner radius
					irisRadius - lengthSafety,         // outer radius
					0.5 * chordLength - lengthSafety,  // half length
					0.0,                               // start angle
					2*CLHEP::pi);                      // sweep angle
  
<<<<<<< HEAD
  G4VSolid* vacuumInnerCavity = new G4Tubs(name + "_vacuum_inner_cavity_solid",                //name
					   0.0,                                                //inner radius
					   (cavityRadius - thickness) - lengthSafety,          //outer radius
					   0.5 * (chordLength - thickness) - lengthSafety,     //half length
					   0.0,                                                //start angle
					   2*CLHEP::pi                                         //spanning angle
					   );

  G4VSolid* vacuumAperture = new G4Tubs(name + "_vacuum_aperture_solid",  //name
					0.0,                              //inner radius
					irisRadius - lengthSafety,        //outer radius
					0.5 * chordLength - lengthSafety, //length
					0.0,                              //start angle
					2*CLHEP::pi);                     //spanning angle
  
  //Create the vacuum as a union of the two solides defined prior
  vacuumSolid = new G4UnionSolid(name + "_vacuum_solid",  //name
				 vacuumInnerCavity,       //solid one
				 vacuumAperture           //Added to solid two.
				 );

  //Logical volume from the solid.
  vacuumLV = new G4LogicalVolume(vacuumSolid,           //solid
				 cavityInfo->vacuumMaterial, //material
				 name + "_vacuum_lv");  //name

  //The following 4 lines define the visual attributes of the cavity
  G4VisAttributes* cavityVis = new G4VisAttributes();
  cavityVis->SetColour(0.69,0.769,0.871); //light steel blue
  cavityVis->SetVisibility(true);          //visible
  cavityLV->SetVisAttributes(cavityVis);   //give  colour+visibility to the cavity logical volume
  
  //The following 3 lines define the visual attribues of the vacuum.
  G4VisAttributes* vacuumVis = new G4VisAttributes(); //vistattributes instance 
  vacuumVis->SetVisibility(true);                    //Make invisible (visible)
  vacuumLV->SetVisAttributes(vacuumVis);              //give invisiblity to the vacuum LV.
=======
  // Create the vacuum as a union of the two solides defined prior
  vacuumSolid = new G4UnionSolid(name + "_vacuum_solid",  // name
				 vacuumInnerCavity,       // solid one
				 vacuumAperture);         // added to solid two.

  // Logical volume from the solid.
  vacuumLV = new G4LogicalVolume(vacuumSolid,                // solid
				 cavityInfo->vacuumMaterial, // material
				 name + "_vacuum_lv");       // name

  // visualisation attributes
  auto col = BDSColours::Instance()->GetColour("srfcavity");
  G4VisAttributes* cavityVis = new G4VisAttributes(*col);
  cavityVis->SetVisibility(true);
  cavityVis->SetForceLineSegmentsPerCircle(BDSGlobalConstants::Instance()->NSegmentsPerCircle());
  cavityLV->SetVisAttributes(cavityVis);
  RegisterVisAttributes(cavityVis);
  
  vacuumLV->SetVisAttributes(BDSGlobalConstants::Instance()->GetInvisibleVisAttr());
>>>>>>> 8b0423b3
}<|MERGE_RESOLUTION|>--- conflicted
+++ resolved
@@ -2,11 +2,8 @@
 #include "BDSCavity.hh"
 #include "BDSCavityInfo.hh"
 #include "BDSCavityType.hh"
-<<<<<<< HEAD
+#include "BDSColours.hh"
 #include "BDSFieldInfo.hh"
-=======
-#include "BDSColours.hh"
->>>>>>> 8b0423b3
 
 #include "globals.hh" // geant4 globals / types
 #include "G4GenericPolycone.hh"
@@ -32,15 +29,12 @@
   cavityRadius = cavityInfo->equatorRadius;
   thickness    = cavityInfo->thickness;
   irisRadius   = cavityInfo->irisRadius;
-<<<<<<< HEAD
-=======
 
   if (cavityRadius < (irisRadius + thickness))
     {
       G4cout << "Invalid geometry for \"" << name << "\" - increase equatorRadius" << G4endl;
       exit(1);
     }
->>>>>>> 8b0423b3
 }
 
 BDSCavity::~BDSCavity()
@@ -306,10 +300,7 @@
   // wont render if this is adjusted
   //cavityVis->SetForceLineSegmentsPerCircle(BDSGlobalConstants::Instance()->NSegmentsPerCircle());
   cavityLV->SetVisAttributes(cavityVis);   //give  colour+visibility to the cavity logical volume
-<<<<<<< HEAD
-=======
   RegisterVisAttributes(cavityVis);
->>>>>>> 8b0423b3
  
   //Delete first and last elements of the InnerCoord Vectors, as these entries.
   //The reason we need to do this is the same vector is also used for making the vacuum filling the cavity, but without the extra points for subtraction.
@@ -324,11 +315,7 @@
       rInnerCoord[i] = rInnerCoord[i] - lengthSafety;
       if (i == 0 || (i == zInnerCoord.size() - 1)) 
 	{zInnerCoord[i] = zInnerCoord[i]- lengthSafety;}
-<<<<<<< HEAD
-    };
-=======
     }
->>>>>>> 8b0423b3
   
   //Initializing the vacuum solid.
   vacuumSolid = new G4Polycone(name + "_inner_solid", //name
@@ -344,15 +331,8 @@
   vacuumLV = new G4LogicalVolume(vacuumSolid,           //solid
 				 cavityInfo->vacuumMaterial,//material
 				 name + "_vacuum_lv");
-<<<<<<< HEAD
-  //The following 3 lines define the visual attributes of the vacuum.  
-  G4VisAttributes* vacuumVis = new G4VisAttributes(); //visattributes instance 
-  vacuumVis->SetVisibility(false);                    //Make invisible
-  vacuumLV->SetVisAttributes(vacuumVis);              //give invisiblity to the vacuum LV.  
-=======
 
   vacuumLV->SetVisAttributes(BDSGlobalConstants::Instance()->GetInvisibleVisAttr());
->>>>>>> 8b0423b3
 }
 
 void BDSCavity::BuildPillBoxCavityGeometry()
@@ -403,44 +383,6 @@
 					0.0,                               // start angle
 					2*CLHEP::pi);                      // sweep angle
   
-<<<<<<< HEAD
-  G4VSolid* vacuumInnerCavity = new G4Tubs(name + "_vacuum_inner_cavity_solid",                //name
-					   0.0,                                                //inner radius
-					   (cavityRadius - thickness) - lengthSafety,          //outer radius
-					   0.5 * (chordLength - thickness) - lengthSafety,     //half length
-					   0.0,                                                //start angle
-					   2*CLHEP::pi                                         //spanning angle
-					   );
-
-  G4VSolid* vacuumAperture = new G4Tubs(name + "_vacuum_aperture_solid",  //name
-					0.0,                              //inner radius
-					irisRadius - lengthSafety,        //outer radius
-					0.5 * chordLength - lengthSafety, //length
-					0.0,                              //start angle
-					2*CLHEP::pi);                     //spanning angle
-  
-  //Create the vacuum as a union of the two solides defined prior
-  vacuumSolid = new G4UnionSolid(name + "_vacuum_solid",  //name
-				 vacuumInnerCavity,       //solid one
-				 vacuumAperture           //Added to solid two.
-				 );
-
-  //Logical volume from the solid.
-  vacuumLV = new G4LogicalVolume(vacuumSolid,           //solid
-				 cavityInfo->vacuumMaterial, //material
-				 name + "_vacuum_lv");  //name
-
-  //The following 4 lines define the visual attributes of the cavity
-  G4VisAttributes* cavityVis = new G4VisAttributes();
-  cavityVis->SetColour(0.69,0.769,0.871); //light steel blue
-  cavityVis->SetVisibility(true);          //visible
-  cavityLV->SetVisAttributes(cavityVis);   //give  colour+visibility to the cavity logical volume
-  
-  //The following 3 lines define the visual attribues of the vacuum.
-  G4VisAttributes* vacuumVis = new G4VisAttributes(); //vistattributes instance 
-  vacuumVis->SetVisibility(true);                    //Make invisible (visible)
-  vacuumLV->SetVisAttributes(vacuumVis);              //give invisiblity to the vacuum LV.
-=======
   // Create the vacuum as a union of the two solides defined prior
   vacuumSolid = new G4UnionSolid(name + "_vacuum_solid",  // name
 				 vacuumInnerCavity,       // solid one
@@ -460,5 +402,4 @@
   RegisterVisAttributes(cavityVis);
   
   vacuumLV->SetVisAttributes(BDSGlobalConstants::Instance()->GetInvisibleVisAttr());
->>>>>>> 8b0423b3
 }