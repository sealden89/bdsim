--- conflicted
+++ resolved
@@ -80,13 +80,9 @@
 void BDSCavity::BuildField()
 {;}
 
-<<<<<<< HEAD
-//Method for creating physical volumes of the cavity and its vacuum from logical volumes.
-=======
 void BDSCavity::AttachField()
 {;}
 
->>>>>>> a51d3fe6
 void BDSCavity::PlaceComponents()
 {
   G4PVPlacement* vacuumPV = new G4PVPlacement(nullptr,               //Rotation
@@ -131,21 +127,8 @@
 
 }
 
-<<<<<<< HEAD
 void BDSCavity::BuildEllipticalCavityGeometry()
 {
-  // find right cavity model in vector of cavitymodels
-  GMAD::CavityModel model;
-  //= std::find(GMAD::cavitymodel_list.begin(), GMAD::cavitymodel_list.end(), cavityModel);
-  for (unsigned int i = 0; i< GMAD::cavitymodel_list.size(); i++) {
-    if (GMAD::cavitymodel_list[i].name == cavityModel) {
-      model = GMAD::cavitymodel_list[i];
-      G4cout << "cavitymodel found " << cavityModel << G4endl;
-      break;
-    }
-  }
-  
-  model.print();
   //-----Elliptical Cavity Parameters-----
   //irisRSemiAxis    --> Semi-axis of the iris ellipse perpendicular to the length of the cavity.
   //irisZSemiAxis    --> Semi-axis of the iris ellipse along the length of the cavity.
@@ -156,17 +139,16 @@
   //noPoints         --> Number of points used to define the shape.  This is divided up between the 3 constituent shapes, 1/4 in each iris ellipse and 1/2 in central dome.
   //length           --> Length of the cell.
   //equatorRadius    --> Radius at the equator.
-  G4double equatorRadius = cavityRadius;  //cavityRadius in SRF is the equator radius for clarity.
-    
-  G4double irisRSemiAxis = model.irisVerticalAxis * CLHEP::m;
-  G4double irisZSemiAxis = model.irisHorizontalAxis * CLHEP::m; //iris ellipse horizontal semiaxis
-  G4double equatorRSemiAxis = model.equatorEllipseSemiAxis * CLHEP::m ;//equator ellipse vertical semiaxis
-  G4double equatorZSemiAxis = model.equatorEllipseSemiAxis * CLHEP::m; //equator ellipse horizontal semiaxis
-  G4double tangentAngle = model.tangentLineAngle;
-  G4double irisRadius = model.irisRadius *CLHEP::m;
-  G4int noPoints = model.numberOfPoints;
-
-    
+  G4double equatorRadius = cavityRadius; // cavityRadius in SRF is the equator readius for cavity
+  
+  G4double irisRSemiAxis    = cavityInfo->irisVerticalAxis * CLHEP::m;
+  G4double irisZSemiAxis    = cavityInfo->irisHorizontalAxis * CLHEP::m; //iris ellipse horizontal semiaxis
+  G4double equatorRSemiAxis = cavityInfo->equatorEllipseSemiAxis * CLHEP::m ;//equator ellipse vertical semiaxis
+  G4double equatorZSemiAxis = cavityInfo->equatorEllipseSemiAxis * CLHEP::m; //equator ellipse horizontal semiaxis
+  G4double tangentAngle     = cavityInfo->tangentLineAngle;
+  G4double irisRadius       = cavityInfo->irisRadius *CLHEP::m;
+  G4int noPoints            = cavityInfo->numberOfPoints;
+
   //Calculatecartesian coordinates (z, r) from parameters.
   //2D spherical coordinates, z along the beamline:
   G4double zi = chordLength/2;   //z coord of iris ellipse centre
@@ -174,53 +156,6 @@
   G4double ze = 0.0;        //z coord of equator ellipse centre
   G4double re = equatorRadius - equatorRSemiAxis;  //r coord of equator ellipse centre.
   G4double m = tan(tangentAngle + 0.5*CLHEP::pi);  //gradient of line connecting the ellipses.  Add a pi/2 because angle is defined from the vertical, clockwise.
-=======
-void BDSCavity::BuildEllipticalCavityGeometry(/*G4double irisRSemiAxis, //iris ellipse vertical semiaxis.
-					      G4double irisZSemiAxis, //iris ellipse horizontal semiaxis
-					      G4double equatorRSemiAxis, //equator ellipse vertical semiaxis
-					      G4double equatorZSemiAxis, //equator ellipse horizontal semiaxis
-					      G4double tangentAngle, //Angle of line connecting ellipses to the vertical. Ought to be the common tangent with most negative gradient for reasonable output
-					      G4int noPoints //number of points forming each curved section.  Total points for single cavity cell will be 4*noPoints.
-					      */)
-{ 
-    //irisRSemiAxis    --> Semi-axis of the iris ellipse perpendicular to the length of the cavity.
-    //irisZSemiAxis    --> Semi-axis of the iris ellipse along the length of the cavity.
-    //equatorRSemiAxis --> Semi-axis of the equator ellipse perpendicular to the length of the cavity.
-    //equatorZSemiAxis --> Semi-axis of the equator ellipse along the length of the cavity.
-    //tangentAngle     --> Angle between the line vertical to the z-axis and the line tangent to both ellipses.
-    //irisRadius       --> Radius of the iris.
-    //noPoints         --> Number of points used to define the shape.  This is divided up between the 3 constituent shapes, 1/4 in each iris ellipse and 1/2 in central dome.
-    //length           --> Length of the cell.
-    //equatorRadius    --> Radius at the equator.
-    G4double equatorRadius = cavityRadius;  //cavityRadius in SRF is the equator radius for clarity.
-    
-    //::::::::::::::::::::HARD CODED FOR THE TIME BEING:::::::::::::::::::::::::::::::::::::::::::::::
-    G4double irisRSemiAxis    = cavityInfo->irisVerticalAxis * CLHEP::m;
-    G4double irisZSemiAxis    = cavityInfo->irisHorizontalAxis * CLHEP::m; //iris ellipse horizontal semiaxis
-    G4double equatorRSemiAxis = cavityInfo->equatorEllipseSemiAxis * CLHEP::m ;//equator ellipse vertical semiaxis
-    G4double equatorZSemiAxis = cavityInfo->equatorEllipseSemiAxis * CLHEP::m; //equator ellipse horizontal semiaxis
-    G4double tangentAngle     = cavityInfo->tangentLineAngle;
-    G4double irisRadius       = cavityInfo->irisRadius *CLHEP::m;
-    G4int noPoints            = cavityInfo->numberOfPoints;
-
-    
-    //    G4double irisRSemiAxis = 19 * CLHEP::mm ;  //iris ellipse vertical semiaxis.
-    // G4double irisZSemiAxis = 12 * CLHEP::mm ; //iris ellipse horizontal semiaxis
-    // G4double equatorRSemiAxis = 42 * CLHEP::mm ;//equator ellipse vertical semiaxis
-    // G4double equatorZSemiAxis = 42 * CLHEP::mm ; //equator ellipse horizontal semiaxis
-    // G4double tangentAngle = 13.3 * CLHEP::deg ;
-    // G4double irisRadius = 35.0 * CLHEP::mm ;
-    // G4int noPoints = 24;
-
-    //2D spherical coordinates, z along the beamline:
-    G4double zi = chordLength/2;   //z coord of iris ellipse centre
-    G4double ri = irisRadius + irisRSemiAxis;  //r coord of iris ellipse centre
-    G4double ze = 0.0;        //z coord of equator ellipse centre
-    G4double re = equatorRadius - equatorRSemiAxis;  //r coord of equator ellipse centre.
-
-    G4double m = tan(tangentAngle + 0.5*CLHEP::pi);  //gradient of line connecting the ellipses
->>>>>>> a51d3fe6
-       
    
   // gradient from tangentAngle.  Find the derivative of ellipses.  equate and solve for the parameter.
   G4double equatorParameterTangentPoint = atan(-equatorRSemiAxis/(m*equatorZSemiAxis));  //atan finds solution in the first quadrant.
