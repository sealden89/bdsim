--- conflicted
+++ resolved
@@ -32,16 +32,9 @@
 
 void BDSSampler::AddExternalSampler(G4String name) { nSamplers++; outputNames.push_back(name); }
 
-<<<<<<< HEAD
-BDSSampler::BDSSampler (G4String aName, G4double aLength):
-  BDSAcceleratorComponent(
-			 aName,
-			 aLength)
-=======
 BDSSampler::BDSSampler(G4String name,
 		       G4double length):
   BDSAcceleratorComponent("Sampler_"+name, length, 0, "sampler")
->>>>>>> bfd6661b
 {
 #ifdef BDSDEBUG
   G4cout << __METHOD_NAME__ << G4endl;
