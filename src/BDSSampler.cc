/* BDSIM code.    Version 1.0
   Author: Grahame A. Blair, Royal Holloway, Univ. of London.
   Last modified 24.7.2002
   Copyright (c) 2002 by G.A.Blair.  ALL RIGHTS RESERVED. 

   Modified 22.03.05 by J.C.Carter, Royal Holloway, Univ. of London.
   Changed Samplers to account for plane and cylinder types (GABs code)
*/
// gab:
#include "BDSGlobalConstants.hh" 
#include "BDSMaterials.hh"
#include "BDSSampler.hh"
#include "BDSDebug.hh"
#include "G4Box.hh"
#include "G4Tubs.hh"
#include "G4LogicalVolume.hh"
#include "G4VPhysicalVolume.hh"
#include "G4UserLimits.hh"
#include "BDSSamplerSD.hh"
#include "G4SDManager.hh"

#include "BDSSDManager.hh"

//============================================================

std::vector <G4String> BDSSampler::outputNames;

int BDSSampler::nSamplers = 0;

// created here, so only one is created with fixed known name
BDSSamplerSD* BDSSampler::SensitiveDetector = new BDSSamplerSD("BDSSampler","plane");

int BDSSampler::GetNSamplers() { return nSamplers; }

void BDSSampler::AddExternalSampler(G4String name) { nSamplers++; outputNames.push_back(name); }

BDSSampler::BDSSampler (G4String aName, G4double aLength):
  BDSAcceleratorComponent(
			 aName,
			 aLength,0,0,0)
{
  nThisSampler= nSamplers + 1;
  SetName("Sampler_"+BDSGlobalConstants::Instance()->StringFromInt(nThisSampler)+"_"+itsName);
  nSamplers++;
#ifdef BDSDEBUG
  G4cout << "BDSSampler.cc Nsamplers " << nSamplers << G4endl;
#endif

  // register sampler sensitive detector
  //G4SDManager* SDMan = G4SDManager::GetSDMpointer();
  //SDMan->AddNewDetector(SensitiveDetector);
}

void BDSSampler::Initialise()
{
  BDSAcceleratorComponent::Initialise();
  
  BDSSampler::outputNames.push_back(itsName + "_phys_" + BDSGlobalConstants::Instance()->StringFromInt(GetCopyNumber()+1));
}

void BDSSampler::BuildMarkerLogicalVolume()
{
  itsMarkerLogicalVolume=
    new G4LogicalVolume(
			new G4Box(itsName+"_solid",
				  BDSGlobalConstants::Instance()->GetSamplerDiameter()/2,
				  BDSGlobalConstants::Instance()->GetSamplerDiameter()/2,
				  itsLength/2.0),
<<<<<<< HEAD
			BDSMaterials::Instance()->GetMaterial(BDSGlobalConstants::Instance()->GetVacuumMaterialName()),
=======
			BDSMaterials::Instance()->GetMaterial(BDSGlobalConstants::Instance()->GetEmptyMaterial()),
>>>>>>> 64724e19
			itsName);
  
#ifndef NOUSERLIMITS
  itsOuterUserLimits =new G4UserLimits();
  //      double stepFactor=5;
  //      itsOuterUserLimits->SetMaxAllowedStep(itsLength*stepFactor);
  itsOuterUserLimits->SetMaxAllowedStep(1*CLHEP::m);
  itsMarkerLogicalVolume->SetUserLimits(itsOuterUserLimits);
#endif
  //itsMarkerLogicalVolume->SetSensitiveDetector(SensitiveDetector);
  itsMarkerLogicalVolume->SetSensitiveDetector(BDSSDManager::Instance()->GetSamplerPlaneSD());
}

BDSSampler::~BDSSampler()
{
  --nSamplers;

  if(nSamplers<0) G4cerr << __METHOD_NAME__ << "WARNING: more samplers deleted than created!" << G4endl;
}<|MERGE_RESOLUTION|>--- conflicted
+++ resolved
@@ -66,11 +66,7 @@
 				  BDSGlobalConstants::Instance()->GetSamplerDiameter()/2,
 				  BDSGlobalConstants::Instance()->GetSamplerDiameter()/2,
 				  itsLength/2.0),
-<<<<<<< HEAD
-			BDSMaterials::Instance()->GetMaterial(BDSGlobalConstants::Instance()->GetVacuumMaterialName()),
-=======
 			BDSMaterials::Instance()->GetMaterial(BDSGlobalConstants::Instance()->GetEmptyMaterial()),
->>>>>>> 64724e19
 			itsName);
   
 #ifndef NOUSERLIMITS
