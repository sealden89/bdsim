#ifndef BDSBUNCHHALO_H
#define BDSBUNCHHALO_H

#include "BDSBunch.hh"

namespace CLHEP {
  class RandFlat;
}

/**
 * @brief A halo distribution based on both twiss parameters and sigmas.
 *
 * @author Stewart Boogert
 */

class BDSBunchHalo: public BDSBunch
{
private: 
  /* Twiss parameters */
  G4double alphaX;
  G4double alphaY;
  G4double betaX;
  G4double betaY;
  G4double emitX;
  G4double emitY;
  G4double gammaX;
  G4double gammaY;
  G4double sigmaX;
  G4double sigmaY;

  G4double haloNSigmaXInner;
  G4double haloNSigmaXOuter;
  G4double haloNSigmaYInner;
  G4double haloNSigmaYOuter;
  G4double haloXCutInner;
  G4double haloYCutInner;
  G4double haloPSWeightParameter;
  G4String weightFunction;

  
  G4double haloNSigmaXpOuter;
  G4double haloNSigmaYpOuter;


<<<<<<< HEAD
  CLHEP::RandFlat* FlatGen;
=======
  G4double emitInnerX;
  G4double emitInnerY;
  G4double emitOuterX;
  G4double emitOuterY;
>>>>>>> 8f923620

  G4double xMax;
  G4double yMax;
  G4double xpMax;
  G4double ypMax;

  CLHEP::RandFlat* FlatGen;


public: 
  BDSBunchHalo();
  virtual ~BDSBunchHalo();
  virtual void SetOptions(const GMAD::Beam& beam,
			  G4Transform3D beamlineTransformIn = G4Transform3D::Identity);
  void GetNextParticle(G4double& x0, G4double& y0, G4double& z0, 
		       G4double& xp, G4double& yp, G4double& zp,
		       G4double& t , G4double&  E, G4double& weight);  

protected:
  void CheckParameters();
};

#endif<|MERGE_RESOLUTION|>--- conflicted
+++ resolved
@@ -42,14 +42,10 @@
   G4double haloNSigmaYpOuter;
 
 
-<<<<<<< HEAD
-  CLHEP::RandFlat* FlatGen;
-=======
   G4double emitInnerX;
   G4double emitInnerY;
   G4double emitOuterX;
   G4double emitOuterY;
->>>>>>> 8f923620
 
   G4double xMax;
   G4double yMax;
