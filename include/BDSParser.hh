/* 
Beam Delivery Simulation (BDSIM) Copyright (C) Royal Holloway, 
University of London 2001 - 2019.

This file is part of BDSIM.

BDSIM is free software: you can redistribute it and/or modify 
it under the terms of the GNU General Public License as published 
by the Free Software Foundation version 3 of the License.

BDSIM is distributed in the hope that it will be useful, but 
WITHOUT ANY WARRANTY; without even the implied warranty of
MERCHANTABILITY or FITNESS FOR A PARTICULAR PURPOSE.  See the
GNU General Public License for more details.

You should have received a copy of the GNU General Public License
along with BDSIM.  If not, see <http://www.gnu.org/licenses/>.
*/
#ifndef BDSPARSER_H
#define BDSPARSER_H

#include <string>
#include <vector>

#include "parser/parser.h"

/**
 * @brief Const entry to parser objects
 *
 * Singleton pattern
 *
 * @author Jochem Snuverink
 */
  
class BDSParser: private GMAD::Parser
{
public:
  /// No default constructor.
  BDSParser() = delete;
  /// Constructor method.
  static BDSParser* Instance(std::string filename);
  /// Access method.
  static BDSParser* Instance();
  /// Returns if parser is initialised.
  static bool IsInitialised();
  /// Destructor.
  virtual ~BDSParser();
  
  /// Return options
  const GMAD::Options& GetOptions() const {return options;}

  /// Return bare options base class.
  const GMAD::OptionsBase* GetOptionsBase() const {return dynamic_cast<const GMAD::OptionsBase*>(&options);}

  /// Return beam.
  const GMAD::Beam& GetBeam() const {return beam;}

  /// Return beam non-const. Required when loading a file and need to change beam parameters to match.
  GMAD::Beam& GetBeam() {return beam;}

  /// Return bare beam base class.
  const GMAD::BeamBase* GetBeamBase() const {return dynamic_cast<const GMAD::BeamBase*>(&beam);}

  /// Amalgamate the input options with the ones stored in the parser.
  void AmalgamateOptions(const GMAD::Options& optionsIn);
  /// Amalgamate the input beam definition with the ones stored in teh parser.
  void AmalgamateBeam(const GMAD::Beam& beamIn, bool recreate);
  /// Check options for consistency. This also checks the beam options.
  void CheckOptions();

  /// Return the vector of region objects.
  inline const std::vector<GMAD::Atom>& GetAtoms() const {return atom_list;}
  
  /// Return beamline.
  inline const GMAD::FastList<GMAD::Element>& GetBeamline() const {return beamline_list;}

  /// Return sequence.
  inline const GMAD::FastList<GMAD::Element>& GetSequence(std::string name) {return get_sequence(name);}
  
  /// Return biasing list.
  inline const GMAD::FastList<GMAD::PhysicsBiasing>& GetBiasing() const {return xsecbias_list;}

  /// Return cavity model list.
  inline const std::vector<GMAD::CavityModel>& GetCavityModels() const {return cavitymodel_list;}

  /// Return colour model list.
  inline const std::vector<GMAD::NewColour>& GetColours() const {return colour_list;}

  /// Return crystal model list.
  inline const std::vector<GMAD::Crystal>& GetCrystals() const {return crystal_list;}

  /// Return the vector of field objects.
  inline const std::vector<GMAD::Field>& GetFields() const {return field_list;}

  /// Return material list.
  inline const std::vector<GMAD::Material>& GetMaterials() const {return material_list;}
  
  /// Return the vector of placement objects.
  inline const std::vector<GMAD::Placement>& GetPlacements() const {return placement_list;}

  /// Query list.
  inline const std::vector<GMAD::Query>& GetQuery() const {return query_list;}
  
  /// Return region list.
  inline const std::vector<GMAD::Region>& GetRegions() const {return region_list;}

  /// Return sampler placement list.
  inline const std::vector<GMAD::SamplerPlacement>& GetSamplerPlacements() const {return samplerplacement_list;}

<<<<<<< HEAD
  /// Return blm list.
  inline const std::vector<GMAD::BLMPlacement>& GetBLMs() const {return blm_list;}
=======
  /// Return scorer list.
  inline const std::vector<GMAD::Scorer>& GetScorers() const {return scorer_list;}

  /// Return scorermesh list.
  inline const std::vector<GMAD::ScorerMesh>& GetScorerMesh() const {return scorermesh_list;}
>>>>>>> 01845b2d

  /// Return aperture list.
  inline const std::vector<GMAD::Aperture>& GetApertures() const {return aperture_list;}
  
protected:
  /// Constructor from filename.
  explicit BDSParser(std::string filename);

private:
  /// Instance.
  static BDSParser* instance;
};

#endif<|MERGE_RESOLUTION|>--- conflicted
+++ resolved
@@ -107,16 +107,14 @@
   /// Return sampler placement list.
   inline const std::vector<GMAD::SamplerPlacement>& GetSamplerPlacements() const {return samplerplacement_list;}
 
-<<<<<<< HEAD
-  /// Return blm list.
-  inline const std::vector<GMAD::BLMPlacement>& GetBLMs() const {return blm_list;}
-=======
   /// Return scorer list.
   inline const std::vector<GMAD::Scorer>& GetScorers() const {return scorer_list;}
 
   /// Return scorermesh list.
   inline const std::vector<GMAD::ScorerMesh>& GetScorerMesh() const {return scorermesh_list;}
->>>>>>> 01845b2d
+
+  /// Return blm list.
+  inline const std::vector<GMAD::BLMPlacement>& GetBLMs() const {return blm_list;}
 
   /// Return aperture list.
   inline const std::vector<GMAD::Aperture>& GetApertures() const {return aperture_list;}
