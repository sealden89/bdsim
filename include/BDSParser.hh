/* 
Beam Delivery Simulation (BDSIM) Copyright (C) Royal Holloway, 
University of London 2001 - 2024.

This file is part of BDSIM.

BDSIM is free software: you can redistribute it and/or modify 
it under the terms of the GNU General Public License as published 
by the Free Software Foundation version 3 of the License.

BDSIM is distributed in the hope that it will be useful, but 
WITHOUT ANY WARRANTY; without even the implied warranty of
MERCHANTABILITY or FITNESS FOR A PARTICULAR PURPOSE.  See the
GNU General Public License for more details.

You should have received a copy of the GNU General Public License
along with BDSIM.  If not, see <http://www.gnu.org/licenses/>.
*/
#ifndef BDSPARSER_H
#define BDSPARSER_H

#include <string>
#include <vector>

#include "parser/parser.h"

/**
 * @brief Const entry to parser objects
 *
 * Singleton pattern
 *
 * @author Jochem Snuverink
 */
  
class BDSParser: private GMAD::Parser
{
public:
  /// No default constructor.
  BDSParser() = delete;
  /// Constructor method.
  static BDSParser* Instance(const std::string& filename);
  /// Access method.
  static BDSParser* Instance();
  /// Returns if parser is initialised.
  static bool IsInitialised();
  /// Destructor.
  virtual ~BDSParser();
  
  /// Return options
  const GMAD::Options& GetOptions() const {return options;}

  /// Return bare options base class.
  const GMAD::OptionsBase* GetOptionsBase() const {return dynamic_cast<const GMAD::OptionsBase*>(&options);}

  /// Return beam.
  const GMAD::Beam& GetBeam() const {return beam;}

  /// Return beam non-const. Required when loading a file and need to change beam parameters to match.
  GMAD::Beam& GetBeam() {return beam;}

  /// Return bare beam base class.
  const GMAD::BeamBase* GetBeamBase() const {return dynamic_cast<const GMAD::BeamBase*>(&beam);}

  /// Amalgamate the input options with the ones stored in the parser.
  void AmalgamateOptions(const GMAD::Options& optionsIn);
  /// Amalgamate the input beam definition with the ones stored in teh parser.
  void AmalgamateBeam(const GMAD::Beam& beamIn, bool recreate);
  /// Check options for consistency. This also checks the beam options.
  void CheckOptions();
  
  /// Return the beamline. See GMAD::Parser. Our inheritance here is private, so
  /// we re-expose this function as public for use in BDSIM, without redefining it
  /// or reimplementing it. const FastList<Element>& GMAD::Parser::GetBeamline() const;
  using GMAD::Parser::GetBeamline;
  
  /// Import privately inherited function to access sampler filter map.
  /// const std::map<int, std::set<int>>& GetSamplerFilterIDToSet() const {return samplerFilterIDToSet;}
  using GMAD::Parser::GetSamplerFilterIDToSet;

  /// Return sequence.
  inline const GMAD::FastList<GMAD::Element>& GetSequence(const std::string& name) {return get_sequence(name);}
  
  /// Return an element definition. Returns nullptr if not found. Note the element_list is
  /// emptied after parsing.
  inline const GMAD::Element* GetElement(const std::string& name) {return find_element_safe(name);}
  
  /// Return a placement element definition. Returns nullptr if not found. Only searches
  /// elements used in the placement.
  inline const GMAD::Element* GetPlacementElement(const std::string& name) {return find_placement_element_safe(name);}
  
  /// Return biasing list.
  inline const GMAD::FastList<GMAD::PhysicsBiasing>& GetBiasing() const {return xsecbias_list;}


  /// @{ Return the parser list of that object.
  inline std::vector<GMAD::Atom> GetAtoms() const {return atom_list.getVector();}
  inline const std::vector<GMAD::PhysicsBiasing> GetBiasingVector() const {return xsecbias_list.getVector();}
  inline std::vector<GMAD::CavityModel> GetCavityModels() const {return cavitymodel_list.getVector();}
  inline std::vector<GMAD::NewColour> GetColours() const {return colour_list.getVector();}
<<<<<<< HEAD

  /// Return laser list.
  inline const std::vector<GMAD::Laser> GetLasers() const {return laser_list.getVector();}

  /// Return crystal model list.
=======
>>>>>>> 9f10df62
  inline std::vector<GMAD::Crystal> GetCrystals() const {return crystal_list.getVector();}
  inline std::vector<GMAD::Field> GetFields() const {return field_list.getVector();}
  inline std::vector<GMAD::Material> GetMaterials() const {return material_list.getVector();}
  inline std::vector<GMAD::Placement> GetPlacements() const {return placement_list.getVector();}
  inline std::vector<GMAD::Query> GetQuery() const {return query_list.getVector();}
  inline std::vector<GMAD::Region> GetRegions() const {return region_list.getVector();}
  inline std::vector<GMAD::SamplerPlacement> GetSamplerPlacements() const {return samplerplacement_list.getVector();}
  inline std::vector<GMAD::Scorer> GetScorers() const {return scorer_list.getVector();}
  inline std::vector<GMAD::ScorerMesh> GetScorerMesh() const {return scorermesh_list.getVector();}
  inline std::vector<GMAD::BLMPlacement> GetBLMs() const {return blm_list.getVector();}
  inline std::vector<GMAD::Modulator> GetModulators() const {return modulator_list.getVector();}
  inline std::vector<GMAD::Aperture> GetApertures() const {return aperture_list.getVector();}
  /// @}
  
protected:
  /// Constructor from filename.
  explicit BDSParser(const std::string& filename);

private:
  /// Instance.
  static BDSParser* instance;
};

#endif<|MERGE_RESOLUTION|>--- conflicted
+++ resolved
@@ -97,14 +97,7 @@
   inline const std::vector<GMAD::PhysicsBiasing> GetBiasingVector() const {return xsecbias_list.getVector();}
   inline std::vector<GMAD::CavityModel> GetCavityModels() const {return cavitymodel_list.getVector();}
   inline std::vector<GMAD::NewColour> GetColours() const {return colour_list.getVector();}
-<<<<<<< HEAD
-
-  /// Return laser list.
   inline const std::vector<GMAD::Laser> GetLasers() const {return laser_list.getVector();}
-
-  /// Return crystal model list.
-=======
->>>>>>> 9f10df62
   inline std::vector<GMAD::Crystal> GetCrystals() const {return crystal_list.getVector();}
   inline std::vector<GMAD::Field> GetFields() const {return field_list.getVector();}
   inline std::vector<GMAD::Material> GetMaterials() const {return material_list.getVector();}
