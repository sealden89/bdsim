#ifndef BDSBEAMLINE_H
#define BDSBEAMLINE_H

#include "globals.hh" // geant4 globals / types
#include "G4RotationMatrix.hh"
#include "G4ThreeVector.hh"
#include "G4Transform3D.hh"

#include "BDSBeamlineElement.hh"

#include <iterator>
#include <ostream>
#include <utility>    //for std::pair
#include <vector>

class BDSTiltOffset;

/// Forward declaration for iterator so it can appear at the top
class BDSTransform3D;

/**
 * @brief A vector of BDSBeamlineElement instances - a beamline.
 * 
 * This will calculate and construct a beamline as BDSAcceleratorComponents
 * are added in sequence - ie it calculates their placement positions and 
 * rotations with respect to the start of the beamline as well as their s
 * position in curvilinear coordinates.
 * 
 * Note, this is not a singleton as geometry hierarchy can be introduced
 * by placing beamline components inside parent volumes and therefore creating
 * a new beamline of parents. It can also be used to create multiple beam lines.
 * 
 * @author Laurie Nevay
 */

class BDSBeamline
{
private:
  /// Typedefs up first so we can declare public iterators.
  typedef std::vector<BDSBeamlineElement*> BeamlineVector;

  /// Vector of beam line elements - the data.
  BeamlineVector beamline;
  
public:
  /// Versatile basic constructor that allows a finite poition and rotation to be applied
  /// at the beginning of the beamline in global coordinates. Rembmer the maximum
  /// extents of the beamline will also be displaced. The default constructor is in effect
  /// achieved via defaults
  BDSBeamline(G4ThreeVector     initialGlobalPosition = G4ThreeVector(0,0,0),
	      G4RotationMatrix* initialGlobalRotation = nullptr);
  
  ~BDSBeamline();

  /// Add a component, but check to see if it can be dynamically upcast to a line
  /// in which case, loop over it and apply
  /// AddSingleComponent(BDSAcceleratorComponent* component) to each component
  /// Returns vector of components added
  void AddComponent(BDSAcceleratorComponent* component,
		    BDSTiltOffset* tiltOffset  = nullptr,
		    BDSSamplerType samplerType = BDSSamplerType::none,
		    G4String       samplerNameIn = "");

  /// Apply a Transform3D rotation and translation to the reference
  /// coordinates. Special method for the special case of unique component
  /// Transform3D. Modifies the end rotation and position of the last element
  /// in the beamline. Note this applies the offset dx,dy,dz first, then the rotation
  /// of coordinates
  void ApplyTransform3D(BDSTransform3D* component);

  /// Add a preassembled beam line element. In this case, the coordinates will have been
  /// calculated external to this class and as such, it's the responsibility of the
  /// developer to make sure the coordinates are correct and do not cause overlaps. This
  /// will be useful for tunnel construction for example or for a non-contiguous beamline.
  /// Subsequent components added via the AddComponent() method will be appended in the usual
  /// way to the end cooridinates of this element.
  void AddBeamlineElement(BDSBeamlineElement* element);

  /// Iterate over the beamline and print out the name, position, rotation
  /// and s position of each beamline element
  void PrintAllComponents(std::ostream& out) const;

  /// Once the beamline element has been constructed and all positions and rotations
  /// use these to update the world extent of this beam line.
  void UpdateExtents(BDSBeamlineElement* element);
  
  BDSBeamlineElement* GetFirstItem(); ///< Return a reference to the first element
  BDSBeamlineElement* GetLastItem();  ///< Return a reference to the last element

  /// Get an element by name. Returns null pointer if not found.
  BDSBeamlineElement* GetElement(G4String name);
  
  /// Get the total length of the beamline - the sum of the chord length of each element
  inline G4double     GetTotalChordLength() const;

  /// Get the total ARC length for the beamline - ie the maximum s position
  inline G4double     GetTotalArcLength() const;

  /// Get the number of elements
  BeamlineVector::size_type size() const {return beamline.size();}

  /// Get the maximum positive extent in all dimensions  
  G4ThreeVector GetMaximumExtentPositive() const;

  /// Get the maximum negative extent in all dimensions
  G4ThreeVector GetMaximumExtentNegative() const;

  /// Get the maximum extent absolute in each dimension
  G4ThreeVector GetMaximumExtentAbsolute() const;

  /// Get the local to global transform for curvilinear coordinates
  /// to global coordinates. 0,0 transverse position by default.
  G4Transform3D GetGlobalEuclideanTransform(G4double s,
					    G4double x = 0,
					    G4double y = 0);

<<<<<<< HEAD
  /// Get the global s position of each element all in one - used for histograms.
  /// For convenience, s positions are converted to metres in this function.
  std::vector<G4double> GetSPositionEndOfEach();

  ///@{ iterator mechanics
=======
  ///@{ Iterator mechanics
>>>>>>> 2b82c284
  typedef BeamlineVector::iterator       iterator;
  typedef BeamlineVector::const_iterator const_iterator;
  iterator       begin()       {return beamline.begin();}
  iterator       end()         {return beamline.end();}
  const_iterator begin() const {return beamline.begin();}
  const_iterator end()   const {return beamline.end();}
  G4bool         empty() const {return beamline.empty();}
  ///@}
  
  // Accessors in a similar style to std::vector
  /// Return a reference to the first element
  BDSBeamlineElement* front() const;
  /// Return a reference to the last element
  BDSBeamlineElement* back()  const;
  
  /// output stream
  friend std::ostream& operator<< (std::ostream &out, BDSBeamline const &bl);

  /// Feedback about memory consumption for this beamline instance - container size,
  /// size of all BDSBeamlineElement() and size of all BDSAcceleratorComponent() stored.
  void PrintMemoryConsumption() const;
  
private:
  /// Add a single component and calculate its position and rotation with respect
  /// to the beginning of the beamline
  /// Returns pointer to component added
  void AddSingleComponent(BDSAcceleratorComponent* component,
					 BDSTiltOffset* tiltOffset  = nullptr,
					 BDSSamplerType samplerType = BDSSamplerType::none,
					 G4String       samplerNameIn = "");

  /// Register the fully created element to a map of names vs element pointers. Used to
  /// look up transforms by name.
  void RegisterElement(BDSBeamlineElement* element);

  G4double totalChordLength;
  G4double totalArcLength;

  G4ThreeVector maximumExtentPositive; ///< maximum extent in the positive coordinates in each dimension
  G4ThreeVector maximumExtentNegative; ///< maximum extent in the negative coordinates in each dimension

  /// Current reference rotation at the end of the previous element
  G4RotationMatrix* previousReferenceRotationEnd;

  /// Current reference position at the end of the previous element
  G4ThreeVector previousReferencePositionEnd;

  /// Current s coordinate at the end of the previous element
  G4double previousSPositionEnd;

  /// Map of objects by name stored in this beam line. For now,
  /// only the base name (no suffix) will be used for the component
  /// and also not the names of the internal components ie the beam pipe
  /// name. This would result in a particularly large number of volumes
  /// and may not always be unique.
  std::map<G4String, BDSBeamlineElement*> components;

  /// Vector of s coordinates at the end of each element. This is intended
  /// so that an iterator pointing to the s position will be the correct
  /// index for the beamline element in the main BDSBeamlineVector element.
  /// This is filled in order so it's sorted by design.
  std::vector<G4double> sEnd;
  
  /// assignment and copy constructor not implemented nor used
  BDSBeamline& operator=(const BDSBeamline&);
  BDSBeamline(BDSBeamline&);
};

inline BDSBeamlineElement* BDSBeamline::GetFirstItem()
{return front();}

inline BDSBeamlineElement* BDSBeamline::GetLastItem()
{return back();}

inline G4double BDSBeamline::GetTotalChordLength() const
{return totalChordLength;}

inline G4double BDSBeamline::GetTotalArcLength() const
{return totalArcLength;}

inline G4ThreeVector BDSBeamline::GetMaximumExtentPositive() const
{return maximumExtentPositive;}

inline G4ThreeVector BDSBeamline::GetMaximumExtentNegative() const
{return maximumExtentNegative;}

inline BDSBeamlineElement* BDSBeamline::front() const
{return beamline.front();}

inline BDSBeamlineElement* BDSBeamline::back() const
{return beamline.back();}

#endif<|MERGE_RESOLUTION|>--- conflicted
+++ resolved
@@ -114,15 +114,11 @@
 					    G4double x = 0,
 					    G4double y = 0);
 
-<<<<<<< HEAD
   /// Get the global s position of each element all in one - used for histograms.
   /// For convenience, s positions are converted to metres in this function.
   std::vector<G4double> GetSPositionEndOfEach();
 
-  ///@{ iterator mechanics
-=======
   ///@{ Iterator mechanics
->>>>>>> 2b82c284
   typedef BeamlineVector::iterator       iterator;
   typedef BeamlineVector::const_iterator const_iterator;
   iterator       begin()       {return beamline.begin();}
