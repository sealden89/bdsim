#ifndef BDSAUXILIARYNAVIGATOR_H
#define BDSAUXILIARYNAVIGATOR_H

#include "globals.hh" // geant4 types / globals
#include "G4Navigator.hh"
#include "G4ThreeVector.hh"

<<<<<<< HEAD
#include <utility>

=======
class G4Step;
>>>>>>> 19cb0209
class G4VPhysicalVolume;

/**
 * @brief Extra G4Navigator object common to all steppers to get coordinate
 * transforms.
 * 
 * All BDSIM integrators and magnetic fields require the ability 
 * to convert from global to local coordinates. The prescribed method 
 * to do this is by using a G4Navigator instance. There is of course the 
 * main navigator for tracking, but requesting information on a global
 * point changes the state of the navigator - ie the particle being 
 * tracked by the navigator is now that point. This is VERY dangerous.
 * 
 * This class provides a static auxiliary navigator that each derived 
 * class can use. Making the auxilliary navigator static is not done 
 * to reduce memory usage but because navigating from an unknown place 
 * to anywhere in the geometry is
 * much more costly than a relative move in the geometry. If we only
 * use one auxiliary navigator, it will always be relatively close
 * in the geometry even if a different stepper has been used and 
 * therefore more efficient. This is important as Geant4 may use the
 * steppers at least two or three times to estimate the best next step
 * and the stepper itself may make three steps (full, and two half) to
 * estimate the error in the integration.
 *
<<<<<<< HEAD
 * Inheritance of this class assumes that the field or integrator is only 
 * every attached to ONE single volume.  A single volume has a unique transform
 * between local and global coordinates that needn't be searched for (through Geant4) each
 * and every time the field is queried. This class stores that transform after the first 
 * look up.
=======
 * This class in fact provides access two static navigators. The intended
 * use is one for the real world and one for the read out geometry / world
 * for curvilinear coordinates.  All functions have an optional last argument
 * to select which navigator is required - the default is the curvilinear one.
>>>>>>> 19cb0209
 * 
 * @author Laurie Nevay
 */

class BDSAuxiliaryNavigator
{
public:
  BDSAuxiliaryNavigator();
  BDSAuxiliaryNavigator(G4bool useCachingIn);
  ~BDSAuxiliaryNavigator();

  /// Setup the navigator w.r.t. to a world volume - typically real world.
  static void AttachWorldVolumeToNavigator(G4VPhysicalVolume* worldPV)
  {auxNavigator->SetWorldVolume(worldPV);}

<<<<<<< HEAD
=======
  /// Setup the navigator w.r.t. to the read out world / geometry to provide
  /// curvilinear coordinates.
  static void AttachWorldVolumeToNavigatorCL(G4VPhysicalVolume* curvilinearWorldPV)
  {auxNavigatorCL->SetWorldVolume(curvilinearWorldPV);}

  /// A wrapper for the underlying static navigator instance located within this class.
  G4VPhysicalVolume* LocateGlobalPointAndSetup(const G4ThreeVector& point,
					       const G4ThreeVector* direction = 0,
					       const G4bool pRelativeSearch   = true,
					       const G4bool ignoreDirection   = true,
					       G4bool useCurvilinear          = true);

  /// A safe way to locate and setup a point inside a volume. Very const
  /// access to step.
  G4VPhysicalVolume* LocateGlobalPointAndSetup(G4Step const* const step,
					       G4bool useCurvilinear = true);

>>>>>>> 19cb0209
  /// Locate the supplied point the in the geometry and get and store
  /// the transform to that volume in the member variable. This function
  /// has to be const as it's called the first time in GetField which is
  /// a pure virtual const function from G4MagneticField that we have to
  /// implement and have to keep const. This function doesn't change the
  /// const pointer but does change the contents of what it points to.
  void InitialiseTransform(const G4ThreeVector& globalPosition) const;

  /// Calculate the local coordinates of a global point.
<<<<<<< HEAD
  G4ThreeVector ConvertToLocal(const G4double globalPoint[3]) const;

  /// Vector version
  G4ThreeVector ConvertToLocal(const G4ThreeVector& globalPoint) const;
=======
  G4ThreeVector ConvertToLocal(const G4double globalPoint[3],
			       const G4bool&  useCurvilinear = true) const;

  /// Vector version
  G4ThreeVector ConvertToLocal(const G4ThreeVector& globalPosition,
			       const G4bool&        useCurvilinear = true) const;
>>>>>>> 19cb0209

  /// Calculate the local version of a global vector (axis). This is done
  /// w.r.t. a point - ie, the point is used to initialise the transform
  /// if not done already.
  G4ThreeVector ConvertAxisToLocal(const G4double globalPoint[3],
<<<<<<< HEAD
				   const G4double globalAxis[3]) const;

  /// Vector version
  G4ThreeVector ConvertAxisToLocal(const G4ThreeVector& globalPoint,
				   const G4ThreeVector& globalAxis) const;
=======
				   const G4double globalAxis[3],
				   const G4bool&  useCurvilinear = true) const;

  /// Vector version
  G4ThreeVector ConvertAxisToLocal(const G4ThreeVector& globalPoint,
				   const G4ThreeVector& globalAxis,
				   const G4bool&        useCurvilinear = true) const;
>>>>>>> 19cb0209

  /// Convert a vector (axis) from local to global coordinates. NOTE this
  /// function must only be used once the instance of this class has been initialised,
  /// setting up the transforms.  It is up to the developer to ensure this,
  /// otherwise you'll find a bad access.
<<<<<<< HEAD
  G4ThreeVector ConvertAxisToGlobal(const G4ThreeVector& localAxis) const;
=======
  G4ThreeVector ConvertAxisToGlobal(const G4ThreeVector& localAxis,
				    const G4bool&        useCurvilinear = true) const;
>>>>>>> 19cb0209

  /// Convert a vector (axis) from local to global coordinates. Note this function
  /// must only be used once the instance of this class has been initialised, setting
  /// up the transforms. It is up to the developer to ensure this. This utility function
  /// operates on two threevectors in a pair.
<<<<<<< HEAD
  std::pair<G4ThreeVector, G4ThreeVector> ConvertAxisToGlobal(const std::pair<G4ThreeVector, G4ThreeVector>& localAxis) const;

  /// Convert a position in local coordinates to global coordinates. NOTE a
  /// similar caution to ConvertAxisToGlobal applies.
  G4ThreeVector ConvertToGlobal(const G4ThreeVector& localPosition) const;
=======
  std::pair<G4ThreeVector, G4ThreeVector> ConvertAxisToGlobal(const std::pair<G4ThreeVector, G4ThreeVector>& localAxis,
							      const G4bool&        useCurvilinear = true) const;

  /// Convert a position in local coordinates to global coordinates. NOTE a
  /// similar caution to ConvertAxisToGlobal applies.
  G4ThreeVector ConvertToGlobal(const G4ThreeVector& localPosition,
				const G4bool&        useCurvilinear = true) const;
>>>>>>> 19cb0209

  /// Convert a vector (axis) from local to global coordinates. This uses a global
  /// position to ensure the transform is initialised.
  G4ThreeVector ConvertAxisToGlobal(const G4ThreeVector& globalPosition,
<<<<<<< HEAD
				    const G4ThreeVector& localAxis) const;
=======
				    const G4ThreeVector& localAxis,
				    const G4bool&        useCurvilinear = true) const;
>>>>>>> 19cb0209

  /// Convert a position in local coordinates to global coordinates. This uses a
  /// global position to ensure the transform is initialised.
  G4ThreeVector ConvertToGlobal(const G4ThreeVector& globalPosition,
<<<<<<< HEAD
				const G4ThreeVector& localPosition) const;

protected:
  /// Whether this instance has been intialised. If not store the transform
  /// this field requires and record as initialised so not repeated.
  mutable G4bool initialised;

  /// Transform for this particular field depending on which part of the geometry
  /// it's attached to. This has to be a pointer as the Geant4 GetField function is
  /// const - which means it can't change the member variable. Using a pointer, we *can*
  /// change the contents of the pointer, but *not* the pointer itself.
  G4AffineTransform* const globalToLocal;
  G4AffineTransform* const localToGlobal;
  
=======
				const G4ThreeVector& localPosition,
				const G4bool&        useCurvilinear = true) const;
  
protected:
  mutable G4bool initialised;

  G4AffineTransform* const globalToLocal;
  G4AffineTransform* const localToGlobal;
  G4AffineTransform* const globalToLocalCL;
  G4AffineTransform* const localToGlobalCL;
  
  /// Navgiator object for safe navigation in the real (mass) world without affecting
  /// tracking of the particle.
>>>>>>> 19cb0209
  static G4Navigator* auxNavigator;

  /// Navigator object for safe navigation in the read out world providing curvilinear
  /// coordinates for various applications. Since this is not a 'parallel' world but
  /// a 'read out geometry' in Geant4 terms, this is inherintly safe and won't affect
  /// the tracking of the particle in question.
  static G4Navigator* auxNavigatorCL;

private:
  /// Utility function to select appropriate navigator
  G4Navigator* Navigator(G4bool curvilinear) const;

  /// @{ Utility function to select appropriate transfrom.
  G4AffineTransform* GlobalToLocal(G4bool curvilinear) const;
  G4AffineTransform* LocalToGlobal(G4bool curvilinear) const;
  /// @}
  
  /// Whether caching of transforms should be used. If used, use of a BDSAuxiliaryNavigator
  /// instance is more efficient but that instance can only be used for one volume (asuuming
  /// the masss world is being used for the navigator). Whereas, if the caching is not used,
  /// a single instance of this class can be used to locate points anywhere in the setup.
  G4bool useCaching;
  
  /// Counter to keep track of when the last instance of the class is deleted and
  /// therefore when the navigators can be safely deleted without affecting
  static G4int numberOfInstances;
};


#endif<|MERGE_RESOLUTION|>--- conflicted
+++ resolved
@@ -5,19 +5,14 @@
 #include "G4Navigator.hh"
 #include "G4ThreeVector.hh"
 
-<<<<<<< HEAD
-#include <utility>
-
-=======
 class G4Step;
->>>>>>> 19cb0209
 class G4VPhysicalVolume;
 
 /**
  * @brief Extra G4Navigator object common to all steppers to get coordinate
  * transforms.
  * 
- * All BDSIM integrators and magnetic fields require the ability 
+ * All BDSIM steppers and magnetic fields require the ability 
  * to convert from global to local coordinates. The prescribed method 
  * to do this is by using a G4Navigator instance. There is of course the 
  * main navigator for tracking, but requesting information on a global
@@ -36,18 +31,10 @@
  * and the stepper itself may make three steps (full, and two half) to
  * estimate the error in the integration.
  *
-<<<<<<< HEAD
- * Inheritance of this class assumes that the field or integrator is only 
- * every attached to ONE single volume.  A single volume has a unique transform
- * between local and global coordinates that needn't be searched for (through Geant4) each
- * and every time the field is queried. This class stores that transform after the first 
- * look up.
-=======
  * This class in fact provides access two static navigators. The intended
  * use is one for the real world and one for the read out geometry / world
  * for curvilinear coordinates.  All functions have an optional last argument
  * to select which navigator is required - the default is the curvilinear one.
->>>>>>> 19cb0209
  * 
  * @author Laurie Nevay
  */
@@ -63,8 +50,6 @@
   static void AttachWorldVolumeToNavigator(G4VPhysicalVolume* worldPV)
   {auxNavigator->SetWorldVolume(worldPV);}
 
-<<<<<<< HEAD
-=======
   /// Setup the navigator w.r.t. to the read out world / geometry to provide
   /// curvilinear coordinates.
   static void AttachWorldVolumeToNavigatorCL(G4VPhysicalVolume* curvilinearWorldPV)
@@ -82,7 +67,6 @@
   G4VPhysicalVolume* LocateGlobalPointAndSetup(G4Step const* const step,
 					       G4bool useCurvilinear = true);
 
->>>>>>> 19cb0209
   /// Locate the supplied point the in the geometry and get and store
   /// the transform to that volume in the member variable. This function
   /// has to be const as it's called the first time in GetField which is
@@ -92,31 +76,17 @@
   void InitialiseTransform(const G4ThreeVector& globalPosition) const;
 
   /// Calculate the local coordinates of a global point.
-<<<<<<< HEAD
-  G4ThreeVector ConvertToLocal(const G4double globalPoint[3]) const;
-
-  /// Vector version
-  G4ThreeVector ConvertToLocal(const G4ThreeVector& globalPoint) const;
-=======
   G4ThreeVector ConvertToLocal(const G4double globalPoint[3],
 			       const G4bool&  useCurvilinear = true) const;
 
   /// Vector version
   G4ThreeVector ConvertToLocal(const G4ThreeVector& globalPosition,
 			       const G4bool&        useCurvilinear = true) const;
->>>>>>> 19cb0209
 
   /// Calculate the local version of a global vector (axis). This is done
   /// w.r.t. a point - ie, the point is used to initialise the transform
   /// if not done already.
   G4ThreeVector ConvertAxisToLocal(const G4double globalPoint[3],
-<<<<<<< HEAD
-				   const G4double globalAxis[3]) const;
-
-  /// Vector version
-  G4ThreeVector ConvertAxisToLocal(const G4ThreeVector& globalPoint,
-				   const G4ThreeVector& globalAxis) const;
-=======
 				   const G4double globalAxis[3],
 				   const G4bool&  useCurvilinear = true) const;
 
@@ -124,30 +94,18 @@
   G4ThreeVector ConvertAxisToLocal(const G4ThreeVector& globalPoint,
 				   const G4ThreeVector& globalAxis,
 				   const G4bool&        useCurvilinear = true) const;
->>>>>>> 19cb0209
 
   /// Convert a vector (axis) from local to global coordinates. NOTE this
   /// function must only be used once the instance of this class has been initialised,
   /// setting up the transforms.  It is up to the developer to ensure this,
   /// otherwise you'll find a bad access.
-<<<<<<< HEAD
-  G4ThreeVector ConvertAxisToGlobal(const G4ThreeVector& localAxis) const;
-=======
   G4ThreeVector ConvertAxisToGlobal(const G4ThreeVector& localAxis,
 				    const G4bool&        useCurvilinear = true) const;
->>>>>>> 19cb0209
 
   /// Convert a vector (axis) from local to global coordinates. Note this function
   /// must only be used once the instance of this class has been initialised, setting
   /// up the transforms. It is up to the developer to ensure this. This utility function
   /// operates on two threevectors in a pair.
-<<<<<<< HEAD
-  std::pair<G4ThreeVector, G4ThreeVector> ConvertAxisToGlobal(const std::pair<G4ThreeVector, G4ThreeVector>& localAxis) const;
-
-  /// Convert a position in local coordinates to global coordinates. NOTE a
-  /// similar caution to ConvertAxisToGlobal applies.
-  G4ThreeVector ConvertToGlobal(const G4ThreeVector& localPosition) const;
-=======
   std::pair<G4ThreeVector, G4ThreeVector> ConvertAxisToGlobal(const std::pair<G4ThreeVector, G4ThreeVector>& localAxis,
 							      const G4bool&        useCurvilinear = true) const;
 
@@ -155,37 +113,16 @@
   /// similar caution to ConvertAxisToGlobal applies.
   G4ThreeVector ConvertToGlobal(const G4ThreeVector& localPosition,
 				const G4bool&        useCurvilinear = true) const;
->>>>>>> 19cb0209
 
   /// Convert a vector (axis) from local to global coordinates. This uses a global
   /// position to ensure the transform is initialised.
   G4ThreeVector ConvertAxisToGlobal(const G4ThreeVector& globalPosition,
-<<<<<<< HEAD
-				    const G4ThreeVector& localAxis) const;
-=======
 				    const G4ThreeVector& localAxis,
 				    const G4bool&        useCurvilinear = true) const;
->>>>>>> 19cb0209
 
   /// Convert a position in local coordinates to global coordinates. This uses a
   /// global position to ensure the transform is initialised.
   G4ThreeVector ConvertToGlobal(const G4ThreeVector& globalPosition,
-<<<<<<< HEAD
-				const G4ThreeVector& localPosition) const;
-
-protected:
-  /// Whether this instance has been intialised. If not store the transform
-  /// this field requires and record as initialised so not repeated.
-  mutable G4bool initialised;
-
-  /// Transform for this particular field depending on which part of the geometry
-  /// it's attached to. This has to be a pointer as the Geant4 GetField function is
-  /// const - which means it can't change the member variable. Using a pointer, we *can*
-  /// change the contents of the pointer, but *not* the pointer itself.
-  G4AffineTransform* const globalToLocal;
-  G4AffineTransform* const localToGlobal;
-  
-=======
 				const G4ThreeVector& localPosition,
 				const G4bool&        useCurvilinear = true) const;
   
@@ -199,7 +136,6 @@
   
   /// Navgiator object for safe navigation in the real (mass) world without affecting
   /// tracking of the particle.
->>>>>>> 19cb0209
   static G4Navigator* auxNavigator;
 
   /// Navigator object for safe navigation in the read out world providing curvilinear
