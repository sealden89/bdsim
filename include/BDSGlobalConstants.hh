#ifndef BDSGlobalConstants_h
#define BDSGlobalConstants_h 

#include <deque>
#include <map>

#include "G4ThreeVector.hh"
#include "G4String.hh"
#include "G4AffineTransform.hh"

#include "BDSBeamPipeType.hh"
#include "BDSMagnetGeometryType.hh"
#include "BDSParticle.hh"
#include "BDSTunnelInfo.hh"

class G4FieldManager;
class G4LogicalVolume;
class G4ParticleDefinition;
class G4UniformMagField;
class G4UserLimits;
class G4VisAttributes;
class G4VPhysicalVolume;

struct Options;

struct strCmp {
  G4bool operator()( const G4String s1, const G4String s2 ) const {
    return strcmp(s1,s2) < 0;}
};

/**
 * @brief a class that holds global options and constants
 * 
 * singleton pattern
 */
class BDSGlobalConstants 
{

protected:
  BDSGlobalConstants(struct Options&);

private:
  static BDSGlobalConstants* _instance;

public:
   /// access method 
  static BDSGlobalConstants* Instance();
  ~BDSGlobalConstants();
  
  G4bool   GetDoPlanckScattering() const;
  G4bool   GetCheckOverlaps() const;
  G4double GetMinimumEpsilonStep() const;
  G4double GetMaximumEpsilonStep() const;
  G4double GetMaxTime() const;
  G4double GetDeltaOneStep() const;

  G4ParticleDefinition* GetParticleDefinition() const;
  void     SetParticleDefinition(G4ParticleDefinition* aBeamParticleDefinition);
  G4String GetParticleName() const;
  void     SetParticleName(G4String aParticleName);

  G4double GetLPBFraction() const;
  G4double GetElossHistoBinWidth() const;
  G4double GetElossHistoTransBinWidth() const; //The transverse (x,y) bin width
  G4double GetDefaultRangeCut() const;

  /// magnetic field switch flag
  G4double GetFFact() const;

  G4double GetBeamKineticEnergy() const;
  void     SetBeamKineticEnergy(G4double val);
  G4double GetBeamTotalEnergy() const;
  void     SetBeamTotalEnergy(G4double val);
  G4double GetBeamMomentum() const;
  void     SetBeamMomentum(G4double val);


  G4double GetParticleKineticEnergy() const;
  void     SetParticleKineticEnergy(G4double val);
  G4double GetParticleTotalEnergy() const;
  G4double GetParticleMomentum() const;
  void     SetParticleMomentum(G4double val);

  G4double GetPlanckScatterFe() const;

  G4double GetGammaToMuFe() const;
  G4double GetAnnihiToMuFe() const;
  G4double GetEeToHadronsFe() const;
  G4bool   GetSampleDistRandomly() const;
  G4bool   GetGeometryBias() const;
  G4bool   GetUseEMLPB() const;
  G4bool   GetUseHadLPB() const;
  // Booleans determining which types of components are sensitive
  G4bool   GetSensitiveComponents() const;
  G4bool   GetSensitiveBeamPipe() const;
  G4bool   GetSensitiveBLMs() const;

  // Magnet geometry variable
<<<<<<< HEAD
  G4double GetComponentBoxSize()const;
  BDSMagnetGeometryType GetMagnetGeometryType()const;
  G4String GetOuterMaterialName()const;
  G4double GetOuterDiameter()const;
  G4double GetMagnetPoleSize()const;
  G4double GetMagnetPoleRadius()const;

  /// tunnel
  G4String      GetTunnelMaterial()const;
  G4String      GetTunnelSoilMaterial()const;
  G4bool        GetSensitiveTunnel()const;
  BDSTunnelInfo GetTunnelInfo()const;
=======
  G4double GetComponentBoxSize() const;
  BDSMagnetGeometryType GetMagnetGeometryType() const;
  G4String GetOuterMaterialName() const;
  G4double GetOuterDiameter() const;
  G4double GetMagnetPoleSize() const;
  G4double GetMagnetPoleRadius() const; 
>>>>>>> d017d8df

  // Beam loss monitors
  G4double GetBlmRad() const;
  G4double GetBlmLength() const;

  /// Beampipe
  G4double GetBeamPipeRadius() const;
  G4double GetAper1() const;
  G4double GetAper2() const;
  G4double GetAper3() const;
  G4double GetAper4() const;
  G4double GetBeamPipeThickness() const; 

  /// Sampler
  G4double GetSamplerDiameter() const;
  G4double GetSamplerLength() const;

  /// Chord stepping
  G4double GetDeltaIntersection() const;
  G4double GetDeltaChord() const;
  G4double GetChordStepMinimum() const;

  /// Threshold and Production cuts
  G4double GetThresholdCutCharged() const;
  G4double GetThresholdCutPhotons() const;

  G4double GetProdCutPhotons() const;
  G4double GetProdCutElectrons() const;
  G4double GetProdCutPositrons() const;

  G4double GetProdCutPhotonsP() const;
  G4double GetProdCutPhotonsA() const;
  G4double GetProdCutElectronsP() const;
  G4double GetProdCutElectronsA() const;
  G4double GetProdCutPositronsP() const;
  G4double GetProdCutPositronsA() const;

  G4double GetProdCutHadrons() const;

  // Physical processes etc.

  G4String GetPhysListName() const;
  G4bool   GetSynchRadOn() const;
  G4bool   GetDecayOn() const;
  G4bool   GetSynchTrackPhotons() const;
  G4double GetSynchLowX() const;
  G4double GetSynchLowGamE() const;
  G4int    GetSynchPhotonMultiplicity() const;
  G4int    GetSynchMeanFreeFactor() const;
  G4double GetLaserwireWavelength() const;
  G4ThreeVector GetLaserwireDir() const;

  // Use map to generate multiple laserwires with independent wavelength 
  // and direction
  G4double GetLaserwireWavelength(G4String aName) const; 
  G4ThreeVector GetLaserwireDir(G4String aName) const; 
  void     SetLaserwireWavelength(G4String aName, G4double aWavelength);
  void     SetLaserwireDir(G4String aName, G4ThreeVector aDirection);
  G4bool   GetLaserwireTrackPhotons() const;
  G4bool   GetLaserwireTrackElectrons() const;
  G4bool   GetTurnOnCerenkov() const;
  G4bool   GetTurnOnOpticalAbsorption() const;
  G4bool   GetTurnOnRayleighScattering() const;
  G4bool   GetTurnOnMieScattering() const;
  G4bool   GetTurnOnOpticalSurface() const;
  G4bool   GetTurnOnBirksSaturation() const;
  G4double GetScintYieldFactor() const;

  G4bool   GetStoreMuonTrajectories() const;
  G4double GetTrajCutGTZ() const;
  G4double GetTrajCutLTR() const;
  G4bool   GetStoreNeutronTrajectories() const;
  G4bool   GetStoreTrajectory() const;
  G4bool   GetIncludeIronMagFields() const;
  G4bool   GetStopTracks() const;
  G4bool stopTracks; // kill tracks after interactions

  G4double GetLengthSafety() const;
  G4long   GetRandomSeed() const;
  G4int    GetNumberToGenerate() const;
  void     SetNumberToGenerate(G4int);
  G4int    GetNumberOfEventsPerNtuple() const;
  G4int    GetEventNumberOffset() const;
  G4FieldManager* GetZeroFieldManager() const;

  // G4bool   GetUseSynchPrimaryGen() const;
  // G4double GetSynchPrimaryAngle() const;
  // G4double GetSynchPrimaryLength() const;

  // AI : for placet synchronization
  void     setWaitingForDump(G4bool flag);
  G4bool   getWaitingForDump() const;
  G4bool   getDumping() const;
  G4bool   getReading() const;
  void     setReadFromStack(G4bool flag);
  G4bool   getReadFromStack() const;
  G4String GetFifo() const;
  G4int    GetTurnsTaken() const;
  void     IncrementTurnNumber();
  void     ResetTurnNumber();
  G4int    GetTurnsToTake() const;

  G4AffineTransform GetDumpTransform() const;
  void              SetDumpTransform(G4AffineTransform tf);

  G4double GetSMax() const;
  void     SetSMax(G4double);
  G4ThreeVector GetTeleporterDelta() const;
  void          SetTeleporterDelta(G4ThreeVector newteleporterdelta);
  void          SetTeleporterLength(G4double newteleporterlength);
  G4double      GetTeleporterLength() const;
  
  /// initial particle
  BDSParticle GetInitialPoint() const;
  void SetInitialPoint(BDSParticle& particle);
  
  // SPM : temp filestream for placet to read and write
  //  std::ofstream fileDump;
  // ifstream fileRead; replaced with FILE* fifo in code for consistency with Placet. SPM

  std::deque<BDSParticle> holdingQueue;
  std::deque<BDSParticle> outputQueue;
  std::deque<BDSParticle> transformedQueue;

private:

  G4UniformMagField* zeroMagField;

  G4double itsElossHistoBinWidth;
  G4double itsElossHistoTransBinWidth;
  G4double itsDefaultRangeCut;
  /// fudge factor, flips magnetic fields in elements (except for bends and kicks defined by angle, so that opposite charge and ffact -1 will produce same trajectory)
  /// similar to BV flag in MadX
  G4double itsFFact;

  // initial bunch parameters
  G4String itsParticleName;
  G4ParticleDefinition* itsBeamParticleDefinition;
  /// reference beam energy
  G4double itsBeamTotalEnergy, itsBeamMomentum, itsBeamKineticEnergy;
  /// particle energy
  G4double itsParticleTotalEnergy, itsParticleMomentum, itsParticleKineticEnergy;
  G4double itsLPBFraction;
  G4double itsPlanckScatterFe;
  G4double itsGammaToMuFe;
  G4double itsAnnihiToMuFe;
  G4double itsEeToHadronsFe;
  G4bool   itsSampleDistRandomly;
  G4bool   itsGeometryBias;
  G4bool   itsUseEMLPB;
  G4bool   itsUseHadLPB;
  G4double itsMinimumEpsilonStep;
  G4double itsMaximumEpsilonStep;
  G4double itsMaxTime;
  G4double itsDeltaOneStep;

  // magnet geometry
  BDSMagnetGeometryType itsMagnetGeometryType;
  G4String itsOuterMaterialName;
  G4double itsOuterDiameter;
  //G4double itsComponentBoxSize;
  G4double itsMagnetPoleSize;
  G4double itsMagnetPoleRadius;
  
  // new tunnel
  G4String tunnelMaterial;
  G4String tunnelSoilMaterial;
  G4bool   tunnelSensitive;

  // new - default tunnel model
  BDSTunnelInfo tunnelInfo;
  
  //Booleans determining which types of components are sensitive
  G4bool   itsSensitiveComponents;
  G4bool   itsSensitiveBeamPipe;
  G4bool   itsSensitiveBLMs;
  //Beam loss monitor geometry
  G4double itsBlmRad;
  G4double itsBlmLength;
  G4double itsBeamPipeRadius;
  G4double itsAper1;
  G4double itsAper2;
  G4double itsAper3;
  G4double itsAper4;
  G4double itsBeamPipeThickness;
  G4double itsSamplerDiameter;
  G4double itsSamplerLength;
  G4double itsDeltaIntersection;
  G4double itsDeltaChord;
  G4double itsChordStepMinimum;
  G4double itsThresholdCutCharged;
  G4double itsThresholdCutPhotons;
  G4double itsProdCutPhotons;
  G4double itsProdCutPhotonsP;
  G4double itsProdCutPhotonsA;
  G4double itsProdCutElectrons;
  G4double itsProdCutElectronsP;
  G4double itsProdCutElectronsA;
  G4double itsProdCutPositrons;
  G4double itsProdCutPositronsP;
  G4double itsProdCutPositronsA;
  G4double itsProdCutHadrons;
  G4String itsPhysListName;
  G4bool   itsSynchRadOn;
  G4bool   itsDecayOn;
  G4bool   itsSynchTrackPhotons;
  G4double itsSynchLowX;
  G4double itsSynchLowGamE;
  G4int    itsSynchMeanFreeFactor;
  G4int    itsSynchPhotonMultiplicity;
  // test map container for laserwire parameters - Steve
  std::map<const G4String, G4double, strCmp> lwWavelength;
  std::map<const G4String, G4ThreeVector, strCmp> lwDirection;
  G4double itsLaserwireWavelength;
  G4ThreeVector itsLaserwireDir;
  G4bool   itsLaserwireTrackPhotons;
  G4bool   itsLaserwireTrackElectrons;
  G4bool   itsTurnOnCerenkov;
  G4bool   itsTurnOnOpticalAbsorption;
  G4bool   itsTurnOnRayleighScattering;
  G4bool   itsTurnOnMieScattering;
  G4bool   itsTurnOnOpticalSurface;
  G4bool   itsTurnOnBirksSaturation;
  G4double itsScintYieldFactor;
  G4bool   itsDoPlanckScattering;
  G4bool   itsCheckOverlaps;
  G4bool   itsStoreMuonTrajectories;
  G4double itsTrajCutGTZ;
  G4double itsTrajCutLTR;
  G4bool   itsStoreTrajectory;
  G4bool   itsStoreNeutronTrajectories;
  G4bool   itsIncludeIronMagFields;
  G4double itsLengthSafety;
  G4long   itsRandomSeed;
  G4int    itsNumberToGenerate;
  G4int    itsNumberOfEventsPerNtuple;
  G4int    itsEventNumberOffset;
  G4FieldManager* itsZeroFieldManager;
  // rotation
  void InitRotationMatrices();

  G4RotationMatrix* _RotY90;
  G4RotationMatrix* _RotYM90;
  G4RotationMatrix* _RotX90;
  G4RotationMatrix* _RotXM90;
  G4RotationMatrix* _RotYM90X90;
  G4RotationMatrix* _RotYM90XM90;

  void InitVisAttributes();
  G4VisAttributes* invisibleVisAttr;
  G4VisAttributes* visibleDebugVisAttr;

  void InitDefaultUserLimits();
  G4UserLimits* defaultUserLimits;

public:
  G4RotationMatrix* RotY90() const;
  G4RotationMatrix* RotYM90() const;
  G4RotationMatrix* RotX90() const;
  G4RotationMatrix* RotXM90() const;
  G4RotationMatrix* RotYM90X90() const;
  G4RotationMatrix* RotYM90XM90() const;

  G4double GetLWCalWidth() const;
  G4double GetLWCalOffset() const;
  BDSBeamPipeType GetApertureType() const;
  G4String GetBeamPipeMaterialName() const;
  G4String GetVacuumMaterial() const;
  G4String GetEmptyMaterial() const;

  G4VisAttributes* GetInvisibleVisAttr() const;
  G4VisAttributes* GetVisibleDebugVisAttr() const;

  G4UserLimits* GetDefaultUserLimits() const;
  
private:
  G4double itsLWCalWidth;
  G4double itsLWCalOffset;
  BDSBeamPipeType itsApertureType;       //aperture model to use by default
  G4String itsBeamPipeMaterial;          //beampipe material
  G4String itsVacuumMaterial;            //vacuum inside beampipe
  G4String itsEmptyMaterial;             //empty material for e.g. marker volumes
  G4bool   isWaitingForDump;
  G4bool   isDumping;
  G4bool   isReading;
  G4bool   isReadFromStack;
  G4String itsFifo; // fifo for BDSIM-placet
  G4AffineTransform itsDumpTransform; //transform of frame from start to current dump element
  
  ///@{ Turn Control
  G4int    itsTurnsTaken;
  G4int    itsTurnsToTake;
  ///@}
  ///@{ Teleporter offset corrections
  G4ThreeVector teleporterdelta;
  G4double      teleporterlength;
  ///@}
  /// beamline length in mm
  G4double itsSMax;
  /// initial particle
  BDSParticle itsInitialPoint;

  // private set methods
  void     SetLPBFraction(G4double val);

};

inline G4double BDSGlobalConstants::GetElossHistoBinWidth() const
{return itsElossHistoBinWidth;}

inline G4double BDSGlobalConstants::GetElossHistoTransBinWidth() const
{return itsElossHistoTransBinWidth;}

inline G4double BDSGlobalConstants::GetDefaultRangeCut() const
{return itsDefaultRangeCut;}

inline G4double BDSGlobalConstants::GetFFact() const
{return itsFFact;}

inline G4double BDSGlobalConstants::GetMinimumEpsilonStep() const
{return itsMinimumEpsilonStep;}

inline G4double BDSGlobalConstants::GetMaximumEpsilonStep() const
{return itsMaximumEpsilonStep;}

inline G4double BDSGlobalConstants::GetMaxTime() const
{return itsMaxTime;}

inline G4double BDSGlobalConstants::GetDeltaOneStep() const
{return itsDeltaOneStep;}

inline G4double BDSGlobalConstants::GetBeamKineticEnergy() const
{return itsBeamKineticEnergy;}

inline void BDSGlobalConstants::SetBeamKineticEnergy(G4double val)
{itsBeamKineticEnergy = val;}

inline G4double BDSGlobalConstants::GetLPBFraction() const
{return itsLPBFraction;}

inline void BDSGlobalConstants::SetLPBFraction(G4double val)
{if(val>1.0)
    {itsLPBFraction = 1.0;}
  else if(val<0.0)
    {itsLPBFraction = 0.0;}
  else 
    {itsLPBFraction = val;}
}

inline G4double BDSGlobalConstants::GetBeamTotalEnergy() const
{return itsBeamTotalEnergy;}

inline void BDSGlobalConstants::SetBeamTotalEnergy(G4double val)
{itsBeamTotalEnergy = val;}

inline G4double BDSGlobalConstants::GetBeamMomentum() const
{return itsBeamMomentum;}

inline void BDSGlobalConstants::SetBeamMomentum(G4double val)
{itsBeamMomentum = val;}

inline G4ParticleDefinition* BDSGlobalConstants::GetParticleDefinition() const
{return itsBeamParticleDefinition;}

inline G4String BDSGlobalConstants::GetParticleName() const
{return itsParticleName;}

inline void BDSGlobalConstants::SetParticleDefinition(G4ParticleDefinition* aBeamParticleDefinition)
{itsBeamParticleDefinition = aBeamParticleDefinition;}

inline void BDSGlobalConstants::SetParticleName(G4String aParticleName)
{itsParticleName = aParticleName;}

inline G4double BDSGlobalConstants::GetPlanckScatterFe() const
{return itsPlanckScatterFe;}

inline G4double BDSGlobalConstants::GetGammaToMuFe() const
{return itsGammaToMuFe;}

inline G4double BDSGlobalConstants::GetAnnihiToMuFe() const
{return itsAnnihiToMuFe;}

inline G4double BDSGlobalConstants::GetEeToHadronsFe() const
{return itsEeToHadronsFe;}

inline G4bool BDSGlobalConstants::GetSampleDistRandomly() const{
  return itsSampleDistRandomly;}

inline G4bool BDSGlobalConstants::GetUseEMLPB() const{
  return itsUseEMLPB;}

inline G4bool BDSGlobalConstants::GetUseHadLPB() const{
  return itsUseHadLPB;}

//Booleans determining which types of components are sensitive
inline  G4bool BDSGlobalConstants::GetSensitiveComponents() const
{return itsSensitiveComponents;}

inline  G4bool BDSGlobalConstants::GetSensitiveBeamPipe() const
{return itsSensitiveBeamPipe;}

inline  G4bool BDSGlobalConstants::GetSensitiveBLMs() const
{return itsSensitiveBLMs;}

inline BDSMagnetGeometryType BDSGlobalConstants::GetMagnetGeometryType() const
{return itsMagnetGeometryType;}

inline G4String BDSGlobalConstants::GetOuterMaterialName() const
{return itsOuterMaterialName;}

inline G4double BDSGlobalConstants::GetOuterDiameter() const
{return itsOuterDiameter;}

inline G4double BDSGlobalConstants::GetComponentBoxSize() const
{return itsOuterDiameter;}

inline G4double BDSGlobalConstants::GetMagnetPoleSize() const
{return itsMagnetPoleSize;}

inline G4double BDSGlobalConstants::GetMagnetPoleRadius() const
{return itsMagnetPoleRadius;}

<<<<<<< HEAD
// tunnel
inline G4String BDSGlobalConstants::GetTunnelMaterial()const
{return tunnelMaterial;}

inline G4String BDSGlobalConstants::GetTunnelSoilMaterial()const
{return tunnelSoilMaterial;}

inline G4bool BDSGlobalConstants::GetSensitiveTunnel()const
{return tunnelSensitive;}

inline BDSTunnelInfo BDSGlobalConstants::GetTunnelInfo()const
{return tunnelInfo;}

inline G4bool BDSGlobalConstants::GetGeometryBias()const
=======
inline G4bool BDSGlobalConstants::GetGeometryBias() const
>>>>>>> d017d8df
{return itsGeometryBias;}

//Beam loss monitors

inline G4double BDSGlobalConstants::GetBlmRad() const
{return itsBlmRad;}

inline G4double BDSGlobalConstants::GetBlmLength() const
{return itsBlmLength;}

inline G4double BDSGlobalConstants::GetBeamPipeRadius() const
{return itsBeamPipeRadius;}

inline G4double BDSGlobalConstants::GetAper1() const
{return itsAper1;}

inline G4double BDSGlobalConstants::GetAper2() const
{return itsAper2;}

inline G4double BDSGlobalConstants::GetAper3() const
{return itsAper3;}

inline G4double BDSGlobalConstants::GetAper4() const
{return itsAper4;}

inline G4double BDSGlobalConstants::GetBeamPipeThickness() const 
{return itsBeamPipeThickness;}

inline G4double BDSGlobalConstants::GetSamplerDiameter() const 
{return itsSamplerDiameter;}

inline G4double BDSGlobalConstants::GetSamplerLength() const 
{return itsSamplerLength;}

inline G4double BDSGlobalConstants::GetDeltaChord() const 
{return itsDeltaChord;}

inline G4double BDSGlobalConstants::GetDeltaIntersection() const 
{return itsDeltaIntersection;}

inline G4double BDSGlobalConstants::GetChordStepMinimum() const 
{return itsChordStepMinimum;}

inline G4double BDSGlobalConstants::GetThresholdCutCharged() const 
{return itsThresholdCutCharged;}

inline G4double BDSGlobalConstants::GetThresholdCutPhotons() const 
{return itsThresholdCutPhotons;}

inline G4double BDSGlobalConstants::GetProdCutPhotons() const 
{return itsProdCutPhotons;}

inline G4double BDSGlobalConstants::GetProdCutPhotonsP() const 
{return itsProdCutPhotonsP;}

inline G4double BDSGlobalConstants::GetProdCutPhotonsA() const 
{return itsProdCutPhotonsA;}

inline G4double BDSGlobalConstants::GetProdCutElectrons() const 
{return itsProdCutElectrons;}

inline G4double BDSGlobalConstants::GetProdCutElectronsP() const 
{return itsProdCutElectronsP;}

inline G4double BDSGlobalConstants::GetProdCutElectronsA() const 
{return itsProdCutElectronsA;}

inline G4double BDSGlobalConstants::GetProdCutPositrons() const 
{return itsProdCutPositrons;}

inline G4double BDSGlobalConstants::GetProdCutPositronsP() const 
{return itsProdCutPositronsP;}

inline G4double BDSGlobalConstants::GetProdCutPositronsA() const 
{return itsProdCutPositronsA;}

inline G4double BDSGlobalConstants::GetProdCutHadrons() const 
{return itsProdCutHadrons;}

inline G4String BDSGlobalConstants::GetPhysListName() const
{return itsPhysListName;}

inline G4bool BDSGlobalConstants::GetSynchRadOn() const
{return itsSynchRadOn;}

inline G4bool BDSGlobalConstants::GetDecayOn() const
{return itsDecayOn;}

inline G4bool BDSGlobalConstants::GetSynchTrackPhotons() const
{return itsSynchTrackPhotons ;}

inline G4double BDSGlobalConstants::GetSynchLowX() const
{return itsSynchLowX ;}

inline G4double BDSGlobalConstants::GetSynchLowGamE() const
{return itsSynchLowGamE ;}

inline G4int BDSGlobalConstants::GetSynchPhotonMultiplicity() const
{return itsSynchPhotonMultiplicity ;}

inline G4int BDSGlobalConstants::GetSynchMeanFreeFactor() const
{return itsSynchMeanFreeFactor ;}

inline G4double BDSGlobalConstants::GetLaserwireWavelength() const
{return itsLaserwireWavelength ;}

inline G4ThreeVector BDSGlobalConstants::GetLaserwireDir() const
{return itsLaserwireDir ;}

inline G4bool BDSGlobalConstants::GetLaserwireTrackPhotons() const
{return itsLaserwireTrackPhotons ;}

inline G4bool BDSGlobalConstants::GetLaserwireTrackElectrons() const
{return itsLaserwireTrackElectrons ;}

inline G4double BDSGlobalConstants::GetLengthSafety() const
{return itsLengthSafety;}

inline G4bool BDSGlobalConstants::GetTurnOnCerenkov() const
{return itsTurnOnCerenkov;}

inline  G4bool BDSGlobalConstants::GetTurnOnOpticalAbsorption() const
{ return itsTurnOnOpticalAbsorption;}

inline  G4bool BDSGlobalConstants::GetTurnOnRayleighScattering() const
{return itsTurnOnRayleighScattering;}

inline  G4bool BDSGlobalConstants::GetTurnOnMieScattering() const
{return itsTurnOnMieScattering;}

inline  G4bool BDSGlobalConstants::GetTurnOnOpticalSurface() const
{return itsTurnOnOpticalSurface;}

inline  G4bool BDSGlobalConstants::GetTurnOnBirksSaturation() const
{return itsTurnOnBirksSaturation;}

inline  G4double BDSGlobalConstants::GetScintYieldFactor() const
{return itsScintYieldFactor;}

inline G4bool BDSGlobalConstants::GetIncludeIronMagFields() const
{return itsIncludeIronMagFields;}

inline G4bool BDSGlobalConstants::GetStoreMuonTrajectories() const
{return itsStoreMuonTrajectories;}

inline G4double BDSGlobalConstants::GetTrajCutGTZ() const
{return itsTrajCutGTZ;}

inline G4double BDSGlobalConstants::GetTrajCutLTR() const
{return itsTrajCutLTR;}

inline G4bool BDSGlobalConstants::GetStoreNeutronTrajectories() const
{return itsStoreNeutronTrajectories;}

inline G4bool BDSGlobalConstants::GetStoreTrajectory() const
{return itsStoreTrajectory;}

inline G4bool BDSGlobalConstants::GetStopTracks() const
{return stopTracks;}

inline G4long BDSGlobalConstants::GetRandomSeed() const
{return itsRandomSeed;}

inline G4int BDSGlobalConstants::GetNumberToGenerate() const
{return itsNumberToGenerate;}

inline void BDSGlobalConstants::SetNumberToGenerate(G4int numberToGenerate)
{itsNumberToGenerate = numberToGenerate;}

inline G4int BDSGlobalConstants::GetNumberOfEventsPerNtuple() const
{return itsNumberOfEventsPerNtuple;}

inline G4int BDSGlobalConstants::GetEventNumberOffset() const
{return itsEventNumberOffset;}

inline G4FieldManager* BDSGlobalConstants::GetZeroFieldManager() const
{return itsZeroFieldManager;}

inline  G4double BDSGlobalConstants::GetLWCalWidth() const
{return itsLWCalWidth;}

inline  G4double BDSGlobalConstants::GetLWCalOffset() const
{return itsLWCalOffset;}

inline BDSBeamPipeType BDSGlobalConstants::GetApertureType() const
{return itsApertureType;}

inline G4String BDSGlobalConstants::GetBeamPipeMaterialName() const
{return itsBeamPipeMaterial;}

inline G4String BDSGlobalConstants::GetVacuumMaterial() const
{return itsVacuumMaterial;}

inline G4String BDSGlobalConstants::GetEmptyMaterial() const
{return itsEmptyMaterial;}

inline G4bool BDSGlobalConstants::GetDoPlanckScattering() const 
{return itsDoPlanckScattering;}

inline G4bool BDSGlobalConstants::GetCheckOverlaps() const 
{return itsCheckOverlaps;}

//for map of laserwire wavelengths
inline G4double BDSGlobalConstants::GetLaserwireWavelength(G4String aName) const
{return lwWavelength.at(aName);}

//for map of laserwire wavelengths
inline G4ThreeVector BDSGlobalConstants::GetLaserwireDir(G4String aName) const
{return lwDirection.at(aName);}

inline void BDSGlobalConstants::SetLaserwireWavelength(G4String aName, G4double aWavelength)
{lwWavelength[aName]=aWavelength;}

inline void BDSGlobalConstants::SetLaserwireDir(G4String aName, G4ThreeVector aDirection)
{lwDirection[aName]=aDirection;}

inline void BDSGlobalConstants::setWaitingForDump(G4bool flag)
{isWaitingForDump = flag;} // waiting before all tracks arrive at a dump element

inline G4bool BDSGlobalConstants::getWaitingForDump() const 
{return isWaitingForDump;}

inline G4bool BDSGlobalConstants::getDumping() const
{return isDumping;}

inline G4bool BDSGlobalConstants::getReading() const
{return isReading;}

inline void BDSGlobalConstants::setReadFromStack(G4bool flag)
{isReadFromStack = flag;}

inline G4bool BDSGlobalConstants::getReadFromStack() const
{return isReadFromStack;}

inline G4String BDSGlobalConstants::GetFifo() const
{return itsFifo;}

inline G4AffineTransform BDSGlobalConstants::GetDumpTransform() const
{return itsDumpTransform;}

inline void BDSGlobalConstants::SetDumpTransform(G4AffineTransform tf)
{itsDumpTransform=tf;}

inline G4int BDSGlobalConstants::GetTurnsTaken() const
{return itsTurnsTaken;}

inline void  BDSGlobalConstants::IncrementTurnNumber()
{itsTurnsTaken += 1;}

inline void  BDSGlobalConstants::ResetTurnNumber()
{itsTurnsTaken = 1;}

inline G4int BDSGlobalConstants::GetTurnsToTake() const
{return itsTurnsToTake;}

inline G4double BDSGlobalConstants::GetSMax() const 
{return itsSMax;}

inline void BDSGlobalConstants::SetSMax(G4double smax)
{itsSMax=smax;}

inline G4ThreeVector BDSGlobalConstants::GetTeleporterDelta() const
{return teleporterdelta;}

inline void BDSGlobalConstants::SetTeleporterDelta(G4ThreeVector newteleporterdelta)
{teleporterdelta = newteleporterdelta;}

inline void BDSGlobalConstants::SetTeleporterLength(G4double newteleporterlength)
{teleporterlength = newteleporterlength;}

inline G4double BDSGlobalConstants::GetTeleporterLength() const
{return teleporterlength;}

inline G4double BDSGlobalConstants::GetParticleKineticEnergy() const
{return itsParticleKineticEnergy;}

inline void BDSGlobalConstants::SetParticleKineticEnergy(G4double val)
{itsParticleKineticEnergy = val;}

inline G4double BDSGlobalConstants::GetParticleTotalEnergy() const
{return itsParticleTotalEnergy;}

inline G4double BDSGlobalConstants::GetParticleMomentum() const
{return itsParticleMomentum;}

inline void BDSGlobalConstants::SetParticleMomentum(G4double val)
{itsParticleMomentum = val;}

inline BDSParticle BDSGlobalConstants::GetInitialPoint() const
{return itsInitialPoint;}

inline void BDSGlobalConstants::SetInitialPoint(BDSParticle& particle)
{itsInitialPoint = particle;}

inline G4VisAttributes* BDSGlobalConstants::GetInvisibleVisAttr() const
{return invisibleVisAttr;}

inline G4VisAttributes* BDSGlobalConstants::GetVisibleDebugVisAttr() const
{return visibleDebugVisAttr;}

inline G4UserLimits* BDSGlobalConstants::GetDefaultUserLimits() const
{return defaultUserLimits;}

#endif<|MERGE_RESOLUTION|>--- conflicted
+++ resolved
@@ -96,27 +96,18 @@
   G4bool   GetSensitiveBLMs() const;
 
   // Magnet geometry variable
-<<<<<<< HEAD
-  G4double GetComponentBoxSize()const;
-  BDSMagnetGeometryType GetMagnetGeometryType()const;
-  G4String GetOuterMaterialName()const;
-  G4double GetOuterDiameter()const;
-  G4double GetMagnetPoleSize()const;
-  G4double GetMagnetPoleRadius()const;
-
-  /// tunnel
-  G4String      GetTunnelMaterial()const;
-  G4String      GetTunnelSoilMaterial()const;
-  G4bool        GetSensitiveTunnel()const;
-  BDSTunnelInfo GetTunnelInfo()const;
-=======
   G4double GetComponentBoxSize() const;
   BDSMagnetGeometryType GetMagnetGeometryType() const;
   G4String GetOuterMaterialName() const;
   G4double GetOuterDiameter() const;
   G4double GetMagnetPoleSize() const;
   G4double GetMagnetPoleRadius() const; 
->>>>>>> d017d8df
+
+  /// tunnel
+  G4String      GetTunnelMaterial()const;
+  G4String      GetTunnelSoilMaterial()const;
+  G4bool        GetSensitiveTunnel()const;
+  BDSTunnelInfo GetTunnelInfo()const;
 
   // Beam loss monitors
   G4double GetBlmRad() const;
@@ -539,24 +530,20 @@
 inline G4double BDSGlobalConstants::GetMagnetPoleRadius() const
 {return itsMagnetPoleRadius;}
 
-<<<<<<< HEAD
 // tunnel
-inline G4String BDSGlobalConstants::GetTunnelMaterial()const
+inline G4String BDSGlobalConstants::GetTunnelMaterial() const
 {return tunnelMaterial;}
 
-inline G4String BDSGlobalConstants::GetTunnelSoilMaterial()const
+inline G4String BDSGlobalConstants::GetTunnelSoilMaterial() const
 {return tunnelSoilMaterial;}
 
-inline G4bool BDSGlobalConstants::GetSensitiveTunnel()const
+inline G4bool BDSGlobalConstants::GetSensitiveTunnel() const
 {return tunnelSensitive;}
 
-inline BDSTunnelInfo BDSGlobalConstants::GetTunnelInfo()const
+inline BDSTunnelInfo BDSGlobalConstants::GetTunnelInfo() const
 {return tunnelInfo;}
 
-inline G4bool BDSGlobalConstants::GetGeometryBias()const
-=======
 inline G4bool BDSGlobalConstants::GetGeometryBias() const
->>>>>>> d017d8df
 {return itsGeometryBias;}
 
 //Beam loss monitors
