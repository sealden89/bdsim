/** BDSIM, v0.4

Last modified 30.10.2007 by Steve Malton

**/

//==============================================================

#ifndef BDSGlobalConstants_h
#define BDSGlobalConstants_h 

//#include <fstream>
#include <deque>
#include <map>

#include "G4ThreeVector.hh"
#include "G4String.hh"
#include "G4AffineTransform.hh"

#include "BDSParticle.hh"
#include "G4LogicalVolume.hh"
#include "BDSLogicalVolumeInfo.hh"

class G4FieldManager;
class G4ParticleDefinition;
class G4UniformMagField;

struct Options;

struct strCmp {
  G4bool operator()( const G4String s1, const G4String s2 ) const {
    return strcmp(s1,s2) < 0;}
};

/*
struct trackSort : public binary_function<G4Track*, G4Track*, G4bool>{
  G4bool operator()(G4Track* a, G4Track* b){
  return a->GetPosition().z() < b->GetPosition().z();}
};
*/

class BDSGlobalConstants 
{
public:
 
  static BDSGlobalConstants* Instance();
  ~BDSGlobalConstants();
  
<<<<<<< HEAD
  G4double GetPI();

  G4bool GetDoPlanckScattering();

  G4bool GetCheckOverlaps();

  G4bool DoTwiss();
  void   SetDoTwiss(G4bool val); 


=======
  G4bool   GetDoPlanckScattering();
  G4bool   GetCheckOverlaps();
>>>>>>> 92c10502
  G4double GetMinimumEpsilonStep();
  G4double GetMaximumEpsilonStep();
  G4double GetMaxTime();
  G4double GetDeltaOneStep();

  G4String StringFromInt(G4int anInt);
  G4String StringFromDigit(G4int anInt);

  G4ParticleDefinition* GetParticleDefinition();
  void     SetParticleDefinition(G4ParticleDefinition* aBeamParticleDefinition);
  G4String GetParticleName();
  void     SetParticleName(G4String aParticleName);

  G4double GetLPBFraction();
  void     SetLPBFraction(G4double val);

  G4double GetElossHistoBinWidth();
  G4double GetElossHistoTransBinWidth(); //The transverse (x,y) bin width
  G4double GetDefaultRangeCut();

  G4double GetFFact();

  G4double GetBeamKineticEnergy();
  void     SetBeamKineticEnergy(G4double val);
  G4double GetBeamTotalEnergy();
  void     SetBeamTotalEnergy(G4double val);
  G4double GetBeamMomentum();
  void     SetBeamMomentum(G4double val);
  G4double GetVacuumPressure();
  G4double GetPlanckScatterFe();

  G4double GetGammaToMuFe();
  G4double GetAnnihiToMuFe();
  G4double GetEeToHadronsFe();
  G4bool   GetSampleDistRandomly();
  G4bool   GetGeometryBias();
  G4bool   GetUseEMLPB();
  G4bool   GetUseHadLPB();
  // Booleans determining which types of components are sensitive
  G4bool   GetSensitiveComponents();
  G4bool   GetSensitiveBeamPipe();
  G4bool   GetSensitiveBLMs();
  G4double GetComponentBoxSize();
  G4double GetMagnetPoleSize();
  G4double GetMagnetPoleRadius();

  G4bool   GetBuildTunnel(); 
  G4bool   GetBuildTunnelFloor(); 
  G4bool   GetShowTunnel(); 
  G4double GetTunnelRadius(); 
  void     SetTunnelRadius(G4double radius); 
  G4double GetTunnelThickness(); 
  G4double GetTunnelSoilThickness(); 
  G4double GetTunnelFloorOffset(); 
  G4double GetTunnelOffsetX(); 
  G4double GetTunnelOffsetY(); 

  // Beam loss monitors
  G4double GetBlmRad();
  G4double GetBlmLength();

  G4double GetBeampipeRadius(); 
  G4double GetBeampipeThickness(); 

  G4double GetSamplerDiameter();
  G4double GetSamplerLength();

  G4double GetDeltaIntersection();
  G4double GetDeltaChord();
  G4double GetChordStepMinimum();

  G4double GetThresholdCutCharged();
  G4double GetThresholdCutPhotons();

  G4double GetProdCutPhotons();
  G4double GetProdCutPhotonsP();
  G4double GetProdCutPhotonsA();
  G4double GetProdCutElectrons();
  G4double GetProdCutElectronsP();
  G4double GetProdCutElectronsA();
  G4double GetProdCutPositrons();
  G4double GetProdCutPositronsP();
  G4double GetProdCutPositronsA();

  // Environment variables
  G4String GetBDSIMHOME();

  // Physical processes etc.

  G4String GetPhysListName();
  void     SetPhysListName(G4String val);
  G4bool   GetSynchRadOn();
  G4bool   GetDecayOn();
  G4bool   GetSynchTrackPhotons();
  void     SetSynchTrackPhotons(G4bool srTrackPhotons);
  G4double GetSynchLowX();
  G4double GetSynchLowGamE();
  G4int    GetSynchPhotonMultiplicity();
  G4int    GetSynchMeanFreeFactor();
  G4double GetLaserwireWavelength();
  G4ThreeVector GetLaserwireDir();

  // Use map to generate multiple laserwires with independent wavelength 
  // and direction
  G4double GetLaserwireWavelength(G4String aName); 
  G4ThreeVector GetLaserwireDir(G4String aName); 
<<<<<<< HEAD
  void          SetLaserwireWavelength(G4String aName, G4double aWavelength);
  void          SetLaserwireDir(G4String aName, G4ThreeVector aDirection);

  G4bool GetLaserwireTrackPhotons();
  G4bool GetLaserwireTrackElectrons();

  G4bool GetTurnOnCerenkov();
  G4bool GetTurnOnOpticalAbsorption();
  G4bool GetTurnOnMieScattering();
  G4bool GetTurnOnRayleighScattering();
  G4bool GetTurnOnOpticalSurface();
  G4bool GetTurnOnBirksSaturation();

  G4double GetScintYieldFactor();

=======
  void     SetLaserwireWavelength(G4String aName, G4double aWavelength);
  void     SetLaserwireDir(G4String aName, G4ThreeVector aDirection);
  G4bool   GetLaserwireTrackPhotons();
  G4bool   GetLaserwireTrackElectrons();
  G4bool   GetTurnOnCerenkov();
>>>>>>> 92c10502
  G4bool   GetStoreMuonTrajectories();
  G4double GetTrajCutGTZ();
  G4double GetTrajCutLTR();
  G4bool   GetStoreNeutronTrajectories();
  G4bool   GetStoreTrajectory();
  G4bool   GetIncludeIronMagFields();
  G4bool   GetStopTracks();
  void     SetStopTracks(G4bool);
  G4bool stopTracks; // kill tracks after interactions

  G4double GetLengthSafety();
  G4long   GetRandomSeed();
  G4int    GetNumberToGenerate();
  G4int    GetNumberOfEventsPerNtuple();
  G4int    GetEventNumberOffset();
  G4FieldManager* GetZeroFieldManager();

  // G4bool   GetUseSynchPrimaryGen();
  // G4double GetSynchPrimaryAngle();
  // G4double GetSynchPrimaryLength();

  // AI : for placet synchronization
  void     setWaitingForDump(G4bool flag);
  G4bool   getWaitingForDump();
  void     setDumping(G4bool flag);
  G4bool   getDumping();
  void     setReading(G4bool flag);
  G4bool   getReading();
  void     setReadFromStack(G4bool flag);
  G4bool   getReadFromStack();
  G4String GetFifo();
  G4int    GetTurnsTaken();
  void     IncrementTurnNumber();
  void     ResetTurnNumber();
  G4int    GetTurnsToTake();
  void     SetTurnsToTake(G4int TurnsToTake);

  G4AffineTransform GetDumpTransform();
  void              SetDumpTransform(G4AffineTransform tf);

  G4String GetRefVolume();
  G4int    GetRefCopyNo();

  const G4AffineTransform* GetRefTransform();
  void                     SetRefTransform(G4AffineTransform& aTransform);

  G4double GetZMax();
<<<<<<< HEAD
  void SetZMax(G4double);

=======
  void     SetZMax(G4double);
  G4ThreeVector GetTeleporterDelta();
  void          SetTeleporterDelta(G4ThreeVector newteleporterdelta);
  void          SetTeleporterLength(G4double newteleporterlength);
  G4double      GetTeleporterLength(); 

  // for general info about a logical volume - extendable data class
  // nominally used to get s position for energy loss
  // get the info for a given logical volume pointer
  BDSLogicalVolumeInfo* GetLogicalVolumeInfo(G4LogicalVolume* logvolpointer);
  // get a pointer to the map of log vol infos
  std::map<G4LogicalVolume*,BDSLogicalVolumeInfo*>* LogicalVolumeInfo(); 
  // add a new set of info to the map
  void AddLogicalVolumeInfo(G4LogicalVolume* logvolpointer, BDSLogicalVolumeInfo* bdslogvolinfo);
  
>>>>>>> 92c10502
  // SPM : temp filestream for placet to read and write
  //  std::ofstream fileDump;
  // ifstream fileRead; replaced with FILE* fifo in code for consistency with Placet. SPM

  std::deque<BDSParticle> holdingQueue;
  std::deque<BDSParticle> outputQueue;
  std::deque<BDSParticle> transformedQueue;
<<<<<<< HEAD
  /// queue to store global times of reference bunches in BDSDumps
  std::deque<G4double*> referenceQueue;
  /// particles are reference bunches
  G4bool isReference;
=======
>>>>>>> 92c10502

protected:
  BDSGlobalConstants(struct Options&);


private:
  static BDSGlobalConstants* _instance;

  G4UniformMagField* zeroMagField;

  G4double itsElossHistoBinWidth;
  G4double itsElossHistoTransBinWidth;
  G4double itsDefaultRangeCut;
  G4double itsFFact;
  G4double PI;
  // initial bunch parameters
  G4String itsParticleName;
  G4ParticleDefinition* itsBeamParticleDefinition;
  G4double itsBeamTotalEnergy;
  G4double itsBeamMomentum, itsBeamKineticEnergy;
  G4double itsLPBFraction;
  G4double itsVacuumPressure;
  G4double itsPlanckScatterFe;
  G4double itsGammaToMuFe;
  G4double itsAnnihiToMuFe;
  G4double itsEeToHadronsFe;
  G4bool   itsSampleDistRandomly;
  G4bool   itsGeometryBias;
  G4bool   itsUseEMLPB;
  G4bool   itsUseHadLPB;
  G4double itsMinimumEpsilonStep;
  G4double itsMaximumEpsilonStep;
  G4double itsMaxTime;
  G4double itsDeltaOneStep;
  G4double itsComponentBoxSize;
  G4double itsMagnetPoleSize;
  G4double itsMagnetPoleRadius;
  G4bool   itsBuildTunnel;
  G4bool   itsBuildTunnelFloor;
  G4double itsTunnelRadius;
  G4double itsTunnelThickness;
  G4double itsTunnelSoilThickness;
  G4double itsTunnelFloorOffset;
  G4double itsTunnelOffsetX;
  G4double itsTunnelOffsetY;
  G4bool   itsShowTunnel;
  //Booleans determining which types of components are sensitive
  G4bool   itsSensitiveComponents;
  G4bool   itsSensitiveBeamPipe;
  G4bool   itsSensitiveBLMs;
  //Beam loss monitor geometry
  G4double itsBlmRad;
  G4double itsBlmLength;
  G4double itsBeampipeRadius; 
  G4double itsBeampipeThickness; 
  G4double itsSamplerDiameter;
  G4double itsSamplerLength;
  G4double itsDeltaIntersection;
  G4double itsDeltaChord;
  G4double itsChordStepMinimum;
  G4double itsThresholdCutCharged;
  G4double itsThresholdCutPhotons;
  G4double itsProdCutPhotons;
  G4double itsProdCutPhotonsP;
  G4double itsProdCutPhotonsA;
  G4double itsProdCutElectrons;
  G4double itsProdCutElectronsP;
  G4double itsProdCutElectronsA;
  G4double itsProdCutPositrons;
  G4double itsProdCutPositronsP;
  G4double itsProdCutPositronsA;
  G4String itsBDSIMHOME;
  G4String itsPhysListName;
  G4bool   itsSynchRadOn;
  G4bool   itsDecayOn;
  G4bool   itsSynchTrackPhotons;
  G4double itsSynchLowX;
  G4double itsSynchLowGamE;
  G4int    itsSynchMeanFreeFactor;
  G4int    itsSynchPhotonMultiplicity;
  // test map container for laserwire parameters - Steve
  std::map<const G4String, G4double, strCmp> lwWavelength;
  std::map<const G4String, G4ThreeVector, strCmp> lwDirection;
  G4double itsLaserwireWavelength;
  G4ThreeVector itsLaserwireDir;
<<<<<<< HEAD
  G4bool itsLaserwireTrackPhotons;
  G4bool itsLaserwireTrackElectrons;
  G4bool itsTurnOnCerenkov;
  G4bool itsTurnOnOpticalAbsorption;
  G4bool itsTurnOnMieScattering;
  G4bool itsTurnOnRayleighScattering;
  G4bool itsTurnOnOpticalSurface;
  G4bool itsTurnOnBirksSaturation;
  G4double itsScintYieldFactor;
  G4bool doTwiss;
  G4bool itsDoPlanckScattering;
  G4bool itsCheckOverlaps;
  G4bool itsStoreMuonTrajectories;
=======
  G4bool   itsLaserwireTrackPhotons;
  G4bool   itsLaserwireTrackElectrons;
  G4bool   itsTurnOnCerenkov;
  G4bool   itsDoPlanckScattering;
  G4bool   itsCheckOverlaps;
  G4bool   itsStoreMuonTrajectories;
>>>>>>> 92c10502
  G4double itsTrajCutGTZ;
  G4double itsTrajCutLTR;
  G4bool   itsStoreTrajectory;
  G4bool   itsStoreNeutronTrajectories;
  G4bool   itsIncludeIronMagFields;
  G4double itsLengthSafety;
  G4long   itsRandomSeed;
  G4int    itsNumberToGenerate;
  G4int    itsNumberOfEventsPerNtuple;
  G4int    itsEventNumberOffset;
  G4FieldManager* itsZeroFieldManager;
  // rotation
  void InitRotationMatrices();

  G4RotationMatrix* _RotY90;
  G4RotationMatrix* _RotYM90;
  G4RotationMatrix* _RotX90;
  G4RotationMatrix* _RotXM90;
  G4RotationMatrix* _RotYM90X90;
  G4RotationMatrix* _RotYM90XM90;

public:
  G4RotationMatrix* RotY90() const;
  G4RotationMatrix* RotYM90() const;
  G4RotationMatrix* RotX90() const;
  G4RotationMatrix* RotXM90() const;
  G4RotationMatrix* RotYM90X90() const;
  G4RotationMatrix* RotYM90XM90() const;

  G4double GetLWCalWidth();
  G4double GetLWCalOffset();
  G4String GetPipeMaterialName();
  G4String GetVacuumMaterial();
  G4String GetSoilMaterialName();
  G4String GetTunnelMaterialName();
  G4String GetTunnelCavityMaterialName();

private:
  G4double itsLWCalWidth;
  G4double itsLWCalOffset;
  G4String itsPipeMaterial;              //beampipe material
  G4String itsVacMaterial;               //vacuum inside beampipe
  G4String itsTunnelMaterialName;        //tunnel material
  G4String itsTunnelCavityMaterialName;  //tunnel cavity material
  G4String itsSoilMaterialName;          //material around tunnel
  // G4bool   itsSynchPrimaryGen;
  // G4double itsSynchPrimaryAngle;
  // G4double itsSynchPrimaryLength;
  G4bool   isWaitingForDump;
  G4bool   isDumping;
  G4bool   isReading;
  G4bool   isReadFromStack;
  G4String itsFifo; // fifo for BDSIM-placet
  G4AffineTransform itsDumpTransform; //transform of frame from start to current dump element
  G4String itsRefVolume;
  G4int    itsRefCopyNo;
  G4AffineTransform itsRefTransform;
<<<<<<< HEAD
  /// beamline length
  G4double itsZMax;
=======
  // Turn Control
  G4int    itsTurnsTaken;
  G4int    itsTurnsToTake;
  // Teleporter offset corrections
  G4ThreeVector teleporterdelta;
  G4double      teleporterlength;
  // beamline length
  G4double itsZMax;
  // logical volume info
  std::map<G4LogicalVolume* , BDSLogicalVolumeInfo*> logicalvolumeinfo;
>>>>>>> 92c10502
};

inline G4double BDSGlobalConstants::GetElossHistoBinWidth()
{return itsElossHistoBinWidth;}

inline G4double BDSGlobalConstants::GetElossHistoTransBinWidth()
{return itsElossHistoTransBinWidth;}

inline G4double BDSGlobalConstants::GetDefaultRangeCut()
{return itsDefaultRangeCut;}

inline G4double BDSGlobalConstants::GetFFact()
{return itsFFact;}

inline G4double BDSGlobalConstants::GetPI()
{
  return PI;
}


inline G4double BDSGlobalConstants::GetMinimumEpsilonStep()
{return itsMinimumEpsilonStep;}

inline G4double BDSGlobalConstants::GetMaximumEpsilonStep()
{return itsMaximumEpsilonStep;}

inline G4double BDSGlobalConstants::GetMaxTime()
{return itsMaxTime;}

inline G4double BDSGlobalConstants::GetDeltaOneStep()
{return itsDeltaOneStep;}

inline G4double BDSGlobalConstants::GetBeamKineticEnergy()
{return itsBeamKineticEnergy;}

inline void BDSGlobalConstants::SetBeamKineticEnergy(G4double val)
{itsBeamKineticEnergy = val;}

inline G4double BDSGlobalConstants::GetLPBFraction()
{return itsLPBFraction;}

inline void BDSGlobalConstants::SetLPBFraction(G4double val)
{if(val>1.0)
    {itsLPBFraction = 1.0;}
  else if(val<0.0)
    {itsLPBFraction = 0.0;}
  else 
    {itsLPBFraction = val;}
}

inline G4double BDSGlobalConstants::GetBeamTotalEnergy()
{return itsBeamTotalEnergy;}

inline void BDSGlobalConstants::SetBeamTotalEnergy(G4double val)
{itsBeamTotalEnergy = val;}

inline G4double BDSGlobalConstants::GetBeamMomentum()
{return itsBeamMomentum;}

inline void BDSGlobalConstants::SetBeamMomentum(G4double val)
{itsBeamMomentum = val;}

inline G4ParticleDefinition* BDSGlobalConstants::GetParticleDefinition()
{return itsBeamParticleDefinition;}

inline G4String BDSGlobalConstants::GetParticleName()
{return itsParticleName;}

inline void BDSGlobalConstants::SetParticleDefinition(G4ParticleDefinition* aBeamParticleDefinition)
{itsBeamParticleDefinition = aBeamParticleDefinition;}

inline void BDSGlobalConstants::SetParticleName(G4String aParticleName)
{itsParticleName = aParticleName;}

inline G4double BDSGlobalConstants::GetVacuumPressure()
{return itsVacuumPressure;}

inline G4double BDSGlobalConstants::GetPlanckScatterFe()
{return itsPlanckScatterFe;}

inline G4double BDSGlobalConstants::GetGammaToMuFe()
{return itsGammaToMuFe;}

inline G4double BDSGlobalConstants::GetAnnihiToMuFe()
{return itsAnnihiToMuFe;}

inline G4double BDSGlobalConstants::GetEeToHadronsFe()
{return itsEeToHadronsFe;}

inline G4bool BDSGlobalConstants::GetSampleDistRandomly(){
  return itsSampleDistRandomly;}

inline G4bool BDSGlobalConstants::GetUseEMLPB(){
  return itsUseEMLPB;}

inline G4bool BDSGlobalConstants::GetUseHadLPB(){
  return itsUseHadLPB;}

//Booleans determining which types of components are sensitive
inline  G4bool BDSGlobalConstants::GetSensitiveComponents()
{return itsSensitiveComponents;}

inline  G4bool BDSGlobalConstants::GetSensitiveBeamPipe()
{return itsSensitiveBeamPipe;}

inline  G4bool BDSGlobalConstants::GetSensitiveBLMs()
{return itsSensitiveBLMs;}

inline G4double BDSGlobalConstants::GetComponentBoxSize()
{return itsComponentBoxSize;}

inline G4double BDSGlobalConstants::GetMagnetPoleSize()
{return itsMagnetPoleSize;}

inline G4double BDSGlobalConstants::GetMagnetPoleRadius()
{return itsMagnetPoleRadius;}

inline G4bool BDSGlobalConstants::GetBuildTunnel()
{return itsBuildTunnel;}

inline G4bool BDSGlobalConstants::GetBuildTunnelFloor()
{return itsBuildTunnelFloor;}

inline G4double BDSGlobalConstants::GetTunnelRadius()
{return itsTunnelRadius;}

inline void BDSGlobalConstants::SetTunnelRadius(G4double radius)
{itsTunnelRadius=radius;}

inline G4double BDSGlobalConstants::GetTunnelThickness()
{return itsTunnelThickness;}

inline G4double BDSGlobalConstants::GetTunnelSoilThickness()
{return itsTunnelSoilThickness;}

inline G4double BDSGlobalConstants::GetTunnelFloorOffset()
{return itsTunnelFloorOffset;}

inline G4double BDSGlobalConstants::GetTunnelOffsetX()
{return itsTunnelOffsetX;}

inline G4double BDSGlobalConstants::GetTunnelOffsetY()
{return itsTunnelOffsetY;}

inline G4bool BDSGlobalConstants::GetShowTunnel()
{return itsShowTunnel;}

inline G4bool BDSGlobalConstants::GetGeometryBias()
{return itsGeometryBias;}

//Beam loss monitors

inline G4double BDSGlobalConstants::GetBlmRad()
{return itsBlmRad;}

inline G4double BDSGlobalConstants::GetBlmLength()
{return itsBlmLength;}


// inline  G4double BDSGlobalConstants::GetHorizontalBeamlineOffset()
// {return itsHorizontalBeamlineOffset;}
// inline  G4double BDSGlobalConstants::GetVerticalBeamlineOffset()
// {return itsVerticalBeamlineOffset;}



inline G4double BDSGlobalConstants::GetBeampipeRadius() 
{return itsBeampipeRadius;}

inline G4double BDSGlobalConstants::GetBeampipeThickness() 
{return itsBeampipeThickness;}

inline G4double BDSGlobalConstants::GetSamplerDiameter() 
{return itsSamplerDiameter;}

inline G4double BDSGlobalConstants::GetSamplerLength() 
{return itsSamplerLength;}

inline G4double BDSGlobalConstants::GetDeltaChord() 
{return itsDeltaChord;}

inline G4double BDSGlobalConstants::GetDeltaIntersection() 
{return itsDeltaIntersection;}

inline G4double BDSGlobalConstants::GetChordStepMinimum() 
{return itsChordStepMinimum;}

inline G4double BDSGlobalConstants::GetThresholdCutCharged() 
{return itsThresholdCutCharged;}

inline G4double BDSGlobalConstants::GetThresholdCutPhotons() 
{return itsThresholdCutPhotons;}

inline G4double BDSGlobalConstants::GetProdCutPhotons() 
{return itsProdCutPhotons;}

inline G4double BDSGlobalConstants::GetProdCutPhotonsP() 
{return itsProdCutPhotonsP;}

inline G4double BDSGlobalConstants::GetProdCutPhotonsA() 
{return itsProdCutPhotonsA;}

inline G4double BDSGlobalConstants::GetProdCutElectrons() 
{return itsProdCutElectrons;}

inline G4double BDSGlobalConstants::GetProdCutElectronsP() 
{return itsProdCutElectronsP;}

inline G4double BDSGlobalConstants::GetProdCutElectronsA() 
{return itsProdCutElectronsA;}

inline G4double BDSGlobalConstants::GetProdCutPositrons() 
{return itsProdCutPositrons;}

inline G4double BDSGlobalConstants::GetProdCutPositronsP() 
{return itsProdCutPositronsP;}

inline G4double BDSGlobalConstants::GetProdCutPositronsA() 
{return itsProdCutPositronsA;}


//inline G4double BDSGlobalConstants::GetWorldSizeZ() 
//{return itsWorldSizeZ;}
//inline void BDSGlobalConstants::SetWorldSizeZ(G4double WorldSizeZ) 
//{itsWorldSizeZ=WorldSizeZ;}

// inline void BDSGlobalConstants::SetVerticalComponentOffset(G4double VerticalComponentOffset)
// {itsVerticalComponentOffset=VerticalComponentOffset;}
// inline void BDSGlobalConstants::SetHorizontalComponentOffset(G4double HorizontalComponentOffset)
// {itsHorizontalComponentOffset=HorizontalComponentOffset;}

// inline void BDSGlobalConstants::AddVerticalComponentOffset(G4double VerticalComponentOffset)
// {itsVerticalComponentOffset+=VerticalComponentOffset;}
// inline void BDSGlobalConstants::AddHorizontalComponentOffset(G4double HorizontalComponentOffset)
// {itsHorizontalComponentOffset+=HorizontalComponentOffset;}

// inline G4double BDSGlobalConstants::GetVerticalComponentOffset()
// {return itsVerticalComponentOffset;}
// inline G4double BDSGlobalConstants::GetHorizontalComponentOffset()
// {return itsHorizontalComponentOffset;}

inline G4String BDSGlobalConstants::GetBDSIMHOME()
{return itsBDSIMHOME;}

inline G4String BDSGlobalConstants::GetPhysListName()
{return itsPhysListName;}

inline void BDSGlobalConstants::SetPhysListName(G4String val)
{itsPhysListName = val;}

inline G4bool BDSGlobalConstants::GetSynchRadOn()
{return itsSynchRadOn;}

inline G4bool BDSGlobalConstants::GetDecayOn()
{return itsDecayOn;}

inline G4bool BDSGlobalConstants::GetSynchTrackPhotons()
{return itsSynchTrackPhotons ;}

inline void BDSGlobalConstants::SetSynchTrackPhotons(G4bool srTrackPhotons)
{itsSynchTrackPhotons=srTrackPhotons ;}

inline G4double BDSGlobalConstants::GetSynchLowX()
{return itsSynchLowX ;}

inline G4double BDSGlobalConstants::GetSynchLowGamE()
{return itsSynchLowGamE ;}

inline G4int BDSGlobalConstants::GetSynchPhotonMultiplicity()
{return itsSynchPhotonMultiplicity ;}

inline G4int BDSGlobalConstants::GetSynchMeanFreeFactor()
{return itsSynchMeanFreeFactor ;}

inline G4double BDSGlobalConstants::GetLaserwireWavelength()
{return itsLaserwireWavelength ;}

inline G4ThreeVector BDSGlobalConstants::GetLaserwireDir()
{return itsLaserwireDir ;}

inline G4bool BDSGlobalConstants::GetLaserwireTrackPhotons()
{return itsLaserwireTrackPhotons ;}

inline G4bool BDSGlobalConstants::GetLaserwireTrackElectrons()
{return itsLaserwireTrackElectrons ;}

// inline G4bool BDSGlobalConstants::GetReadBunchFile()
// {return itsReadBunchFile;}

// inline G4bool BDSGlobalConstants::GetExtractBunchFile()
// {return itsExtractBunchFile;}

// inline G4bool BDSGlobalConstants::GetWriteBunchFile()
// {return itsWriteBunchFile ;}

inline G4double BDSGlobalConstants::GetLengthSafety()
{return itsLengthSafety;}

inline G4bool BDSGlobalConstants::GetTurnOnCerenkov()
{return itsTurnOnCerenkov;}
inline G4bool BDSGlobalConstants::GetTurnOnOpticalAbsorption()
{return itsTurnOnOpticalAbsorption;}
inline G4bool BDSGlobalConstants::GetTurnOnMieScattering()
{return itsTurnOnMieScattering;}
inline G4bool BDSGlobalConstants::GetTurnOnRayleighScattering()
{return itsTurnOnRayleighScattering;}
inline G4bool BDSGlobalConstants::GetTurnOnOpticalSurface()
{return itsTurnOnOpticalSurface;}
inline G4bool BDSGlobalConstants::GetTurnOnBirksSaturation()
{return itsTurnOnBirksSaturation;}

inline G4double BDSGlobalConstants::GetScintYieldFactor()
{return itsScintYieldFactor;}

inline G4bool BDSGlobalConstants::GetIncludeIronMagFields()
{return itsIncludeIronMagFields;}


inline G4bool BDSGlobalConstants::GetStoreMuonTrajectories()
{return itsStoreMuonTrajectories;}

inline G4double BDSGlobalConstants::GetTrajCutGTZ()
{return itsTrajCutGTZ;}

inline G4double BDSGlobalConstants::GetTrajCutLTR()
{return itsTrajCutLTR;}

inline G4bool BDSGlobalConstants::GetStoreNeutronTrajectories()
{return itsStoreNeutronTrajectories;}

inline G4bool BDSGlobalConstants::GetStoreTrajectory()
{return itsStoreTrajectory;}

inline G4bool BDSGlobalConstants::GetStopTracks()
{return stopTracks;}

inline void BDSGlobalConstants::SetStopTracks(G4bool val)
{stopTracks = val;}

inline G4long BDSGlobalConstants::GetRandomSeed()
{return itsRandomSeed;}

inline G4int BDSGlobalConstants::GetNumberToGenerate()
{return itsNumberToGenerate;}

inline G4int BDSGlobalConstants::GetNumberOfEventsPerNtuple()
{return itsNumberOfEventsPerNtuple;}

inline G4int BDSGlobalConstants::GetEventNumberOffset()
{return itsEventNumberOffset;}

inline G4FieldManager* BDSGlobalConstants::GetZeroFieldManager()
{return itsZeroFieldManager;}


inline  G4double BDSGlobalConstants::GetLWCalWidth()
{return itsLWCalWidth;}

inline  G4double BDSGlobalConstants::GetLWCalOffset()
{return itsLWCalOffset;}

//inline  G4String BDSGlobalConstants::GetLWCalMaterial()
//{return itsLWCalMaterial;}

inline G4String BDSGlobalConstants::GetPipeMaterialName()
{return itsPipeMaterial;}

inline G4String BDSGlobalConstants::GetVacuumMaterial()
{return itsVacMaterial;}

inline G4String BDSGlobalConstants::GetSoilMaterialName()
{return itsSoilMaterialName;}

inline G4String BDSGlobalConstants::GetTunnelMaterialName()
{return itsTunnelMaterialName;}

inline G4String BDSGlobalConstants::GetTunnelCavityMaterialName()
{return itsTunnelCavityMaterialName;}

// inline G4bool BDSGlobalConstants::GetUseSynchPrimaryGen()
// {return itsSynchPrimaryGen;}
// inline G4double BDSGlobalConstants::GetSynchPrimaryAngle()
// {return itsSynchPrimaryAngle;}
// inline G4double BDSGlobalConstants::GetSynchPrimaryLength()
// {return itsSynchPrimaryLength;}

inline G4bool BDSGlobalConstants::GetDoPlanckScattering() 
{return itsDoPlanckScattering;}

inline G4bool BDSGlobalConstants::GetCheckOverlaps() 
{return itsCheckOverlaps;}

//for map of laserwire wavelengths
inline G4double BDSGlobalConstants::GetLaserwireWavelength(G4String aName)
{return lwWavelength[aName];}

//for map of laserwire wavelengths
inline G4ThreeVector BDSGlobalConstants::GetLaserwireDir(G4String aName)
{return lwDirection[aName];}

inline void BDSGlobalConstants::SetLaserwireWavelength(G4String aName, G4double aWavelength)
{lwWavelength[aName]=aWavelength;}

inline void BDSGlobalConstants::SetLaserwireDir(G4String aName, G4ThreeVector aDirection)
{lwDirection[aName]=aDirection;}

inline void BDSGlobalConstants::setWaitingForDump(G4bool flag)
{isWaitingForDump = flag;} // waiting before all tracks arrive at a dump element

inline G4bool BDSGlobalConstants::getWaitingForDump() 
{return isWaitingForDump;}

inline void BDSGlobalConstants::setDumping(G4bool flag) 
{isDumping = flag;} // all tracks are pending - for stacking manager 

inline G4bool BDSGlobalConstants::getDumping()
{return isDumping;}

inline void BDSGlobalConstants::setReading(G4bool flag)
{isReading = flag;}

inline G4bool BDSGlobalConstants::getReading()
{return isReading;}

inline void BDSGlobalConstants::setReadFromStack(G4bool flag)
{isReadFromStack = flag;}

inline G4bool BDSGlobalConstants::getReadFromStack()
{return isReadFromStack;}

inline G4String BDSGlobalConstants::GetFifo()
{return itsFifo;}

inline G4AffineTransform BDSGlobalConstants::GetDumpTransform()
{return itsDumpTransform;}

inline void BDSGlobalConstants::SetDumpTransform(G4AffineTransform tf)
{itsDumpTransform=tf;}

inline G4String BDSGlobalConstants::GetRefVolume()
{return itsRefVolume;}

inline G4int BDSGlobalConstants::GetRefCopyNo()
{return itsRefCopyNo;}

inline const G4AffineTransform* BDSGlobalConstants::GetRefTransform()
{return &itsRefTransform;}

inline void BDSGlobalConstants::SetRefTransform(G4AffineTransform& aTransform)
{itsRefTransform=aTransform;}

<<<<<<< HEAD
inline G4double BDSGlobalConstants::GetZMax() {return itsZMax;}
inline void BDSGlobalConstants::SetZMax(G4double zm){itsZMax=zm;}

=======
inline G4int BDSGlobalConstants::GetTurnsTaken()
{return itsTurnsTaken;}

inline void  BDSGlobalConstants::IncrementTurnNumber()
{itsTurnsTaken += 1;}

inline void  BDSGlobalConstants::ResetTurnNumber()
{itsTurnsTaken = 1;}

inline G4int BDSGlobalConstants::GetTurnsToTake()
{return itsTurnsToTake;}

inline void  BDSGlobalConstants::SetTurnsToTake(G4int TurnsToTake)
{itsTurnsToTake = TurnsToTake;}

inline G4double BDSGlobalConstants::GetZMax() {return itsZMax;}
inline void BDSGlobalConstants::SetZMax(G4double zm){itsZMax=zm;}

inline G4ThreeVector BDSGlobalConstants::GetTeleporterDelta()
{return teleporterdelta;}

inline void BDSGlobalConstants::SetTeleporterDelta(G4ThreeVector newteleporterdelta)
{teleporterdelta = newteleporterdelta;}

inline void BDSGlobalConstants::SetTeleporterLength(G4double newteleporterlength)
{teleporterlength = newteleporterlength;}

inline G4double BDSGlobalConstants::GetTeleporterLength()
{return teleporterlength;}

inline BDSLogicalVolumeInfo* BDSGlobalConstants::GetLogicalVolumeInfo(G4LogicalVolume* logvolpointer)
{return logicalvolumeinfo[logvolpointer];}

inline void BDSGlobalConstants::AddLogicalVolumeInfo(G4LogicalVolume* logvolpointer, BDSLogicalVolumeInfo* logvolinfo)
{logicalvolumeinfo[logvolpointer] = logvolinfo;}

inline std::map<G4LogicalVolume*,BDSLogicalVolumeInfo*>* BDSGlobalConstants::LogicalVolumeInfo()
{return &logicalvolumeinfo;}

// UNUSED INLINE FUNCTIONS

//inline G4double BDSGlobalConstants::GetSigmaT()
//{return itsSigmaT;}

//inline G4double BDSGlobalConstants::GetWorldSizeZ() 
//{return itsWorldSizeZ;}

//inline void BDSGlobalConstants::SetWorldSizeZ(G4double WorldSizeZ) 
//{itsWorldSizeZ=WorldSizeZ;}

//inline void BDSGlobalConstants::SetVerticalComponentOffset(G4double VerticalComponentOffset)
//{itsVerticalComponentOffset=VerticalComponentOffset;}

//inline void BDSGlobalConstants::SetHorizontalComponentOffset(G4double HorizontalComponentOffset)
//{itsHorizontalComponentOffset=HorizontalComponentOffset;}

//inline void BDSGlobalConstants::AddVerticalComponentOffset(G4double VerticalComponentOffset)
//{itsVerticalComponentOffset+=VerticalComponentOffset;}

//inline void BDSGlobalConstants::AddHorizontalComponentOffset(G4double HorizontalComponentOffset)
//{itsHorizontalComponentOffset+=HorizontalComponentOffset;}

//inline G4double BDSGlobalConstants::GetVerticalComponentOffset()
//{return itsVerticalComponentOffset;}

//inline G4double BDSGlobalConstants::GetHorizontalComponentOffset()
//{return itsHorizontalComponentOffset;}

//inline  G4String BDSGlobalConstants::GetLWCalMaterial()
//{return itsLWCalMaterial;}

//inline G4bool BDSGlobalConstants::GetReadBunchFile()
//{return itsReadBunchFile;}

//inline G4bool BDSGlobalConstants::GetExtractBunchFile()
//{return itsExtractBunchFile;}

//inline G4bool BDSGlobalConstants::GetWriteBunchFile()
//{return itsWriteBunchFile ;}

//inline G4bool BDSGlobalConstants::GetUseSynchPrimaryGen()
//{return itsSynchPrimaryGen;}

//inline G4double BDSGlobalConstants::GetSynchPrimaryAngle()
//{return itsSynchPrimaryAngle;}

//inline G4double BDSGlobalConstants::GetSynchPrimaryLength()
//{return itsSynchPrimaryLength;}

//inline  G4double BDSGlobalConstants::GetHorizontalBeamlineOffset()
//{return itsHorizontalBeamlineOffset;}

//inline  G4double BDSGlobalConstants::GetVerticalBeamlineOffset()
//{return itsVerticalBeamlineOffset;}

>>>>>>> 92c10502
#endif
<|MERGE_RESOLUTION|>--- conflicted
+++ resolved
@@ -46,21 +46,8 @@
   static BDSGlobalConstants* Instance();
   ~BDSGlobalConstants();
   
-<<<<<<< HEAD
-  G4double GetPI();
-
-  G4bool GetDoPlanckScattering();
-
-  G4bool GetCheckOverlaps();
-
-  G4bool DoTwiss();
-  void   SetDoTwiss(G4bool val); 
-
-
-=======
   G4bool   GetDoPlanckScattering();
   G4bool   GetCheckOverlaps();
->>>>>>> 92c10502
   G4double GetMinimumEpsilonStep();
   G4double GetMaximumEpsilonStep();
   G4double GetMaxTime();
@@ -167,29 +154,11 @@
   // and direction
   G4double GetLaserwireWavelength(G4String aName); 
   G4ThreeVector GetLaserwireDir(G4String aName); 
-<<<<<<< HEAD
-  void          SetLaserwireWavelength(G4String aName, G4double aWavelength);
-  void          SetLaserwireDir(G4String aName, G4ThreeVector aDirection);
-
-  G4bool GetLaserwireTrackPhotons();
-  G4bool GetLaserwireTrackElectrons();
-
-  G4bool GetTurnOnCerenkov();
-  G4bool GetTurnOnOpticalAbsorption();
-  G4bool GetTurnOnMieScattering();
-  G4bool GetTurnOnRayleighScattering();
-  G4bool GetTurnOnOpticalSurface();
-  G4bool GetTurnOnBirksSaturation();
-
-  G4double GetScintYieldFactor();
-
-=======
   void     SetLaserwireWavelength(G4String aName, G4double aWavelength);
   void     SetLaserwireDir(G4String aName, G4ThreeVector aDirection);
   G4bool   GetLaserwireTrackPhotons();
   G4bool   GetLaserwireTrackElectrons();
   G4bool   GetTurnOnCerenkov();
->>>>>>> 92c10502
   G4bool   GetStoreMuonTrajectories();
   G4double GetTrajCutGTZ();
   G4double GetTrajCutLTR();
@@ -237,10 +206,6 @@
   void                     SetRefTransform(G4AffineTransform& aTransform);
 
   G4double GetZMax();
-<<<<<<< HEAD
-  void SetZMax(G4double);
-
-=======
   void     SetZMax(G4double);
   G4ThreeVector GetTeleporterDelta();
   void          SetTeleporterDelta(G4ThreeVector newteleporterdelta);
@@ -256,7 +221,6 @@
   // add a new set of info to the map
   void AddLogicalVolumeInfo(G4LogicalVolume* logvolpointer, BDSLogicalVolumeInfo* bdslogvolinfo);
   
->>>>>>> 92c10502
   // SPM : temp filestream for placet to read and write
   //  std::ofstream fileDump;
   // ifstream fileRead; replaced with FILE* fifo in code for consistency with Placet. SPM
@@ -264,13 +228,9 @@
   std::deque<BDSParticle> holdingQueue;
   std::deque<BDSParticle> outputQueue;
   std::deque<BDSParticle> transformedQueue;
-<<<<<<< HEAD
-  /// queue to store global times of reference bunches in BDSDumps
   std::deque<G4double*> referenceQueue;
   /// particles are reference bunches
   G4bool isReference;
-=======
->>>>>>> 92c10502
 
 protected:
   BDSGlobalConstants(struct Options&);
@@ -285,7 +245,7 @@
   G4double itsElossHistoTransBinWidth;
   G4double itsDefaultRangeCut;
   G4double itsFFact;
-  G4double PI;
+
   // initial bunch parameters
   G4String itsParticleName;
   G4ParticleDefinition* itsBeamParticleDefinition;
@@ -356,28 +316,12 @@
   std::map<const G4String, G4ThreeVector, strCmp> lwDirection;
   G4double itsLaserwireWavelength;
   G4ThreeVector itsLaserwireDir;
-<<<<<<< HEAD
-  G4bool itsLaserwireTrackPhotons;
-  G4bool itsLaserwireTrackElectrons;
-  G4bool itsTurnOnCerenkov;
-  G4bool itsTurnOnOpticalAbsorption;
-  G4bool itsTurnOnMieScattering;
-  G4bool itsTurnOnRayleighScattering;
-  G4bool itsTurnOnOpticalSurface;
-  G4bool itsTurnOnBirksSaturation;
-  G4double itsScintYieldFactor;
-  G4bool doTwiss;
-  G4bool itsDoPlanckScattering;
-  G4bool itsCheckOverlaps;
-  G4bool itsStoreMuonTrajectories;
-=======
   G4bool   itsLaserwireTrackPhotons;
   G4bool   itsLaserwireTrackElectrons;
   G4bool   itsTurnOnCerenkov;
   G4bool   itsDoPlanckScattering;
   G4bool   itsCheckOverlaps;
   G4bool   itsStoreMuonTrajectories;
->>>>>>> 92c10502
   G4double itsTrajCutGTZ;
   G4double itsTrajCutLTR;
   G4bool   itsStoreTrajectory;
@@ -435,10 +379,6 @@
   G4String itsRefVolume;
   G4int    itsRefCopyNo;
   G4AffineTransform itsRefTransform;
-<<<<<<< HEAD
-  /// beamline length
-  G4double itsZMax;
-=======
   // Turn Control
   G4int    itsTurnsTaken;
   G4int    itsTurnsToTake;
@@ -449,7 +389,6 @@
   G4double itsZMax;
   // logical volume info
   std::map<G4LogicalVolume* , BDSLogicalVolumeInfo*> logicalvolumeinfo;
->>>>>>> 92c10502
 };
 
 inline G4double BDSGlobalConstants::GetElossHistoBinWidth()
@@ -463,12 +402,6 @@
 
 inline G4double BDSGlobalConstants::GetFFact()
 {return itsFFact;}
-
-inline G4double BDSGlobalConstants::GetPI()
-{
-  return PI;
-}
-
 
 inline G4double BDSGlobalConstants::GetMinimumEpsilonStep()
 {return itsMinimumEpsilonStep;}
@@ -750,19 +683,6 @@
 
 inline G4bool BDSGlobalConstants::GetTurnOnCerenkov()
 {return itsTurnOnCerenkov;}
-inline G4bool BDSGlobalConstants::GetTurnOnOpticalAbsorption()
-{return itsTurnOnOpticalAbsorption;}
-inline G4bool BDSGlobalConstants::GetTurnOnMieScattering()
-{return itsTurnOnMieScattering;}
-inline G4bool BDSGlobalConstants::GetTurnOnRayleighScattering()
-{return itsTurnOnRayleighScattering;}
-inline G4bool BDSGlobalConstants::GetTurnOnOpticalSurface()
-{return itsTurnOnOpticalSurface;}
-inline G4bool BDSGlobalConstants::GetTurnOnBirksSaturation()
-{return itsTurnOnBirksSaturation;}
-
-inline G4double BDSGlobalConstants::GetScintYieldFactor()
-{return itsScintYieldFactor;}
 
 inline G4bool BDSGlobalConstants::GetIncludeIronMagFields()
 {return itsIncludeIronMagFields;}
@@ -901,29 +821,24 @@
 inline void BDSGlobalConstants::SetRefTransform(G4AffineTransform& aTransform)
 {itsRefTransform=aTransform;}
 
-<<<<<<< HEAD
+inline G4int BDSGlobalConstants::GetTurnsTaken()
+{return itsTurnsTaken;}
+
+inline void  BDSGlobalConstants::IncrementTurnNumber()
+{itsTurnsTaken += 1;}
+
+inline void  BDSGlobalConstants::ResetTurnNumber()
+{itsTurnsTaken = 1;}
+
+inline G4int BDSGlobalConstants::GetTurnsToTake()
+{return itsTurnsToTake;}
+
+inline void  BDSGlobalConstants::SetTurnsToTake(G4int TurnsToTake)
+{itsTurnsToTake = TurnsToTake;}
+
 inline G4double BDSGlobalConstants::GetZMax() {return itsZMax;}
 inline void BDSGlobalConstants::SetZMax(G4double zm){itsZMax=zm;}
 
-=======
-inline G4int BDSGlobalConstants::GetTurnsTaken()
-{return itsTurnsTaken;}
-
-inline void  BDSGlobalConstants::IncrementTurnNumber()
-{itsTurnsTaken += 1;}
-
-inline void  BDSGlobalConstants::ResetTurnNumber()
-{itsTurnsTaken = 1;}
-
-inline G4int BDSGlobalConstants::GetTurnsToTake()
-{return itsTurnsToTake;}
-
-inline void  BDSGlobalConstants::SetTurnsToTake(G4int TurnsToTake)
-{itsTurnsToTake = TurnsToTake;}
-
-inline G4double BDSGlobalConstants::GetZMax() {return itsZMax;}
-inline void BDSGlobalConstants::SetZMax(G4double zm){itsZMax=zm;}
-
 inline G4ThreeVector BDSGlobalConstants::GetTeleporterDelta()
 {return teleporterdelta;}
 
@@ -1001,5 +916,4 @@
 //inline  G4double BDSGlobalConstants::GetVerticalBeamlineOffset()
 //{return itsVerticalBeamlineOffset;}
 
->>>>>>> 92c10502
 #endif
