/* 
Beam Delivery Simulation (BDSIM) Copyright (C) Royal Holloway, 
University of London 2001 - 2020.

This file is part of BDSIM.

BDSIM is free software: you can redistribute it and/or modify 
it under the terms of the GNU General Public License as published 
by the Free Software Foundation version 3 of the License.

BDSIM is distributed in the hope that it will be useful, but 
WITHOUT ANY WARRANTY; without even the implied warranty of
MERCHANTABILITY or FITNESS FOR A PARTICULAR PURPOSE.  See the
GNU General Public License for more details.

You should have received a copy of the GNU General Public License
along with BDSIM.  If not, see <http://www.gnu.org/licenses/>.
*/
#ifndef BDSGLOBALCONSTANTS_H
#define BDSGLOBALCONSTANTS_H

#include "BDSIntegratorSetType.hh"
#include "BDSMagnetGeometryType.hh"
#include "BDSOutputType.hh"
#include "BDSTrajectoryFilter.hh"

#include "globals.hh"
#include "G4ThreeVector.hh"
#include "G4Transform3D.hh"
#include "G4Version.hh"

#include "CLHEP/Units/SystemOfUnits.h"

#include "parser/options.h"

#include <bitset>
#include <map>
#include <utility>
#include <vector>

class G4UserLimits;
class G4VisAttributes;

class BDSBeamPipeInfo;
class BDSTunnelInfo;

/**
 * @brief A class that holds global options and constants.
 *
 * This wraps (but does not inherit) an instance of GMAD::Options and also converts
 * from the std C++ types used in the options to the Geant4 types
 * solely used in BDSIM. Additionally, some more refined information 
 * is provided - for example, simple strings are converted to enum types
 * for outputs and geometry, as well as G4Materials.
 *
 * This is almost entirely constant apart from a very few variables 
 * that by necessity can be updated. Generally, this is not used
 * as a way to dynamically pass around information at a global level
 * but purely as constants.
 * 
 * Singleton pattern. The (private) constructor requires a GMAD::Options
 * instance, but to maintain the singleton pattern this is accessed through
 * BDSParser singleton instance.
 *
 * Note, some options that are used by BDSBunchInterface derived classes 
 * don't have accessors here as they're only used directly there.
 */

class BDSGlobalConstants
{
protected:
  /// Protected constructor based on a set of gmad options.
  explicit BDSGlobalConstants(const GMAD::Options& opt);

private:
  /// Singleton instance
  static BDSGlobalConstants* instance;

  /// Options instance that this is largely based on and extends
  const GMAD::Options& options;

  ///@{ Unused default constructors
  BDSGlobalConstants() = delete;
  BDSGlobalConstants(const BDSGlobalConstants&) = delete;
  BDSGlobalConstants& operator=(const BDSGlobalConstants&) = delete;
  ///@}
public:
   /// Access method 
  static BDSGlobalConstants* Instance();
  ~BDSGlobalConstants();

  // Options that access GMAD::options instance
  // Executable options
  inline G4String VisMacroFileName()       const {return G4String(options.visMacroFileName);}
  inline G4String Geant4MacroFileName()    const {return G4String(options.geant4MacroFileName);}
  inline G4bool   VisDebug()               const {return G4bool  (options.visDebug);}
  inline G4String OutputFileName()         const {return G4String(options.outputFileName);}
  inline G4bool   OutputFileNameSet()      const {return G4bool  (options.HasBeenSet("outputFileName"));}
  inline BDSOutputType OutputFormat()      const {return outputType;}
  inline G4int    OutputCompressionLevel() const {return G4int   (options.outputCompressionLevel);}
  inline G4bool   Survey()                 const {return G4bool  (options.survey);}
  inline G4String SurveyFileName()         const {return G4String(options.surveyFileName);}
  inline G4bool   Batch()                  const {return G4bool  (options.batch);}
  inline G4bool   Verbose()                const {return G4bool  (options.verbose);}
  inline G4int    VerboseRunLevel()        const {return G4int   (options.verboseRunLevel);}
  inline G4bool   VerboseEventBDSIM()      const {return G4bool  (options.verboseEventBDSIM);}
  inline G4int    VerboseEventLevel()      const {return G4int   (options.verboseEventLevel);}
  inline G4int    VerboseEventStart()      const {return G4int   (options.verboseEventStart);}
  inline G4int    VerboseEventContinueFor()const {return G4int   (options.verboseEventContinueFor);}
  inline G4int    VerboseTrackingLevel()   const {return G4int   (options.verboseTrackingLevel);}
  inline G4bool   VerboseSteppingBDSIM()   const {return G4bool  (options.verboseSteppingBDSIM);}
  inline G4int    VerboseSteppingLevel()   const {return G4int   (options.verboseSteppingLevel);}
  inline G4int    VerboseSteppingEventStart()       const {return G4int (options.verboseSteppingEventStart);}
  inline G4int    VerboseSteppingEventContinueFor() const {return G4int (options.verboseSteppingEventContinueFor);}
  inline G4bool   VerboseSteppingPrimaryOnly()      const {return G4bool(options.verboseSteppingPrimaryOnly);}
  inline G4int    VerboseImportanceSampling()       const {return G4int (options.verboseImportanceSampling);}
  inline G4bool   Circular()               const {return G4bool  (options.circular);}
  inline G4int    Seed()                   const {return G4int   (options.seed);}
  inline G4bool   SeedSet()                const {return G4bool  (options.HasBeenSet("seed"));}
  inline G4bool   Recreate()               const {return G4bool  (options.recreate);}
  inline G4String RecreateFileName()       const {return G4String(options.recreateFileName);}
  inline G4int    StartFromEvent()         const {return G4int   (options.startFromEvent);}
  inline G4bool   WriteSeedState()         const {return G4bool  (options.writeSeedState);}
  inline G4bool   UseASCIISeedState()      const {return G4bool  (options.useASCIISeedState);}
  inline G4String SeedStateFileName()      const {return G4String(options.seedStateFileName);}
  inline G4String BDSIMPath()              const {return G4String(options.bdsimPath);}
  inline G4int    NGenerate()              const {return numberToGenerate;}
  inline G4bool   GeneratePrimariesOnly()  const {return G4bool  (options.generatePrimariesOnly);}
  inline G4bool   ExportGeometry()         const {return G4bool  (options.exportGeometry);}
  inline G4String ExportType()             const {return G4String(options.exportType);}
  inline G4String ExportFileName()         const {return G4String(options.exportFileName);}  

  // regular options from here on
  G4int PrintModuloEvents()                  const;
  G4int PrintModuloTurns()                   const;
  inline G4bool   PhysicsVerbose()           const {return G4bool  (options.physicsVerbose);}
  inline G4int    PhysicsVerbosity()         const {return G4int   (options.physicsVerbosity);}
  inline G4double PhysicsEnergyLimitLow()    const {return G4double(options.physicsEnergyLimitLow)*CLHEP::GeV;}
  inline G4double PhysicsEnergyLimitHigh()   const {return G4double(options.physicsEnergyLimitHigh)*CLHEP::GeV;}
  
  inline G4bool   G4PhysicsUseBDSIMRangeCuts()     const {return G4bool(options.g4PhysicsUseBDSIMRangeCuts);}
  inline G4bool   G4PhysicsUseBDSIMCutsAndLimits() const {return G4bool(options.g4PhysicsUseBDSIMCutsAndLimits);}
  
  inline G4double PrintFractionEvents()      const {return G4double(options.printFractionEvents);}
  inline G4double PrintFractionTurns()       const {return G4double(options.printFractionTurns);}
  inline G4bool   PrintPhysicsProcesses()    const {return G4bool  (options.printPhysicsProcesses);}
  inline G4double LengthSafety()             const {return G4double(options.lengthSafety*CLHEP::m);}
  inline G4double LengthSafetyLarge()        const {return G4double(options.lengthSafetyLarge*CLHEP::m);}
  inline G4double HorizontalWidth()          const {return G4double(options.horizontalWidth)*CLHEP::m;}
  inline G4bool   IgnoreLocalAperture()      const {return G4bool  (options.ignoreLocalAperture);}
  inline G4bool   IgnoreLocalMagnetGeometry()const {return G4bool  (options.ignoreLocalMagnetGeometry);}
  inline G4String OuterMaterialName()        const {return G4String(options.outerMaterialName);}
  inline G4bool   DontSplitSBends()          const {return G4bool  (options.dontSplitSBends);}
  inline G4bool   BuildTunnel()              const {return G4bool  (options.buildTunnel);}
  inline G4bool   BuildTunnelStraight()      const {return G4bool  (options.buildTunnelStraight);}
  inline G4double TunnelOffsetX()            const {return G4double(options.tunnelOffsetX)*CLHEP::m;}
  inline G4double TunnelOffsetY()            const {return G4double(options.tunnelOffsetY)*CLHEP::m;}
  inline G4double ELossHistoBinWidth()       const {return G4double(options.elossHistoBinWidth)*CLHEP::m;}
  inline G4double DefaultRangeCut()          const {return G4double(options.defaultRangeCut)*CLHEP::m;}
  inline G4double ProdCutPhotons()           const {return G4double(options.prodCutPhotons)*CLHEP::m;}
  inline G4double ProdCutElectrons()         const {return G4double(options.prodCutElectrons)*CLHEP::m;}
  inline G4double ProdCutPositrons()         const {return G4double(options.prodCutPositrons)*CLHEP::m;}
  inline G4double ProdCutProtons()           const {return G4double(options.prodCutProtons)*CLHEP::m;}
  inline G4bool   DefaultRangeCutsSet()      const {return G4bool  (options.HasBeenSet("defaultRangeCut"));}
  inline G4bool   ProdCutPhotonsSet()        const {return G4bool  (options.HasBeenSet("prodCutPhotons"));}
  inline G4bool   ProdCutElectronsSet()      const {return G4bool  (options.HasBeenSet("prodCutElectrons"));}
  inline G4bool   ProdCutPositronsSet()      const {return G4bool  (options.HasBeenSet("prodCutPositrons"));}
  inline G4bool   ProdCutProtonsSet()        const {return G4bool  (options.HasBeenSet("prodCutProtons"));}
  inline G4double NeutronTimeLimit()         const {return G4double(options.neutronTimeLimit)*CLHEP::s;}
  inline G4double NeutronKineticEnergyLimit()const {return G4double(options.neutronKineticEnergyLimit)*CLHEP::GeV;}
  inline G4bool   UseLENDGammaNuclear()      const {return G4bool  (options.useLENDGammaNuclear);}
  inline G4bool   UseElectroNuclear()        const {return G4bool  (options.useElectroNuclear);}
  inline G4bool   UseMuonNuclear()           const {return G4bool  (options.useMuonNuclear);}
  inline G4bool   UseGammaToMuMu()           const {return G4bool  (options.useGammaToMuMu);}
  inline G4bool   UsePositronToMuMu()        const {return G4bool  (options.usePositronToMuMu);}
  inline G4bool   UsePositronToHadrons()     const {return G4bool  (options.usePositronToHadrons);}
  inline G4bool   BeamPipeIsInfiniteAbsorber() const {return G4bool(options.beamPipeIsInfiniteAbsorber);}
  inline G4bool   CollimatorsAreInfiniteAbsorbers() const {return G4bool(options.collimatorsAreInfiniteAbsorbers);}
  inline G4bool   TunnelIsInfiniteAbsorber() const {return G4bool  (options.tunnelIsInfiniteAbsorber);}
  inline G4double DeltaIntersection()        const {return G4double(options.deltaIntersection)*CLHEP::m;}
  inline G4double ChordStepMinimum()         const {return G4double(options.chordStepMinimum)*CLHEP::m;}
  inline G4double ChordStepMinimumYoke()     const {return G4double(options.chordStepMinimumYoke)*CLHEP::m;}
  inline G4double DeltaOneStep()             const {return G4double(options.deltaOneStep)*CLHEP::m;}
  inline G4double MinimumEpsilonStep()       const {return G4double(options.minimumEpsilonStep);}
  inline G4double MaximumEpsilonStep()       const {return G4double(options.maximumEpsilonStep);}
  inline G4double MaxTime()                  const {return G4double(options.maximumTrackingTime)*CLHEP::s;}
  inline G4double MaxStepLength()            const {return G4double(options.maximumStepLength)*CLHEP::m;}
  inline G4double MaxTrackLength()           const {return G4double(options.maximumTrackLength)*CLHEP::m;}
  inline G4int    TurnsToTake()              const {return G4int   (options.nturns);}
  inline G4double FFact()                    const {return G4double(options.ffact);}
  inline G4double BeamlineS()                const {return G4double(options.beamlineS*CLHEP::m);}
  inline G4bool   SensitiveBeamPipe()        const {return G4bool  (options.sensitiveBeamPipe);}
  inline G4bool   SensitiveOuter()           const {return G4bool  (options.sensitiveOuter);}
#if G4VERSION_NUMBER != 1030
  inline G4bool   CheckOverlaps()            const {return G4bool  (options.checkOverlaps);}
#else
  // Overlap checking slow in 10.3.0 therefore disabled,
  // see https://bitbucket.org/jairhul/bdsim/issues/151/overlap-checking-in-103-gives-warnings-and
  inline G4bool   CheckOverlaps()            const {return false;}
#endif
  inline G4int    EventNumberOffset()        const {return G4int   (options.eventNumberOffset);}
  inline G4bool   StorePrimaries()           const {return G4bool  (options.storePrimaries);}
  inline G4bool   StoreApertureImpacts()     const {return G4bool  (options.storeApertureImpacts);}
  inline G4bool   StoreApertureImpactsIons() const {return G4bool  (options.storeApertureImpactsIons);}
  inline G4bool   StoreApertureImpactsAll()  const {return G4bool  (options.storeApertureImpactsAll);}
  inline G4bool   StoreApertureImpactsHistograms()  const {return G4bool  (options.storeApertureImpactsHistograms);}
  inline G4double ApertureImpactsMinimumKE() const {return G4double(options.apertureImpactsMinimumKE*CLHEP::GeV);}
  inline G4bool   StoreCollimatorInfo()      const {return G4bool  (options.storeCollimatorInfo);}
  inline G4bool   StoreCollimatorHits()      const {return G4bool  (options.storeCollimatorHits);}
  inline G4bool   StoreCollimatorHitsLinks() const {return G4bool  (options.storeCollimatorHitsLinks);}
  inline G4bool   StoreCollimatorHitsIons()  const {return G4bool  (options.storeCollimatorHitsIons);}
  inline G4bool   StoreCollimatorHitsAll()   const {return G4bool  (options.storeCollimatorHitsAll);}
  inline G4double CollimatorHitsMinimumKE()  const {return G4double(options.collimatorHitsMinimumKE*CLHEP::GeV);}
  inline G4bool   StoreELoss()               const {return G4bool  (options.storeEloss);}
  inline G4bool   StoreELossHistograms()     const {return G4bool  (options.storeElossHistograms);}
  inline G4bool   StoreELossVacuum()         const {return G4bool  (options.storeElossVacuum);}
  inline G4bool   StoreELossVacuumHistograms()const{return G4bool  (options.storeElossVacuumHistograms);}
  inline G4bool   StoreELossTunnel()         const {return G4bool  (options.storeElossTunnel);}
  inline G4bool   StoreELossTunnelHistograms()const{return G4bool  (options.storeElossTunnelHistograms);}
  inline G4bool   StoreELossWorld()          const {return G4bool  (options.storeElossWorld);}
  inline G4bool   StoreELossWorldContents()  const {return G4bool  (options.storeElossWorldContents);}
  inline G4bool   StoreELossTurn()           const {return G4bool  (options.storeElossTurn || options.circular);}
  inline G4bool   StoreELossLinks()          const {return G4bool  (options.storeElossLinks);}
  inline G4bool   StoreELossLocal()          const {return G4bool  (options.storeElossLocal);}
  inline G4bool   StoreELossGlobal()         const {return G4bool  (options.storeElossGlobal);}
  inline G4bool   StoreELossTime()           const {return G4bool  (options.storeElossTime);}
  inline G4bool   StoreELossStepLength()     const {return G4bool  (options.storeElossStepLength);}
  inline G4bool   StoreELossPreStepKineticEnergy() const {return G4bool (options.storeElossPreStepKineticEnergy);}
  inline G4bool   StoreELossModelID()        const {return G4bool  (options.storeElossModelID);}
<<<<<<< HEAD
  inline G4bool   StoreParticleData()        const {return G4bool  (options.storeParticleData);}
=======
  inline G4bool   StoreELossPhysicsProcesses()const{return G4bool  (options.storeElossPhysicsProcesses);}
  inline G4bool   StoreGeant4Data()          const {return G4bool  (options.storeGeant4Data);}
>>>>>>> 04bfcd7f
  inline G4bool   StoreTrajectory()          const {return G4bool  (options.storeTrajectory);}
  inline G4bool   StoreTrajectoryAll()       const {return          options.storeTrajectoryDepth == -1;}
  inline G4int    StoreTrajectoryDepth()     const {return G4int   (options.storeTrajectoryDepth);}
  inline G4int    StoreTrajectoryStepPoints()const {return G4int   (options.storeTrajectoryStepPoints);}
  inline G4bool   StoreTrajectoryStepPointLast()const{return G4bool(options.storeTrajectoryStepPointLast);}
  inline G4String StoreTrajectoryParticle()  const {return G4String(options.storeTrajectoryParticle);}
  inline G4String StoreTrajectoryParticleID()const {return G4String(options.storeTrajectoryParticleID);}
  inline G4double StoreTrajectoryEnergyThreshold() const {return G4double (options.storeTrajectoryEnergyThreshold*CLHEP::GeV);}
  inline G4bool   StoreTrajectoryLocal()     const {return G4bool  (options.storeTrajectoryLocal);}
  inline G4bool   StoreTrajectoryLinks()     const {return G4bool  (options.storeTrajectoryLinks);}
  inline G4bool   StoreTrajectoryIon()       const {return G4bool  (options.storeTrajectoryIon);}
  inline G4String StoreTrajectorySamplerID() const {return G4String(options.storeTrajectorySamplerID);}
  inline std::vector<std::pair<G4double, G4double> > StoreTrajectoryELossSRange() const {return elossSRange;}
  inline G4bool   TrajectoryFilterLogicAND() const {return G4bool  (options.trajectoryFilterLogicAND);}
  inline std::bitset<BDS::NTrajectoryFilters> TrajectoryFiltersSet() const {return trajectoryFiltersSet;}
  inline G4bool   StoreSamplerAll()          const {return G4bool  (options.storeSamplerAll);}
  inline G4bool   StoreSamplerPolarCoords()  const {return G4bool  (options.storeSamplerPolarCoords);}
  inline G4bool   StoreSamplerCharge()       const {return G4bool  (options.storeSamplerCharge);}
  inline G4bool   StoreSamplerKineticEnergy()const {return G4bool  (options.storeSamplerKineticEnergy);}
  inline G4bool   StoreSamplerMass()         const {return G4bool  (options.storeSamplerMass);}
  inline G4bool   StoreSamplerRigidity()     const {return G4bool  (options.storeSamplerRigidity);}
  inline G4bool   StoreSamplerIon()          const {return G4bool  (options.storeSamplerIon);}
  inline G4bool   StoreModel()               const {return G4bool  (options.storeModel);}
  inline G4bool   TrajConnect()              const {return G4bool  (options.trajConnect);}
  inline G4double TrajCutGTZ()               const {return G4double(options.trajCutGTZ*CLHEP::m);}
  inline G4double TrajCutLTR()               const {return G4double(options.trajCutLTR*CLHEP::m);}
  inline G4bool   StopSecondaries()          const {return G4bool  (options.stopSecondaries);}
  inline G4bool   KillNeutrinos()            const {return G4bool  (options.killNeutrinos);}
  inline G4double MinimumRadiusOfCurvature() const {return G4double(options.minimumRadiusOfCurvature*CLHEP::m);}
  inline G4double ScintYieldFactor()         const {return G4double(options.scintYieldFactor);}
  inline G4int    MaximumPhotonsPerStep()    const {return G4int   (options.maximumPhotonsPerStep);}
  inline G4int    MaximumBetaChangePerStep() const {return G4int   (options.maximumBetaChangePerStep);}
  inline G4long   MaximumTracksPerEvent()    const {return G4long  (options.maximumTracksPerEvent);}
  inline G4double MinimumKineticEnergy()     const {return G4double(options.minimumKineticEnergy*CLHEP::GeV);}
  inline G4double MinimumKineticEnergyTunnel() const {return G4double(options.minimumKineticEnergyTunnel)*CLHEP::GeV;}
  inline G4double MinimumRange()             const {return G4double(options.minimumRange*CLHEP::m);}
  inline G4String VacuumMaterial()           const {return G4String(options.vacMaterial);}
  inline G4String EmptyMaterial()            const {return G4String(options.emptyMaterial);}
  inline G4String WorldMaterial()            const {return G4String(options.worldMaterial);}
  inline G4bool   WorldMaterialSet()         const {return G4bool   (options.HasBeenSet("worldMaterial"));}
  inline G4String WorldGeometryFile()        const {return G4String(options.worldGeometryFile);}
  inline G4bool   AutoColourWorldGeometryFile()  const {return G4bool  (options.autoColourWorldGeometryFile);}
  inline G4String ImportanceWorldGeometryFile()  const {return G4String(options.importanceWorldGeometryFile);}
  inline G4String ImportanceVolumeMapFile()      const {return G4String(options.importanceVolumeMap);}
  inline G4double WorldVolumeMargin()        const {return G4double(options.worldVolumeMargin*CLHEP::m);}
  inline G4bool   YokeFields()               const {return G4bool  (options.yokeFields);}
  inline G4bool   YokeFieldsMatchLHCGeometry()const{return G4bool  (options.yokeFieldsMatchLHCGeometry);}
  inline G4bool   TurnOnOpticalAbsorption()  const {return G4bool  (options.turnOnOpticalAbsorption);}
  inline G4bool   TurnOnRayleighScattering() const {return G4bool  (options.turnOnRayleighScattering);}
  inline G4bool   TurnOnMieScattering()      const {return G4bool  (options.turnOnMieScattering);}
  inline G4bool   TurnOnOpticalSurface()     const {return G4bool  (options.turnOnOpticalSurface);}
  inline G4int    NumberOfEventsPerNtuple()  const {return G4int   (options.numberOfEventsPerNtuple);}
  inline G4bool   IncludeFringeFields()      const {return G4bool  (options.includeFringeFields);}
  inline G4bool   IncludeFringeFieldsCavities() const {return G4bool  (options.includeFringeFieldsCavities);}
  inline G4int    NSegmentsPerCircle()       const {return G4int   (options.nSegmentsPerCircle);}
  inline G4double ThinElementLength()        const {return G4double(options.thinElementLength*CLHEP::m);}
  inline G4bool   HStyle()                   const {return G4bool  (options.hStyle);}
  inline G4double VHRatio()                  const {return G4double(options.vhRatio);}
  inline G4double CoilWidthFraction()        const {return G4double(options.coilWidthFraction);}
  inline G4double CoilHeightFraction()       const {return G4double(options.coilHeightFraction);}
  inline G4bool   PreprocessGDML()           const {return G4bool  (options.preprocessGDML);}
  inline G4bool   PreprocessGDMLSchema()     const {return G4bool  (options.preprocessGDMLSchema);}
  inline G4int    NBinsX()                   const {return G4int   (options.nbinsx);}
  inline G4int    NBinsY()                   const {return G4int   (options.nbinsy);}
  inline G4int    NBinsZ()                   const {return G4int   (options.nbinsz);}
  inline G4double XMin()                     const {return G4double(options.xmin) * CLHEP::m;}
  inline G4double YMin()                     const {return G4double(options.ymin) * CLHEP::m;}
  inline G4double ZMin()                     const {return G4double(options.zmin) * CLHEP::m;}
  inline G4double XMax()                     const {return G4double(options.xmax) * CLHEP::m;}
  inline G4double YMax()                     const {return G4double(options.ymax) * CLHEP::m;}
  inline G4double ZMax()                     const {return G4double(options.zmax) * CLHEP::m;}
  inline G4bool   UseScoringMap()            const {return G4bool  (options.useScoringMap);}
  inline G4bool   RemoveTemporaryFiles()     const {return G4bool  (options.removeTemporaryFiles);}
  inline G4bool   SampleElementsWithPoleface() const {return G4bool  (options.sampleElementsWithPoleface);}
  inline G4double NominalMatrixRelativeMomCut() const {return G4double (options.nominalMatrixRelativeMomCut);}
  inline G4bool   TeleporterFullTransform()  const {return G4bool  (options.teleporterFullTransform);}
  inline G4String PTCOneTurnMapFileName()    const {return G4String (options.ptcOneTurnMapFileName);}

  /// @{ options that require some implementation.
  G4bool StoreTrajectoryTransportationSteps() const;
  /// @}

  // options that require members in this class (for value checking or because they're from another class)
  inline G4int                 TurnsTaken()              const {return turnsTaken;}
  inline G4double              SamplerDiameter()         const {return samplerDiameter;}
  inline G4double              CurvilinearDiameter()     const {return curvilinearDiameter;}
  inline G4bool                CurvilinearDiameterShrunkForBends() const {return curvilinearDiameterShrunkForBends;}
  inline BDSBeamPipeInfo*      DefaultBeamPipeModel()    const {return defaultBeamPipeModel;}
  inline BDSMagnetGeometryType MagnetGeometryType()      const {return magnetGeometryType;}
  inline BDSTunnelInfo*        TunnelInfo()              const {return tunnelInfo;}
  inline G4VisAttributes*      GetInvisibleVisAttr()     const {return invisibleVisAttr;}
  inline G4VisAttributes*      VisibleDebugVisAttr()     const {return visibleDebugVisAttr;}
  inline G4VisAttributes*      ContainerVisAttr()        const {return options.visDebug ? visibleDebugVisAttr : invisibleVisAttr;}
  inline G4UserLimits*         DefaultUserLimits()       const {return defaultUserLimits;}
  inline G4UserLimits*         DefaultUserLimitsTunnel() const {return defaultUserLimitsTunnel;}
  inline BDSIntegratorSetType  IntegratorSet()           const {return integratorSet;}
  inline G4Transform3D         BeamlineTransform()       const {return beamlineTransform;}

  /// @{ Setter
  inline void SetSamplerDiameter(G4double samplerDiameterIn) {samplerDiameter = samplerDiameterIn;}
  inline void SetCurvilinearDiameter(G4double curvilinearDiameterIn) {curvilinearDiameter = curvilinearDiameterIn;}
  inline void SetCurvilinearDiameterShrunkForBends() {curvilinearDiameterShrunkForBends = true;}
  inline void IncrementTurnNumber()  {turnsTaken += 1;}
  inline void ResetTurnNumber()      {turnsTaken = 1;}
  inline void SetNumberToGenerate(G4int number) {numberToGenerate = number;}
  /// @}

  // laserwire stuff that probably shouldn't be in global constants
  inline G4double      GetLaserwireWavelength()     const {return itsLaserwireWavelength;}
  inline G4ThreeVector GetLaserwireDir()            const {return itsLaserwireDir;}
  inline G4bool        GetLaserwireTrackPhotons()   const {return itsLaserwireTrackPhotons;}
  inline G4bool        GetLaserwireTrackElectrons() const {return itsLaserwireTrackElectrons;}
  inline G4double      GetLaserwireWavelength(G4String aName) const {return lwWavelength.at(aName);}
  inline G4ThreeVector GetLaserwireDir(G4String aName)        const {return lwDirection.at(aName);}
  void SetLaserwireWavelength(G4String aName, G4double aWavelength);
  void SetLaserwireDir(G4String aName, G4ThreeVector aDirection);

  /// Is importance sampling being used
  inline G4bool UseImportanceSampling() const{return !ImportanceWorldGeometryFile().empty();}

private:  
  /// Number of particles to generate can be set from outside (by e.g. BDSBunchPtc)
  G4int numberToGenerate;

  G4double samplerDiameter;     ///< Cache of sampler diameter in this class so it can be updated.
  G4double curvilinearDiameter; ///< Curvilinear diameter for CL volumes - defaults to samplerDiameter.
  G4bool   curvilinearDiameterShrunkForBends;

  ///@{ Magnet geometry
  BDSMagnetGeometryType magnetGeometryType;
  ///@}

  /// Default beam pipe model information
  BDSBeamPipeInfo* defaultBeamPipeModel;
  
  /// Tunnel model
  BDSTunnelInfo* tunnelInfo;
  
  // test map container for laserwire parameters - Steve
  std::map<const G4String, G4double> lwWavelength;
  std::map<const G4String, G4ThreeVector> lwDirection;
  G4double      itsLaserwireWavelength;
  G4ThreeVector itsLaserwireDir;
  G4bool        itsLaserwireTrackPhotons;
  G4bool        itsLaserwireTrackElectrons;

  /// Prepare the G4Transform3D instance from the options for the initial beam line transform.
  void InitialiseBeamlineTransform();
  
  void InitVisAttributes();
  G4VisAttributes* invisibleVisAttr;
  G4VisAttributes* visibleDebugVisAttr;

  void InitDefaultUserLimits();
  G4UserLimits* defaultUserLimits;
  G4UserLimits* defaultUserLimitsTunnel;
  
  /// Turn Control
  G4int turnsTaken;

  BDSOutputType        outputType;         ///< Output type enum for output format to be used.
  BDSIntegratorSetType integratorSet;      ///< Integrator type enum for integrator set to be used.
  G4Transform3D        beamlineTransform;  ///< Transform for start of beam line.

  std::bitset<BDS::NTrajectoryFilters> trajectoryFiltersSet; ///< Which filters were used in the options.
  
  /// Process the option string and fill the below vector.
  void ProcessTrajectoryELossSRange();
  
  /// Pairs of S ranges to link trajectories to.
  std::vector<std::pair<G4double, G4double> > elossSRange;
};

inline void BDSGlobalConstants::SetLaserwireWavelength(G4String aName, G4double aWavelength)
{lwWavelength[aName]=aWavelength;}

inline void BDSGlobalConstants::SetLaserwireDir(G4String aName, G4ThreeVector aDirection)
{lwDirection[aName]=aDirection;}


#endif<|MERGE_RESOLUTION|>--- conflicted
+++ resolved
@@ -227,12 +227,8 @@
   inline G4bool   StoreELossStepLength()     const {return G4bool  (options.storeElossStepLength);}
   inline G4bool   StoreELossPreStepKineticEnergy() const {return G4bool (options.storeElossPreStepKineticEnergy);}
   inline G4bool   StoreELossModelID()        const {return G4bool  (options.storeElossModelID);}
-<<<<<<< HEAD
+  inline G4bool   StoreELossPhysicsProcesses()const{return G4bool  (options.storeElossPhysicsProcesses);}
   inline G4bool   StoreParticleData()        const {return G4bool  (options.storeParticleData);}
-=======
-  inline G4bool   StoreELossPhysicsProcesses()const{return G4bool  (options.storeElossPhysicsProcesses);}
-  inline G4bool   StoreGeant4Data()          const {return G4bool  (options.storeGeant4Data);}
->>>>>>> 04bfcd7f
   inline G4bool   StoreTrajectory()          const {return G4bool  (options.storeTrajectory);}
   inline G4bool   StoreTrajectoryAll()       const {return          options.storeTrajectoryDepth == -1;}
   inline G4int    StoreTrajectoryDepth()     const {return G4int   (options.storeTrajectoryDepth);}
