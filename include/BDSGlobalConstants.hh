/* 
Beam Delivery Simulation (BDSIM) Copyright (C) Royal Holloway, 
University of London 2001 - 2022.

This file is part of BDSIM.

BDSIM is free software: you can redistribute it and/or modify 
it under the terms of the GNU General Public License as published 
by the Free Software Foundation version 3 of the License.

BDSIM is distributed in the hope that it will be useful, but 
WITHOUT ANY WARRANTY; without even the implied warranty of
MERCHANTABILITY or FITNESS FOR A PARTICULAR PURPOSE.  See the
GNU General Public License for more details.

You should have received a copy of the GNU General Public License
along with BDSIM.  If not, see <http://www.gnu.org/licenses/>.
*/
#ifndef BDSGLOBALCONSTANTS_H
#define BDSGLOBALCONSTANTS_H

#include "BDSIntegratorSetType.hh"
#include "BDSMagnetGeometryType.hh"
#include "BDSOutputType.hh"
#include "BDSTrajectoryFilter.hh"
#include "BDSTrajectoryOptions.hh"

#include "globals.hh"
#include "G4ThreeVector.hh"
#include "G4Transform3D.hh"
#include "G4Version.hh"

#include "CLHEP/Units/SystemOfUnits.h"

#include "parser/options.h"

#include <bitset>
#include <map>
#include <utility>
#include <vector>

class G4UserLimits;
class G4VisAttributes;

class BDSBeamPipeInfo;
class BDSTunnelInfo;

/**
 * @brief A class that holds global options and constants.
 *
 * This wraps (but does not inherit) an instance of GMAD::Options and also converts
 * from the std C++ types used in the options to the Geant4 types
 * solely used in BDSIM. Additionally, some more refined information 
 * is provided - for example, simple strings are converted to enum types
 * for outputs and geometry, as well as G4Materials.
 *
 * This is almost entirely constant apart from a very few variables 
 * that by necessity can be updated. Generally, this is not used
 * as a way to dynamically pass around information at a global level
 * but purely as constants.
 * 
 * Singleton pattern. The (private) constructor requires a GMAD::Options
 * instance, but to maintain the singleton pattern this is accessed through
 * BDSParser singleton instance.
 *
 * Note, some options that are used by BDSBunchInterface derived classes 
 * don't have accessors here as they're only used directly there.
 */

class BDSGlobalConstants
{
protected:
  /// Protected constructor based on a set of gmad options.
  explicit BDSGlobalConstants(const GMAD::Options& opt);

private:
  /// Singleton instance
  static BDSGlobalConstants* instance;

  /// Options instance that this is largely based on and extends
  GMAD::Options options;

  ///@{ Unused default constructors
  BDSGlobalConstants() = delete;
  BDSGlobalConstants(const BDSGlobalConstants&) = delete;
  BDSGlobalConstants& operator=(const BDSGlobalConstants&) = delete;
  ///@}
public:
   /// Access method 
  static BDSGlobalConstants* Instance();
  ~BDSGlobalConstants();

  // Options that access GMAD::options instance
  // Executable options
  inline G4String VisMacroFileName()       const {return G4String(options.visMacroFileName);}
  inline G4String Geant4MacroFileName()    const {return G4String(options.geant4MacroFileName);}
  inline G4String Geant4PhysicsMacroFileName()    const {return G4String(options.geant4PhysicsMacroFileName);}
  inline G4bool   Geant4PhysicsMacroFileNameFromExecOptions() const {return G4bool(options.geant4PhysicsMacroFileNameFromExecOptions);}
  inline G4bool   VisDebug()               const {return G4bool  (options.visDebug);}
  inline G4String OutputFileName()         const {return G4String(options.outputFileName);}
  inline G4bool   OutputFileNameSet()      const {return G4bool  (options.HasBeenSet("outputFileName"));}
  inline BDSOutputType OutputFormat()      const {return outputType;}
  inline G4int    OutputCompressionLevel() const {return G4int   (options.outputCompressionLevel);}
  inline G4bool   Survey()                 const {return G4bool  (options.survey);}
  inline G4String SurveyFileName()         const {return G4String(options.surveyFileName);}
  inline G4bool   Batch()                  const {return G4bool  (options.batch);}
  inline G4bool   Verbose()                const {return G4bool  (options.verbose);}
  inline G4int    VerboseRunLevel()        const {return G4int   (options.verboseRunLevel);}
  inline G4bool   VerboseEventBDSIM()      const {return G4bool  (options.verboseEventBDSIM);}
  inline G4int    VerboseEventLevel()      const {return G4int   (options.verboseEventLevel);}
  inline G4int    VerboseEventStart()      const {return G4int   (options.verboseEventStart);}
  inline G4int    VerboseEventContinueFor()const {return G4int   (options.verboseEventContinueFor);}
  inline G4int    VerboseTrackingLevel()   const {return G4int   (options.verboseTrackingLevel);}
  inline G4bool   VerboseSteppingBDSIM()   const {return G4bool  (options.verboseSteppingBDSIM);}
  inline G4int    VerboseSteppingLevel()   const {return G4int   (options.verboseSteppingLevel);}
  inline G4int    VerboseSteppingEventStart()       const {return G4int (options.verboseSteppingEventStart);}
  inline G4int    VerboseSteppingEventContinueFor() const {return G4int (options.verboseSteppingEventContinueFor);}
  inline G4bool   VerboseSteppingPrimaryOnly()      const {return G4bool(options.verboseSteppingPrimaryOnly);}
  inline G4int    VerboseImportanceSampling()       const {return G4int (options.verboseImportanceSampling);}
  inline G4bool   Circular()               const {return G4bool  (options.circular);}
  inline G4int    Seed()                   const {return G4int   (options.seed);}
  inline G4bool   SeedSet()                const {return G4bool  (options.HasBeenSet("seed"));}
  inline G4String RandomEngine()           const {return G4String(options.randomEngine);}
  inline G4bool   Recreate()               const {return G4bool  (options.recreate);}
  inline G4String RecreateFileName()       const {return G4String(options.recreateFileName);}
  inline G4int    StartFromEvent()         const {return G4int   (options.startFromEvent);}
  inline G4bool   WriteSeedState()         const {return G4bool  (options.writeSeedState);}
  inline G4bool   UseASCIISeedState()      const {return G4bool  (options.useASCIISeedState);}
  inline G4String SeedStateFileName()      const {return G4String(options.seedStateFileName);}
  inline G4String BDSIMPath()              const {return G4String(options.bdsimPath);}
  inline G4int    NGenerate()              const {return numberToGenerate;}
  inline G4bool   NGenerateSet()           const {return G4bool  (options.HasBeenSet("ngenerate"));}
  inline G4bool   GeneratePrimariesOnly()  const {return G4bool  (options.generatePrimariesOnly);}
  inline G4bool   ExportGeometry()         const {return G4bool  (options.exportGeometry);}
  inline G4String ExportType()             const {return G4String(options.exportType);}
  inline G4String ExportFileName()         const {return G4String(options.exportFileName);}  

  // regular options from here on
  G4int PrintModuloEvents()                  const;
  G4int PrintModuloTurns()                   const;
  inline G4bool   PhysicsVerbose()           const {return G4bool  (options.physicsVerbose);}
  inline G4int    PhysicsVerbosity()         const {return G4int   (options.physicsVerbosity);}
  inline G4double PhysicsEnergyLimitLow()    const {return G4double(options.physicsEnergyLimitLow)*CLHEP::GeV;}
  inline G4double PhysicsEnergyLimitHigh()   const {return G4double(options.physicsEnergyLimitHigh)*CLHEP::GeV;}
  
  inline G4bool   G4PhysicsUseBDSIMRangeCuts()     const {return G4bool(options.g4PhysicsUseBDSIMRangeCuts);}
  inline G4bool   G4PhysicsUseBDSIMCutsAndLimits() const {return G4bool(options.g4PhysicsUseBDSIMCutsAndLimits);}
  
  inline G4double PrintFractionEvents()      const {return G4double(options.printFractionEvents);}
  inline G4double PrintFractionTurns()       const {return G4double(options.printFractionTurns);}
  inline G4bool   PrintPhysicsProcesses()    const {return G4bool  (options.printPhysicsProcesses);}
  inline G4double LengthSafety()             const {return G4double(options.lengthSafety*CLHEP::m);}
  inline G4double LengthSafetyLarge()        const {return G4double(options.lengthSafetyLarge*CLHEP::m);}
  inline G4double HorizontalWidth()          const {return G4double(options.horizontalWidth)*CLHEP::m;}
  inline G4bool   IgnoreLocalAperture()      const {return G4bool  (options.ignoreLocalAperture);}
  inline G4bool   IgnoreLocalMagnetGeometry()const {return G4bool  (options.ignoreLocalMagnetGeometry);}
  inline G4bool   BuildPoleFaceGeometry()    const {return G4bool  (options.buildPoleFaceGeometry);}
  inline G4String OuterMaterialName()        const {return G4String(options.outerMaterialName);}
  inline G4bool   DontSplitSBends()          const {return G4bool  (options.dontSplitSBends);}
  inline G4bool   BuildTunnel()              const {return G4bool  (options.buildTunnel);}
  inline G4bool   BuildTunnelStraight()      const {return G4bool  (options.buildTunnelStraight);}
  inline G4double TunnelOffsetX()            const {return G4double(options.tunnelOffsetX)*CLHEP::m;}
  inline G4double TunnelOffsetY()            const {return G4double(options.tunnelOffsetY)*CLHEP::m;}
  inline G4double TunnelMaxSegmentLength()   const {return G4double(options.tunnelMaxSegmentLength)*CLHEP::m;}
  inline G4double ELossHistoBinWidth()       const {return G4double(options.elossHistoBinWidth)*CLHEP::m;}
  inline G4double DefaultRangeCut()          const {return G4double(options.defaultRangeCut)*CLHEP::m;}
  inline G4double ProdCutPhotons()           const {return G4double(options.prodCutPhotons)*CLHEP::m;}
  inline G4double ProdCutElectrons()         const {return G4double(options.prodCutElectrons)*CLHEP::m;}
  inline G4double ProdCutPositrons()         const {return G4double(options.prodCutPositrons)*CLHEP::m;}
  inline G4double ProdCutProtons()           const {return G4double(options.prodCutProtons)*CLHEP::m;}
  inline G4bool   DefaultRangeCutsSet()      const {return G4bool  (options.HasBeenSet("defaultRangeCut"));}
  inline G4bool   ProdCutPhotonsSet()        const {return G4bool  (options.HasBeenSet("prodCutPhotons"));}
  inline G4bool   ProdCutElectronsSet()      const {return G4bool  (options.HasBeenSet("prodCutElectrons"));}
  inline G4bool   ProdCutPositronsSet()      const {return G4bool  (options.HasBeenSet("prodCutPositrons"));}
  inline G4bool   ProdCutProtonsSet()        const {return G4bool  (options.HasBeenSet("prodCutProtons"));}
  inline G4double NeutronTimeLimit()         const {return G4double(options.neutronTimeLimit)*CLHEP::s;}
  inline G4double NeutronKineticEnergyLimit()const {return G4double(options.neutronKineticEnergyLimit)*CLHEP::GeV;}
  inline G4bool   UseLENDGammaNuclear()      const {return G4bool  (options.useLENDGammaNuclear);}
  inline G4bool   UseElectroNuclear()        const {return G4bool  (options.useElectroNuclear);}
  inline G4bool   UseMuonNuclear()           const {return G4bool  (options.useMuonNuclear);}
  inline G4bool   UseGammaToMuMu()           const {return G4bool  (options.useGammaToMuMu);}
  inline G4bool   UsePositronToMuMu()        const {return G4bool  (options.usePositronToMuMu);}
  inline G4bool   UsePositronToHadrons()     const {return G4bool  (options.usePositronToHadrons);}
  inline G4bool   BeamPipeIsInfiniteAbsorber() const {return G4bool(options.beamPipeIsInfiniteAbsorber);}
  inline G4bool   CollimatorsAreInfiniteAbsorbers() const {return G4bool(options.collimatorsAreInfiniteAbsorbers);}
  inline G4bool   TunnelIsInfiniteAbsorber() const {return G4bool  (options.tunnelIsInfiniteAbsorber);}
  inline G4int    MuonSplittingFactor()      const {return G4int   (options.muonSplittingFactor);}
  inline G4double MuonSplittingThresholdParentEk() const {return G4double(options.muonSplittingThresholdParentEk * CLHEP::GeV);}
  inline G4int    MuonSplittingFactor2()      const {return G4int   (options.muonSplittingFactor2);}
  inline G4double MuonSplittingThresholdParentEk2() const {return G4double(options.muonSplittingThresholdParentEk2) * CLHEP::GeV;}
  inline G4bool   MuonSplittingExcludeWeight1Particles() const {return G4bool(options.muonSplittingExcludeWeight1Particles);}
  inline G4double MuonSplittingExclusionWeight() const {return G4double(options.muonSplittingExclusionWeight);}
  inline G4String BiasForWorldVolume()       const {return G4String(options.biasForWorldVolume);}
  inline G4String BiasForWorldContents()     const {return G4String(options.biasForWorldContents);}
  inline G4String BiasForWorldVacuum()       const {return G4String(options.biasForWorldVacuum);}
  inline G4String WorldVacuumVolumeNames()   const {return G4String(options.worldVacuumVolumeNames);}
  inline G4double DeltaIntersection()        const {return G4double(options.deltaIntersection)*CLHEP::m;}
  inline G4double ChordStepMinimum()         const {return G4double(options.chordStepMinimum)*CLHEP::m;}
  inline G4double ChordStepMinimumYoke()     const {return G4double(options.chordStepMinimumYoke)*CLHEP::m;}
  inline G4double DeltaOneStep()             const {return G4double(options.deltaOneStep)*CLHEP::m;}
  inline G4double MinimumEpsilonStep()       const {return G4double(options.minimumEpsilonStep);}
  inline G4double MaximumEpsilonStep()       const {return G4double(options.maximumEpsilonStep);}
  inline G4double MaxTime()                  const {return G4double(options.maximumTrackingTime)*CLHEP::s;}
  inline G4double MaxStepLength()            const {return G4double(options.maximumStepLength)*CLHEP::m;}
  inline G4double MaxTrackLength()           const {return G4double(options.maximumTrackLength)*CLHEP::m;}
  inline G4int    TurnsToTake()              const {return G4int   (options.nturns);}
  inline G4double FFact()                    const {return G4double(options.ffact);}
  inline G4double BeamlineS()                const {return G4double(options.beamlineS*CLHEP::m);}
  inline G4bool   SensitiveBeamPipe()        const {return G4bool  (options.sensitiveBeamPipe);}
  inline G4bool   SensitiveOuter()           const {return G4bool  (options.sensitiveOuter);}
#if G4VERSION_NUMBER != 1030
  inline G4bool   CheckOverlaps()            const {return G4bool  (options.checkOverlaps);}
#else
  // Overlap checking slow in 10.3.0 therefore disabled,
  // see https://bitbucket.org/jairhul/bdsim/issues/151/overlap-checking-in-103-gives-warnings-and
  inline G4bool   CheckOverlaps()            const {return false;}
#endif
  inline G4int    EventNumberOffset()        const {return G4int   (options.eventNumberOffset);}
  inline G4bool   StoreMinimalData()         const {return G4bool  (options.storeMinimalData);}
  inline G4bool   StorePrimaries()           const {return G4bool  (options.storePrimaries);}
  inline G4bool   StorePrimaryHistograms()   const {return G4bool  (options.storePrimaryHistograms);}
  inline G4bool   StoreApertureImpacts()     const {return G4bool  (options.storeApertureImpacts);}
  inline G4bool   StoreApertureImpactsIons() const {return G4bool  (options.storeApertureImpactsIons);}
  inline G4bool   StoreApertureImpactsAll()  const {return G4bool  (options.storeApertureImpactsAll);}
  inline G4bool   StoreApertureImpactsHistograms()  const {return G4bool  (options.storeApertureImpactsHistograms);}
  inline G4double ApertureImpactsMinimumKE() const {return G4double(options.apertureImpactsMinimumKE*CLHEP::GeV);}
  inline G4bool   StoreCollimatorInfo()      const {return G4bool  (options.storeCollimatorInfo);}
  inline G4bool   StoreCollimatorHits()      const {return G4bool  (options.storeCollimatorHits);}
  inline G4bool   StoreCollimatorHitsLinks() const {return G4bool  (options.storeCollimatorHitsLinks);}
  inline G4bool   StoreCollimatorHitsIons()  const {return G4bool  (options.storeCollimatorHitsIons);}
  inline G4bool   StoreCollimatorHitsAll()   const {return G4bool  (options.storeCollimatorHitsAll);}
  inline G4double CollimatorHitsMinimumKE()  const {return G4double(options.collimatorHitsMinimumKE*CLHEP::GeV);}
  inline G4bool   StoreELoss()               const {return G4bool  (options.storeEloss);}
  inline G4bool   StoreELossHistograms()     const {return G4bool  (options.storeElossHistograms);}
  inline G4bool   StoreELossVacuum()         const {return G4bool  (options.storeElossVacuum);}
  inline G4bool   StoreELossVacuumHistograms()const{return G4bool  (options.storeElossVacuumHistograms);}
  inline G4bool   StoreELossTunnel()         const {return G4bool  (options.storeElossTunnel);}
  inline G4bool   StoreELossTunnelHistograms()const{return G4bool  (options.storeElossTunnelHistograms);}
  inline G4bool   StoreELossWorld()          const {return G4bool  (options.storeElossWorld);}
  inline G4bool   StoreELossWorldContents()  const {return G4bool  (options.storeElossWorldContents);}
  inline G4bool   StoreELossTurn()           const {return G4bool  (options.storeElossTurn || options.circular);}
  inline G4bool   StoreELossLinks()          const {return G4bool  (options.storeElossLinks);}
  inline G4bool   StoreELossLocal()          const {return G4bool  (options.storeElossLocal);}
  inline G4bool   StoreELossGlobal()         const {return G4bool  (options.storeElossGlobal);}
  inline G4bool   StoreELossTime()           const {return G4bool  (options.storeElossTime);}
  inline G4bool   StoreELossStepLength()     const {return G4bool  (options.storeElossStepLength);}
  inline G4bool   StoreELossPreStepKineticEnergy() const {return G4bool (options.storeElossPreStepKineticEnergy);}
  inline G4bool   StoreELossModelID()        const {return G4bool  (options.storeElossModelID);}
  inline G4bool   StoreELossPhysicsProcesses()const{return G4bool  (options.storeElossPhysicsProcesses);}
  inline G4bool   StoreParticleData()        const {return G4bool  (options.storeParticleData);}
  inline G4bool   StoreTrajectory()          const {return G4bool  (options.storeTrajectory);}
  inline G4bool   StoreTrajectoryAll()       const {return          options.storeTrajectoryDepth == -1;}
  inline G4int    StoreTrajectoryDepth()     const {return G4int   (options.storeTrajectoryDepth);}
  inline G4int    StoreTrajectoryStepPoints()const {return G4int   (options.storeTrajectoryStepPoints);}
  inline G4bool   StoreTrajectoryStepPointLast()const{return G4bool(options.storeTrajectoryStepPointLast);}
  inline G4String StoreTrajectoryParticle()  const {return G4String(options.storeTrajectoryParticle);}
  inline G4String StoreTrajectoryParticleID()const {return G4String(options.storeTrajectoryParticleID);}
  inline G4double StoreTrajectoryEnergyThreshold() const {return G4double (options.storeTrajectoryEnergyThreshold*CLHEP::GeV);}
  inline G4bool   StoreTrajectoryKineticEnergy()  const {return G4bool(options.storeTrajectoryKineticEnergy);}
  inline G4bool   StoreTrajectoryMomentumVector() const {return G4bool(options.storeTrajectoryMomentumVector);}
  inline G4bool   StoreTrajectoryProcesses()      const {return G4bool(options.storeTrajectoryProcesses);}
  inline G4bool   StoreTrajectoryTime()           const {return G4bool(options.storeTrajectoryTime);}
  inline G4bool   StoreTrajectoryLocal()     const {return G4bool  (options.storeTrajectoryLocal);}
  inline G4bool   StoreTrajectoryLinks()     const {return G4bool  (options.storeTrajectoryLinks);}
  inline G4bool   StoreTrajectoryIon()       const {return G4bool  (options.storeTrajectoryIon);}
  inline G4bool   StoreTrajectoryMaterial()  const {return G4bool  (options.storeTrajectoryMaterial);}
  inline G4bool   StoreTrajectoryAllVariables()const{return G4bool (options.storeTrajectoryAllVariables);}
  inline G4String StoreTrajectorySamplerID() const {return G4String(options.storeTrajectorySamplerID);}
  inline std::vector<std::pair<G4double, G4double> > StoreTrajectoryELossSRange() const {return elossSRange;}
  inline G4bool   TrajectoryFilterLogicAND() const {return G4bool  (options.trajectoryFilterLogicAND);}
  inline std::bitset<BDS::NTrajectoryFilters> TrajectoryFiltersSet() const {return trajectoryFiltersSet;}
  inline G4bool   StoreSamplerAll()          const {return G4bool  (options.storeSamplerAll);}
  inline G4bool   StoreSamplerPolarCoords()  const {return G4bool  (options.storeSamplerPolarCoords);}
  inline G4bool   StoreSamplerCharge()       const {return G4bool  (options.storeSamplerCharge);}
  inline G4bool   StoreSamplerKineticEnergy()const {return G4bool  (options.storeSamplerKineticEnergy);}
  inline G4bool   StoreSamplerMass()         const {return G4bool  (options.storeSamplerMass);}
  inline G4bool   StoreSamplerRigidity()     const {return G4bool  (options.storeSamplerRigidity);}
  inline G4bool   StoreSamplerIon()          const {return G4bool  (options.storeSamplerIon);}
  inline G4bool   StoreModel()               const {return G4bool  (options.storeModel);}
  inline G4int    SamplersSplitLevel()       const {return G4int   (options.samplersSplitLevel);}
  inline G4bool   TrajConnect()              const {return G4bool  (options.trajConnect);}
  inline G4double TrajCutGTZ()               const {return G4double(options.trajCutGTZ*CLHEP::m);}
  inline G4double TrajCutLTR()               const {return G4double(options.trajCutLTR*CLHEP::m);}
  inline G4bool   StopSecondaries()          const {return G4bool  (options.stopSecondaries);}
  inline G4bool   KillNeutrinos()            const {return G4bool  (options.killNeutrinos);}
  inline G4bool   KilledParticlesMassAddedToEloss() const {return G4bool(options.killedParticlesMassAddedToEloss);}
  inline G4double MinimumRadiusOfCurvature() const {return G4double(options.minimumRadiusOfCurvature*CLHEP::m);}
  inline G4double ScintYieldFactor()         const {return G4double(options.scintYieldFactor);}
  inline G4int    MaximumPhotonsPerStep()    const {return G4int   (options.maximumPhotonsPerStep);}
  inline G4int    MaximumBetaChangePerStep() const {return G4int   (options.maximumBetaChangePerStep);}
  inline G4long   MaximumTracksPerEvent()    const {return G4long  (options.maximumTracksPerEvent);}
  inline G4double MinimumKineticEnergy()     const {return G4double(options.minimumKineticEnergy*CLHEP::GeV);}
  inline G4double MinimumKineticEnergyTunnel() const {return G4double(options.minimumKineticEnergyTunnel)*CLHEP::GeV;}
  inline G4double MinimumRange()             const {return G4double(options.minimumRange*CLHEP::m);}
  inline G4String VacuumMaterial()           const {return G4String(options.vacMaterial);}
  inline G4String EmptyMaterial()            const {return G4String(options.emptyMaterial);}
  inline G4String WorldMaterial()            const {return G4String(options.worldMaterial);}
  inline G4bool   WorldMaterialSet()         const {return G4bool   (options.HasBeenSet("worldMaterial"));}
  inline G4String WorldGeometryFile()        const {return G4String(options.worldGeometryFile);}
  inline G4bool   AutoColourWorldGeometryFile()  const {return G4bool  (options.autoColourWorldGeometryFile);}
  inline G4String ImportanceWorldGeometryFile()  const {return G4String(options.importanceWorldGeometryFile);}
  inline G4String ImportanceVolumeMapFile()      const {return G4String(options.importanceVolumeMap);}
  inline G4double WorldVolumeMargin()        const {return G4double(options.worldVolumeMargin*CLHEP::m);}
  inline G4bool   YokeFields()               const {return G4bool  (options.yokeFields);}
  inline G4bool   YokeFieldsMatchLHCGeometry()const{return G4bool  (options.yokeFieldsMatchLHCGeometry);}
  inline G4bool   UseOldMultipoleOuterFields()const{return G4bool  (options.useOldMultipoleOuterFields);}
  inline G4double ScalingFieldOuter()        const {return G4double(options.scalingFieldOuter);}
  inline G4bool   TurnOnOpticalAbsorption()  const {return G4bool  (options.turnOnOpticalAbsorption);}
  inline G4bool   TurnOnRayleighScattering() const {return G4bool  (options.turnOnRayleighScattering);}
  inline G4bool   TurnOnMieScattering()      const {return G4bool  (options.turnOnMieScattering);}
  inline G4bool   TurnOnOpticalSurface()     const {return G4bool  (options.turnOnOpticalSurface);}
  inline G4int    NumberOfEventsPerNtuple()  const {return G4int   (options.numberOfEventsPerNtuple);}
  inline G4bool   IncludeFringeFields()      const {return G4bool  (options.includeFringeFields);}
  inline G4bool   IncludeFringeFieldsCavities() const {return G4bool  (options.includeFringeFieldsCavities);}
  inline G4int    NSegmentsPerCircle()       const {return G4int   (options.nSegmentsPerCircle);}
  inline G4double ThinElementLength()        const {return G4double(options.thinElementLength*CLHEP::m);}
  inline G4bool   HStyle()                   const {return G4bool  (options.hStyle);}
  inline G4double VHRatio()                  const {return G4double(options.vhRatio);}
  inline G4double CoilWidthFraction()        const {return G4double(options.coilWidthFraction);}
  inline G4double CoilHeightFraction()       const {return G4double(options.coilHeightFraction);}
  inline G4bool   PreprocessGDML()           const {return G4bool  (options.preprocessGDML);}
  inline G4bool   PreprocessGDMLSchema()     const {return G4bool  (options.preprocessGDMLSchema);}
  inline G4int    NBinsX()                   const {return G4int   (options.nbinsx);}
  inline G4int    NBinsY()                   const {return G4int   (options.nbinsy);}
  inline G4int    NBinsZ()                   const {return G4int   (options.nbinsz);}
  inline G4double XMin()                     const {return G4double(options.xmin) * CLHEP::m;}
  inline G4double YMin()                     const {return G4double(options.ymin) * CLHEP::m;}
  inline G4double ZMin()                     const {return G4double(options.zmin) * CLHEP::m;}
  inline G4double XMax()                     const {return G4double(options.xmax) * CLHEP::m;}
  inline G4double YMax()                     const {return G4double(options.ymax) * CLHEP::m;}
  inline G4double ZMax()                     const {return G4double(options.zmax) * CLHEP::m;}
  inline G4bool   UseScoringMap()            const {return G4bool  (options.useScoringMap);}
  inline G4bool   RemoveTemporaryFiles()     const {return G4bool  (options.removeTemporaryFiles);}
  inline G4String TemporaryDirectory()       const {return G4String(options.temporaryDirectory);}
  inline G4bool   SampleElementsWithPoleface() const {return G4bool  (options.sampleElementsWithPoleface);}
  inline G4double NominalMatrixRelativeMomCut() const {return G4double (options.nominalMatrixRelativeMomCut);}
  inline G4bool   TeleporterFullTransform()  const {return G4bool  (options.teleporterFullTransform);}
  inline G4double DEThresholdForScattering() const {return G4double(options.dEThresholdForScattering)*CLHEP::GeV;}
  inline G4String PTCOneTurnMapFileName()    const {return G4String (options.ptcOneTurnMapFileName);}
<<<<<<< HEAD
  inline G4double ScaleFactorLaser()         const {return G4double (options.scaleFactorLaser);}
  
=======
  inline G4double BackupStepperMomLimit()    const {return G4double(options.backupStepperMomLimit)*CLHEP::rad;}
>>>>>>> 37e9a7b7

  /// @{ options that require some implementation.
  G4bool StoreTrajectoryTransportationSteps() const;
  BDS::TrajectoryOptions StoreTrajectoryOptions() const;
  /// @}

  // options that require members in this class (for value checking or because they're from another class)
  inline G4int                 TurnsTaken()              const {return turnsTaken;}
  inline G4double              SamplerDiameter()         const {return samplerDiameter;}
  inline G4double              CurvilinearDiameter()     const {return curvilinearDiameter;}
  inline G4bool                CurvilinearDiameterShrunkForBends() const {return curvilinearDiameterShrunkForBends;}
  inline BDSBeamPipeInfo*      DefaultBeamPipeModel()    const {return defaultBeamPipeModel;}
  inline BDSMagnetGeometryType MagnetGeometryType()      const {return magnetGeometryType;}
  inline BDSTunnelInfo*        TunnelInfo()              const {return tunnelInfo;}
  inline G4VisAttributes*      GetInvisibleVisAttr()     const {return invisibleVisAttr;}
  inline G4VisAttributes*      VisibleDebugVisAttr()     const {return visibleDebugVisAttr;}
  inline G4VisAttributes*      ContainerVisAttr()        const {return options.visDebug ? visibleDebugVisAttr : invisibleVisAttr;}
  inline G4UserLimits*         DefaultUserLimits()       const {return defaultUserLimits;}
  inline G4UserLimits*         DefaultUserLimitsTunnel() const {return defaultUserLimitsTunnel;}
  inline BDSIntegratorSetType  IntegratorSet()           const {return integratorSet;}
  inline G4Transform3D         BeamlineTransform()       const {return beamlineTransform;}

  /// @{ Setter
  inline void SetSamplerDiameter(G4double samplerDiameterIn) {samplerDiameter = samplerDiameterIn;}
  inline void SetCurvilinearDiameter(G4double curvilinearDiameterIn) {curvilinearDiameter = curvilinearDiameterIn;}
  inline void SetCurvilinearDiameterShrunkForBends() {curvilinearDiameterShrunkForBends = true;}
  inline void IncrementTurnNumber()  {turnsTaken += 1;}
  inline void ResetTurnNumber()      {turnsTaken = 1;}
  inline void SetNumberToGenerate(G4int number) {numberToGenerate = number;}
  /// @}

  // laserwire stuff that probably shouldn't be in global constants
  inline G4double      GetLaserwireWavelength()     const {return itsLaserwireWavelength;}
  inline G4ThreeVector GetLaserwireDir()            const {return itsLaserwireDir;}
  inline G4bool        GetLaserwireTrackPhotons()   const {return itsLaserwireTrackPhotons;}
  inline G4bool        GetLaserwireTrackElectrons() const {return itsLaserwireTrackElectrons;}
  inline G4double      GetLaserwireWavelength(G4String aName) const {return lwWavelength.at(aName);}
  inline G4ThreeVector GetLaserwireDir(G4String aName)        const {return lwDirection.at(aName);}
  void SetLaserwireWavelength(G4String aName, G4double aWavelength);
  void SetLaserwireDir(G4String aName, G4ThreeVector aDirection);

  /// Is importance sampling being used
  inline G4bool UseImportanceSampling() const{return !ImportanceWorldGeometryFile().empty();}

private:  
  /// Number of particles to generate can be set from outside (by e.g. BDSBunchPtc)
  G4int numberToGenerate;

  G4double samplerDiameter;     ///< Cache of sampler diameter in this class so it can be updated.
  G4double curvilinearDiameter; ///< Curvilinear diameter for CL volumes - defaults to samplerDiameter.
  G4bool   curvilinearDiameterShrunkForBends;

  ///@{ Magnet geometry
  BDSMagnetGeometryType magnetGeometryType;
  ///@}

  /// Default beam pipe model information
  BDSBeamPipeInfo* defaultBeamPipeModel;
  
  /// Tunnel model
  BDSTunnelInfo* tunnelInfo;
  
  // test map container for laserwire parameters - Steve
  std::map<const G4String, G4double> lwWavelength;
  std::map<const G4String, G4ThreeVector> lwDirection;
  G4double      itsLaserwireWavelength;
  G4ThreeVector itsLaserwireDir;
  G4bool        itsLaserwireTrackPhotons;
  G4bool        itsLaserwireTrackElectrons;

  /// Prepare the G4Transform3D instance from the options for the initial beam line transform.
  void InitialiseBeamlineTransform();
  
  void InitVisAttributes();
  G4VisAttributes* invisibleVisAttr;
  G4VisAttributes* visibleDebugVisAttr;

  void InitDefaultUserLimits();
  G4UserLimits* defaultUserLimits;
  G4UserLimits* defaultUserLimitsTunnel;
  
  /// Turn Control
  G4int turnsTaken;

  BDSOutputType        outputType;         ///< Output type enum for output format to be used.
  BDSIntegratorSetType integratorSet;      ///< Integrator type enum for integrator set to be used.
  G4Transform3D        beamlineTransform;  ///< Transform for start of beam line.

  std::bitset<BDS::NTrajectoryFilters> trajectoryFiltersSet; ///< Which filters were used in the options.
  
  /// Process the option string and fill the below vector.
  void ProcessTrajectoryELossSRange();
  
  /// Pairs of S ranges to link trajectories to.
  std::vector<std::pair<G4double, G4double> > elossSRange;
};

inline void BDSGlobalConstants::SetLaserwireWavelength(G4String aName, G4double aWavelength)
{lwWavelength[aName]=aWavelength;}

inline void BDSGlobalConstants::SetLaserwireDir(G4String aName, G4ThreeVector aDirection)
{lwDirection[aName]=aDirection;}


#endif<|MERGE_RESOLUTION|>--- conflicted
+++ resolved
@@ -337,12 +337,9 @@
   inline G4bool   TeleporterFullTransform()  const {return G4bool  (options.teleporterFullTransform);}
   inline G4double DEThresholdForScattering() const {return G4double(options.dEThresholdForScattering)*CLHEP::GeV;}
   inline G4String PTCOneTurnMapFileName()    const {return G4String (options.ptcOneTurnMapFileName);}
-<<<<<<< HEAD
+  inline G4double BackupStepperMomLimit()    const {return G4double(options.backupStepperMomLimit)*CLHEP::rad;}
   inline G4double ScaleFactorLaser()         const {return G4double (options.scaleFactorLaser);}
   
-=======
-  inline G4double BackupStepperMomLimit()    const {return G4double(options.backupStepperMomLimit)*CLHEP::rad;}
->>>>>>> 37e9a7b7
 
   /// @{ options that require some implementation.
   G4bool StoreTrajectoryTransportationSteps() const;
