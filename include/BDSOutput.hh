--- conflicted
+++ resolved
@@ -235,12 +235,9 @@
   void FillScorerHitsIndividual(const G4String hsitogramDefName,
 				const G4THitsMap<G4double>* hitMap);
 
-<<<<<<< HEAD
-=======
   void FillScorerHitsIndividualBLM(G4String histogramDefName,
                                    const G4THitsMap<G4double>* hitMap);
 
->>>>>>> 4ca0832b
   /// Fill run level summary information.
   void FillRunInfo(const BDSEventInfo* info);
 
