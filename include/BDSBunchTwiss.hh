--- conflicted
+++ resolved
@@ -15,13 +15,8 @@
 
 class BDSBunchTwiss: public BDSBunchInterface
 {
-<<<<<<< HEAD
 private: 
-  /* Twiss parameters */
-=======
-private : 
-  /// @{Twiss parameters
->>>>>>> e1d73788
+  /// @{ Twiss parameters
   G4double betaX;
   G4double betaY;
   G4double alphaX;
@@ -46,10 +41,7 @@
 public: 
   BDSBunchTwiss();
   virtual ~BDSBunchTwiss();
-<<<<<<< HEAD
-=======
   
->>>>>>> e1d73788
   void SetOptions(const GMAD::Options& opt); 
   void CommonConstruction();
   void GetNextParticle(G4double& x0, G4double& y0, G4double& z0, 
