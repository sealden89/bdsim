//  
//   BDSIM, (C) 2001-2006 
//    
//   version 0.3 
//   last modified : 08 May 2007 by agapov@pp.rhul.ac.uk
//  


//
//    beam dumper/reader for online exchange with external codes
//


#ifndef BDSDump_h
#define BDSDump_h 

#include "globals.hh"
#include "BDSAcceleratorComponent.hh"

class BDSDump : public BDSAcceleratorComponent
{
public:
<<<<<<< HEAD
  BDSDump(G4String aName,G4double aLength);
=======
  BDSDump(G4String aName,
	  G4double aLength);
>>>>>>> bfd6661b
  ~BDSDump();

private:
  virtual void BuildContainerLogicalVolume();

  /// number of total Dumps
  static int nDumps;
};

#endif<|MERGE_RESOLUTION|>--- conflicted
+++ resolved
@@ -20,12 +20,8 @@
 class BDSDump : public BDSAcceleratorComponent
 {
 public:
-<<<<<<< HEAD
-  BDSDump(G4String aName,G4double aLength);
-=======
   BDSDump(G4String aName,
 	  G4double aLength);
->>>>>>> bfd6661b
   ~BDSDump();
 
 private:
