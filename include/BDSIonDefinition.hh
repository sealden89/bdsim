--- conflicted
+++ resolved
@@ -32,14 +32,10 @@
 class BDSIonDefinition
 {
 public:
-<<<<<<< HEAD
-  explicit BDSIonDefinition(G4String definition);
+  explicit BDSIonDefinition(const G4String& definition);
   BDSIonDefinition(G4int    aIn,
 		   G4int    zIn,
 		   G4double qIn);
-=======
-  explicit BDSIonDefinition(const G4String& definition);
->>>>>>> 4b139959
   ~BDSIonDefinition(){;}
 
   /// @{ Accessor.
