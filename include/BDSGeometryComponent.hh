--- conflicted
+++ resolved
@@ -58,15 +58,11 @@
   std::vector<G4LogicalVolume*> allLogicalVolumes;
   // we have to keep a registry of all logical volumes to be able to associate
   // information with them at construction time - for example S position - that
-<<<<<<< HEAD
   // can't be stored in the Logical Volume class itself without modifying geant
   
   /// registry of all volumes that should be made sensitive
   std::vector<G4LogicalVolume*> allSensitiveVolumes;
   G4ThreeVector                 placementOffset;
-=======
-  // can't be stored in the Logical Volume class itself without modifying Geant
->>>>>>> d15af5b3
 };
 
 inline G4VSolid* BDSGeometryComponent::GetContainerSolid()
