--- conflicted
+++ resolved
@@ -13,15 +13,12 @@
 class G4VisAttributes;
 class G4VPhysicalVolume;
 class G4VPlacement;
-<<<<<<< HEAD
 class G4VSensitiveDetector;
-=======
 class G4VSolid;
 namespace CLHEP {
   class HepRotation;
 }
 typedef CLHEP::HepRotation G4RotationMatrix;
->>>>>>> 072700d8
 
 /**
  * @brief A generic geometry component for a bdsim model.
