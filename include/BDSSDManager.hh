/* 
Beam Delivery Simulation (BDSIM) Copyright (C) Royal Holloway, 
University of London 2001 - 2019.

This file is part of BDSIM.

BDSIM is free software: you can redistribute it and/or modify 
it under the terms of the GNU General Public License as published 
by the Free Software Foundation version 3 of the License.

BDSIM is distributed in the hope that it will be useful, but 
WITHOUT ANY WARRANTY; without even the implied warranty of
MERCHANTABILITY or FITNESS FOR A PARTICULAR PURPOSE.  See the
GNU General Public License for more details.

You should have received a copy of the GNU General Public License
along with BDSIM.  If not, see <http://www.gnu.org/licenses/>.
*/
#ifndef BDSSDMANAGER_H
#define BDSSDMANAGER_H

#include "BDSSDType.hh"

#include "G4String.hh"
#include "G4Types.hh"
#include "G4Version.hh"

#include <map>
#include <vector>

class BDSSDApertureImpacts;
class BDSSDCollimator;
class BDSSDEnergyDeposition;
class BDSSDEnergyDepositionGlobal;
class BDSMultiSensitiveDetectorOrdered;
class BDSSDSampler;
class BDSSDTerminator;
class BDSSDThinThing;
class BDSSDVolumeExit;

class G4VSDFilter;

#if G4VERSION_NUMBER < 1030
// In this case we use only the energy counter SD and return it
// as a base class pointer. Include header so casting works.
#include "BDSSDEnergyDeposition.hh"
#include "BDSSDEnergyDepositionGlobal.hh"
#endif

/**
 * @brief A singleton class that holds all required sensitive
 * detector class instances.  
 * 
 * Each sensitive detector class
 * need only be instantiated once and attached to the relevant
 * volume. This instantiates all necessary SDs and holds them.
 * 
 * @author Laurie Nevay
 */

class BDSSDManager
{
public:
  static BDSSDManager* Instance(); /// Singleton accessor.

  ~BDSSDManager();

  /// Access a sensitive detector by the class enum. Default is a nullptr and also
  /// in the case of Geant < 4.10.3 for world complete as requires multiple sensitive
  /// detector. It's safe to set a nullptr to the SD of a logical volume. If applyOptions
  /// is used, the correct SD will only be returned if required accoring to the options
  /// in BDSGlobalConstants for storing hits. This way only hits are generated that are
  /// required (cpu and memory efficient).
  G4VSensitiveDetector* SensitiveDetector(const BDSSDType sdType,
					  G4bool applyOptions = false) const;

  /// SD for samplers (plane type).
  inline BDSSDSampler* SamplerPlane() const {return samplerPlane;}

  /// SD for samplers (cylinder type).
  inline BDSSDSampler* SamplerCylinder() const {return samplerCylinder;}

  /// SD for measuring turns around circular machine and terminating
  /// particles appropriately.
  inline BDSSDTerminator* Terminator() const {return terminator;}
  
  /// SD for general energy deposition.
  inline BDSSDEnergyDeposition* EnergyDeposition() const {return energyDeposition;}

  /// SD for general energy deposition but always include extra half of information.
  inline BDSSDEnergyDeposition* EnergyDepositionFull() const {return energyDepositionFull;}

  /// SD for energy deposition in vacuum volumes.
  inline BDSSDEnergyDeposition* EnergyDepositionVacuum() const {return energyDepositionVacuum;}

  /// SD for tunnel energy counter.
  inline BDSSDEnergyDeposition* EnergyDepositionTunnel() const {return energyDepositionTunnel;}

  /// SD for energy deposition in the world volume.
  inline BDSSDEnergyDepositionGlobal* EnergyDepositionWorld() const {return energyDepositionWorld;}

  /// SD for energy deposition in things that were already placed in the externally provided world.
  inline BDSSDEnergyDepositionGlobal* EnergyDepositionWorldContents() const {return energyDepositionWorldContents;}

  /// SD for world exit hits.
  inline BDSSDVolumeExit* WorldExit() const {return worldExit;}

  inline BDSSDApertureImpacts* ApertureImpacts() const {return apertureImpacts;}

#if G4VERSION_NUMBER > 1029
  /// SD for multiple SDs for world - energy loss and exit.
  inline G4VSensitiveDetector* WorldComplete()        const {return worldCompleteSD;}
  inline G4VSensitiveDetector* ApertureComplete()     const {return apertureCompleteSD;}
#else
  /// SD for world energy loss as in Geant earlier than 4.10.3 we can only have
  /// one SD for each logical volume.
  inline G4VSensitiveDetector* WorldComplete()        const {return energyDepositionWorld;}
  inline G4VSensitiveDetector* ApertureComplete()     const {return energyDeposition;}
#endif

  /// SD for collimator impact locations.
  inline BDSSDCollimator* Collimator() const {return collimatorSD;}

  /// SD for collimator impacts + energy deposition at the same time in order.
  inline BDSMultiSensitiveDetectorOrdered* CollimatorComplete() const {return collimatorCompleteSD;}

<<<<<<< HEAD
  /// Make a record of a primitive scorer name. If it has a '/' in it, we take the last
  /// bit of the name as the just primitive scorer name. We store both versions in member vectors.
  void RegisterPrimitiveScorerName(const G4String& nameIn, G4double unit = 1.0);

  /// Loop over a vector and apply above single name function.
  void RegisterPrimitiveScorerNames(const std::vector<G4String>& namesIn,
				    const std::vector<G4double>* units = nullptr);
  
  /// Access a vector the full primitive scorere names as registered.
  inline const std::vector<G4String>& PrimitiveScorerNamesComplete() const {return primitiveScorerNamesComplete;}

  /// Access a vector of the just primitive scorere part of the names.
  inline const std::vector<G4String>& PrimitiveScorerNames() const {return primitiveScorerNames;}

  /// Access the map of units for primitive scorers.
  inline const std::map<G4String, G4double>& PrimitiveScorerUnits() const {return primitiveScorerNameToUnit;}
  
=======
  /// SD for generating primary hits for thin elements where discrete processes
  /// may not work regularly.
  inline BDSSDThinThing* ThinThing() const {return thinThingSD;}

  /// SD for wire scanner wires that is a composite of thin things + energy deposition full.
  inline BDSMultiSensitiveDetectorOrdered* WireComplete() const {return wireCompleteSD;}

>>>>>>> bf6c86e8
private:
  /// Private default constructor for singleton.
  BDSSDManager();

  BDSSDManager(const BDSSDManager&) = delete;
  BDSSDManager& operator=(const BDSSDManager&) = delete;
 
  static BDSSDManager* instance;

  /// @{ SD instance.
  BDSSDSampler*                samplerPlane;
  BDSSDSampler*                samplerCylinder;
  BDSSDTerminator*             terminator;
  BDSSDEnergyDeposition*       energyDeposition;
  BDSSDEnergyDeposition*       energyDepositionFull;
  BDSSDEnergyDeposition*       energyDepositionVacuum;
  BDSSDEnergyDeposition*       energyDepositionTunnel;
  BDSSDEnergyDepositionGlobal* energyDepositionWorld;
  BDSSDEnergyDepositionGlobal* energyDepositionWorldContents;
  BDSSDVolumeExit*             worldExit;
  BDSSDApertureImpacts*        apertureImpacts;
#if G4VERSION_NUMBER > 1029
  G4VSensitiveDetector* worldCompleteSD;
  G4VSensitiveDetector* apertureCompleteSD;
#endif
  /// @}
  BDSSDCollimator*                  collimatorSD;
  BDSMultiSensitiveDetectorOrdered* collimatorCompleteSD;
  BDSSDThinThing*                   thinThingSD;
  BDSMultiSensitiveDetectorOrdered* wireCompleteSD;

  /// Map of all filters used. This class owns a single instance of each.
  std::map<G4String, G4VSDFilter*> filters;

  /// Vector of complete (including mesh name) primitive scorer names.
  std::vector<G4String> primitiveScorerNamesComplete;

  /// Just the primitive scorer part of the name.
  std::vector<G4String> primitiveScorerNames;

  /// Map of primitive scorer names to units.
  std::map<G4String, G4double> primitiveScorerNameToUnit;

  /// @{ Cache of global constant option.
  G4bool storeCollimatorHitsAll;
  G4bool storeCollimatorHitsIons;
  G4bool generateApertureImpacts;
  G4bool storeApertureImpactsAll;
  G4bool storeApertureImpactsIons;
  G4bool generateELossHits;
  G4bool generateELossVacuumHits;
  G4bool generateELossTunnelHits;
  G4bool generateELossWorldContents;
  G4bool storeELossWorld;
  G4bool storeELossExtras;
  G4bool generateCollimatorHits;
  /// @}
};

#endif<|MERGE_RESOLUTION|>--- conflicted
+++ resolved
@@ -124,7 +124,13 @@
   /// SD for collimator impacts + energy deposition at the same time in order.
   inline BDSMultiSensitiveDetectorOrdered* CollimatorComplete() const {return collimatorCompleteSD;}
 
-<<<<<<< HEAD
+  /// SD for generating primary hits for thin elements where discrete processes
+  /// may not work regularly.
+  inline BDSSDThinThing* ThinThing() const {return thinThingSD;}
+
+  /// SD for wire scanner wires that is a composite of thin things + energy deposition full.
+  inline BDSMultiSensitiveDetectorOrdered* WireComplete() const {return wireCompleteSD;}
+
   /// Make a record of a primitive scorer name. If it has a '/' in it, we take the last
   /// bit of the name as the just primitive scorer name. We store both versions in member vectors.
   void RegisterPrimitiveScorerName(const G4String& nameIn, G4double unit = 1.0);
@@ -142,15 +148,6 @@
   /// Access the map of units for primitive scorers.
   inline const std::map<G4String, G4double>& PrimitiveScorerUnits() const {return primitiveScorerNameToUnit;}
   
-=======
-  /// SD for generating primary hits for thin elements where discrete processes
-  /// may not work regularly.
-  inline BDSSDThinThing* ThinThing() const {return thinThingSD;}
-
-  /// SD for wire scanner wires that is a composite of thin things + energy deposition full.
-  inline BDSMultiSensitiveDetectorOrdered* WireComplete() const {return wireCompleteSD;}
-
->>>>>>> bf6c86e8
 private:
   /// Private default constructor for singleton.
   BDSSDManager();
