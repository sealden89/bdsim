--- conflicted
+++ resolved
@@ -67,11 +67,8 @@
   G4int eCounterWorldContentsID;  ///< Collection ID for the world energy deposition hits.
   G4int worldExitCollID;          ///< Collection ID for the world exit hits.
   G4int collimatorCollID;         ///< Collection ID for the collimator hits.
-<<<<<<< HEAD
+  G4int apertureCollID;           ///< Collection ID for the aperture hits.
   std::map<G4String, G4int> scorerCollectionIDs; ///< Collection IDs for all scorers.
-=======
-  G4int apertureCollID;           ///< Collection ID for the aperture hits.
->>>>>>> 1bdb3b8b
   
   time_t startTime; ///< Time at the start of the event.
   time_t stopTime;  ///< Time at the end of the event.
