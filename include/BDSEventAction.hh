--- conflicted
+++ resolved
@@ -69,11 +69,8 @@
   G4int worldExitCollID;          ///< Collection ID for the world exit hits.
   G4int collimatorCollID;         ///< Collection ID for the collimator hits.
   G4int apertureCollID;           ///< Collection ID for the aperture hits.
-<<<<<<< HEAD
+  G4int thinThingCollID;          ///< Collection ID for the thin thing hits.
   std::map<G4String, G4int> scorerCollectionIDs; ///< Collection IDs for all scorers.
-=======
-  G4int thinThingCollID;          ///< Collection ID for the thin thing hits.
->>>>>>> bf6c86e8
 
   time_t startTime; ///< Time at the start of the event.
   time_t stopTime;  ///< Time at the end of the event.
