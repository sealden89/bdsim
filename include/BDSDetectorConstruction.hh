/* 
Beam Delivery Simulation (BDSIM) Copyright (C) Royal Holloway, 
University of London 2001 - 2019.

This file is part of BDSIM.

BDSIM is free software: you can redistribute it and/or modify 
it under the terms of the GNU General Public License as published 
by the Free Software Foundation version 3 of the License.

BDSIM is distributed in the hope that it will be useful, but 
WITHOUT ANY WARRANTY; without even the implied warranty of
MERCHANTABILITY or FITNESS FOR A PARTICULAR PURPOSE.  See the
GNU General Public License for more details.

You should have received a copy of the GNU General Public License
along with BDSIM.  If not, see <http://www.gnu.org/licenses/>.
*/
#ifndef BDSDETECTORCONSTRUCTION_H
#define BDSDETECTORCONSTRUCTION_H 

#include "BDSExtent.hh"
#include "BDSExtentGlobal.hh"

#include "globals.hh" // geant4 types / globals
#include "G4Transform3D.hh"
#include "G4Version.hh"
#include "G4VUserDetectorConstruction.hh"

#include <list>
#include <string>
#include <vector>

class G4LogicalVolume;
class G4Region;
class G4VPhysicalVolume;

namespace GMAD {
  class BLMPlacement;
  struct Element;
  template<typename T> class FastList;
  class Placement;
  class SamplerPlacement;
  class ScorerMesh;
}

class BDSAcceleratorModel;
class BDSBeamline;
class BDSBeamlineSet;
class BDSComponentFactoryUser;
class BDSFieldObjects;
class BDSParticleDefinition;

#if G4VERSION_NUMBER > 1009
class BDSBOptrMultiParticleChangeCrossSection;
#endif

/**
 * @brief Class that constructs a Geant4 model of an accelerator.
 *
 * Mandatory class that must be supplied for a valid Geant4 simulation.
 * As construction is based on user input (via the parser) for a potentially
 * large number of items, the construction process is factorised into key steps
 * with member functions and makes use of factories for components and tunnel segments.
 * 
 * Maintained by Laurie Nevay & Jochem Snuverink
 */

class BDSDetectorConstruction: public G4VUserDetectorConstruction
{
public:
  explicit BDSDetectorConstruction(BDSComponentFactoryUser* userComponentFactoryIn = nullptr);
  virtual ~BDSDetectorConstruction();

  /// Loop over beam line and work out maximum tolerable sampler radius.
  void UpdateSamplerDiameter();

  /// Overridden Geant4 method that must be implemented. Constructs the Geant4 geometry
  /// and returns the finished world physical volume.
  virtual G4VPhysicalVolume* Construct();

  /// Construct sensitive detectors and fields.
  virtual void ConstructSDandField();

  /// Create biasing operations. This is done as a separate step as it has to be controlled
  /// externally and run only after RunManager->Initialise(). This means the bias can't be
  /// constructed as we go along in the component factory.
  void BuildPhysicsBias();

  /// Set the design particle definition.
  inline void SetDesignParticle(const BDSParticleDefinition* defIn) {designParticle = defIn;}

  /// Public access to the world extent.
  BDSExtent WorldExtent() const {return worldExtent;}

  /// Loop over a beam line and place elements in a container (world). If a sensitive
  /// detector is specified in each component, this is applied to each volume. If regions
  /// are desired,
  /// the element is looked up in the region definitions and that is set up. If
  /// registerInfo, physical volume info is created and placed in a pv info registry.
  /// Public and static so it can be used by parallel world constructors. Last argument
  /// is whether to use the placement transform for curvilinear coordinate geometry that's
  /// different in the case of tilted dipoles.
  static void PlaceBeamlineInWorld(BDSBeamline*          beamline,
				   G4VPhysicalVolume*    containerPV,
				   G4bool                checkOverlaps     = false,
				   G4bool                setRegions        = false,
				   G4bool                registerInfo      = false,
				   G4bool                useCLPlacementTransform = false,
				   G4bool                useIncrementalCopyNumbers = false);

  /// Create a transform based on the information in the placement. If S is supplied, it's
  /// updated with the final S coordinate calculated.
  static G4Transform3D CreatePlacementTransform(const GMAD::Placement& placement,
						const BDSBeamline*     beamLine,
						G4double*              S = nullptr);

  /// Create a sampler placement transform. Turns the sampler placement into a
  /// placement and uses the above function.
  static G4Transform3D CreatePlacementTransform(const GMAD::SamplerPlacement& samplerPlacement,
<<<<<<< HEAD
						const BDSBeamline*            bemaline,
						G4double*                     S = nullptr);

  /// Create a sampler placement from a blm plcement.
  static G4Transform3D CreatePlacementTransform(const GMAD::BLMPlacement& blmPlacement,
						const BDSBeamline*        bemaline,
						G4double*                 S = nullptr);
=======
						const BDSBeamline*            beamLine);

  /// Create a scorermesh placement transform. Turns the scorermesh into a
  /// placement and uses the above function.
  static G4Transform3D CreatePlacementTransform(const GMAD::ScorerMesh& scorerMesh,
						const BDSBeamline*      beamLine);
>>>>>>> 01845b2d
  
private:
  /// assignment and copy constructor not implemented nor used
  BDSDetectorConstruction& operator=(const BDSDetectorConstruction&);
  BDSDetectorConstruction(BDSDetectorConstruction&);

  /// Create and set parameters for various G4Regions
  void InitialiseRegions();

  /// Create all aperture definitions from parser and store in BDSAcceleratorModel.
  void InitialiseApertures();
  
  /// Build the main beam line and then any other required beam lines.
  void BuildBeamlines();

  /// Convert a parser beamline_list to BDSAcceleratorComponents with help of
  /// BDSComponentFactory and put in a BDSBeamline container that calculates coordinates
  /// and extents of the beamline.
  BDSBeamlineSet BuildBeamline(const GMAD::FastList<GMAD::Element>& beamLine,
			       G4String             name,
			       const G4Transform3D& initialTransform   = G4Transform3D(),
			       G4double             initialS           = 0.0,
			       G4bool               beamlineIsCircular = false);

  /// Build the tunnel around the already constructed flat beam line.
  void BuildTunnel();
  
  /// Build the world volume using the extent of the BDSBeamline instance created
  /// in BuildBeamline()
  G4VPhysicalVolume* BuildWorld();
  
  /// Place beam line, tunnel beam line, end pieces and placements in world.
  void ComponentPlacement(G4VPhysicalVolume* worldPV);

  /// Detect whether the first element has an angled face such that it might overlap
  /// with a previous element.  Only used in case of a circular machine.
  G4bool UnsuitableFirstElement(std::list<GMAD::Element>::const_iterator element);

  /// Calculate local extent of custom user sampler.
  BDSExtent CalculateExtentOfSamplerPlacement(const GMAD::SamplerPlacement& sp) const;

  /// Calculate the maximum global extent of all sampler placements from the parser. Beam line
  /// supplied to calculate placements in some cases.
  BDSExtentGlobal CalculateExtentOfSamplerPlacements(const BDSBeamline* beamLine) const;

  /// Calculate local extent of scorer mesh in 3D.
  BDSExtent CalculateExtentOfScorerMesh(const GMAD::ScorerMesh& sm) const;

  /// Calculate the maximum global extent of all scoerer meshes from the parser.  Beam line
  /// supplied to calculate placements in some cases.
  BDSExtentGlobal CalculateExtentOfScorerMeshes(const BDSBeamline* bl) const;

#if G4VERSION_NUMBER > 1009
  /// Function that creates physics biasing cross section
  BDSBOptrMultiParticleChangeCrossSection* BuildCrossSectionBias(const std::list<std::string>& biasList,
								 G4String defaultBias,
								 G4String elementName);

  /// Construct meshes
  void ConstructMeshes();

  /// List of bias objects - for memory management
  std::vector<BDSBOptrMultiParticleChangeCrossSection*> biasObjects;
#endif

#ifdef BDSDEBUG
  bool debug = true;
#else
  bool debug = false;
#endif

  ///@{ Variable copied from global constants
  G4bool verbose;
  G4bool checkOverlaps;
  ///@}

  /// Accelerator model pointer
  BDSAcceleratorModel* acceleratorModel;

  /// All fields
  std::vector<BDSFieldObjects*> fields;

  G4bool       circular;    ///< Whether or not we're building a circular machine.
  BDSExtent    worldExtent; ///< Record of the world extent.
  BDSBeamline* placementBL; ///< Placement beam line.
  /// Particle definition all components are built w.r.t. Includes rigidity etc.
  const BDSParticleDefinition* designParticle;
  G4double     brho;        ///< Beam rigidity that accelerator will be constructed w.r.t.
  G4double     beta0;       ///< Beam relativistic beta that accelerator components use.
  G4bool canSampleAngledFaces; ///< Whether the integrator set permits sampling elements with angled faces.

  BDSComponentFactoryUser* userComponentFactory;
};

#endif
<|MERGE_RESOLUTION|>--- conflicted
+++ resolved
@@ -118,22 +118,18 @@
   /// Create a sampler placement transform. Turns the sampler placement into a
   /// placement and uses the above function.
   static G4Transform3D CreatePlacementTransform(const GMAD::SamplerPlacement& samplerPlacement,
-<<<<<<< HEAD
-						const BDSBeamline*            bemaline,
+						const BDSBeamline*            bemaLine,
 						G4double*                     S = nullptr);
 
   /// Create a sampler placement from a blm plcement.
   static G4Transform3D CreatePlacementTransform(const GMAD::BLMPlacement& blmPlacement,
-						const BDSBeamline*        bemaline,
+						const BDSBeamline*        bemaLine,
 						G4double*                 S = nullptr);
-=======
-						const BDSBeamline*            beamLine);
-
-  /// Create a scorermesh placement transform. Turns the scorermesh into a
+    
+  // Create a scorermesh placement transform. Turns the scorermesh into a
   /// placement and uses the above function.
   static G4Transform3D CreatePlacementTransform(const GMAD::ScorerMesh& scorerMesh,
-						const BDSBeamline*      beamLine);
->>>>>>> 01845b2d
+                                                const BDSBeamline*      beamLine);
   
 private:
   /// assignment and copy constructor not implemented nor used
