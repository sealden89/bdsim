--- conflicted
+++ resolved
@@ -25,12 +25,8 @@
 #include <string>
 #include <vector>
 
-<<<<<<< HEAD
 class BDSOutputROOTEventParticleData;
-=======
-class BDSOutputROOTGeant4Data;
 class TTree;
->>>>>>> 120efa85
 
 #ifndef __ROOTBUILD__ 
 #include "globals.hh"
