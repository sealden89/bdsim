--- conflicted
+++ resolved
@@ -72,7 +72,6 @@
   inline G4bool TransverselyGreaterEquals(const BDSExtent& r) const {return !(this->TransverselyLessThan(r));}
   /// @}
 
-<<<<<<< HEAD
   /// Provide a new copy of this extent but rotated along Z by a given tilt angle.
   BDSExtent Tilted(G4double angle) const;
 
@@ -86,7 +85,7 @@
 
   /// Output stream.
   friend std::ostream& operator<< (std::ostream &out, BDSExtent const &ext);
-=======
+
   /// Return a copy of this extent shifted in x and y by a given amount.
   BDSExtent Shift(G4double x, G4double y) const;
 
@@ -95,7 +94,6 @@
 
   /// Return the maximum absolute value considering all dimensions.
   G4double MaximumAbs() const;
->>>>>>> 411d0abe
   
 private:
   /// @{ Extent.
