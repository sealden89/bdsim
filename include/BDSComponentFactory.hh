/* 
Beam Delivery Simulation (BDSIM) Copyright (C) Royal Holloway, 
University of London 2001 - 2020.

This file is part of BDSIM.

BDSIM is free software: you can redistribute it and/or modify 
it under the terms of the GNU General Public License as published 
by the Free Software Foundation version 3 of the License.

BDSIM is distributed in the hope that it will be useful, but 
WITHOUT ANY WARRANTY; without even the implied warranty of
MERCHANTABILITY or FITNESS FOR A PARTICULAR PURPOSE.  See the
GNU General Public License for more details.

You should have received a copy of the GNU General Public License
along with BDSIM.  If not, see <http://www.gnu.org/licenses/>.
*/
#ifndef BDSCOMPONENTFACTORY_H
#define BDSCOMPONENTFACTORY_H

#include "BDSFieldType.hh"
#include "BDSMagnetStrength.hh"
#include "BDSMagnetType.hh"
#include "BDSIntegratorType.hh"
#include "BDSIntegratorSetType.hh"

#include "globals.hh"
#include "G4ThreeVector.hh"
#include "G4Transform3D.hh"

#include "CLHEP/Units/PhysicalConstants.h"

#include <map>

class G4Colour;
class G4Material;

namespace GMAD
{
  struct Element;
}
class BDSAcceleratorComponent;
class BDSBeamPipeInfo;
class BDSCavityInfo;
class BDSComponentFactoryUser;
class BDSCrystalInfo;
class BDSFieldInfo;
class BDSIntegratorSet;
class BDSLaser;
class BDSMagnet;
class BDSMagnetOuterInfo;
class BDSParticleDefinition;
class BDSTiltOffset;

/**
 * @brief Factory to produce all types of BDSAcceleratorComponents.
 * 
 * Creates from a parser Element the appropriate object (that inherits 
 * BDSAcceleratorComponent) and returns it. Will return nullptr if invalid 
 * type or nothing to be constructed for that particular type. Calculations 
 * on field strength and angle as well as basic parameter validity (minimum 
 * length) are done here.
 *
 * The main interface requires both a previous and next GMAD::Element that the
 * element is constructed with respect to. This is so that drifts can be matched
 * to the faces of bends with pole face rotations etc.  If required in future, a
 * simple interface for a single element could be added that uses this one with 
 * nullptrs.
 * 
 * Functions for common functionality, checks and preparation of recipe classes 
 * are provided publicly (and statically) for use elsewhere.
 */

class BDSComponentFactory
{
public:
  explicit BDSComponentFactory(const BDSParticleDefinition* designParticleIn,
			       BDSComponentFactoryUser* userComponentFactoryIn = nullptr);
  ~BDSComponentFactory();

  /// Create component from parser Element pointers to next and previous Element
  /// are used to ensure the component will fit and may optionally be made to be
  /// so in the case of a drift.  The optional last argument is the current s
  /// position at the end of the beam line for components that are distance
  /// or phase dependent such as an RF cavity.
  BDSAcceleratorComponent* CreateComponent(GMAD::Element const* elementIn,
					   GMAD::Element const* prevElementIn,
					   GMAD::Element const* nextElementIn,
					   G4double currentArcLength = 0);
  
  /// Public creation for object that dynamically stops all particles once the primary
  /// has completed a certain number of turns.
  BDSAcceleratorComponent* CreateTerminator(G4double witdth);

  /// Public creation for object that accounts for slight offset between ends of a ring.
  /// The z component of the delta three vector is used for the length of the teleporter.
  BDSAcceleratorComponent* CreateTeleporter(const G4double       teleporterLength,
					    const G4double       teleporterWidth,
					    const G4Transform3D& transformIn);

  /// Create the tilt and offset information object by inspecting the parser element
  static BDSTiltOffset*    CreateTiltOffset(GMAD::Element const* el);

  /// Create a transform from a tilt offset.  If nullptr, returns identity transform.
  static G4Transform3D CreateFieldTransform(const BDSTiltOffset* tiltOffset);

  /// Create a transform for the field for a given element to account for the difference
  /// from the curvilinear coordinates for the tilt and offset of the magnet.
  static G4Transform3D CreateFieldTransform(GMAD::Element const* el);

  /// Prepare the recipe for a piece of beam pipe. Static and public so it can be used by
  /// SBendBuilder.
  static BDSBeamPipeInfo* PrepareBeamPipeInfo(GMAD::Element const* el,
					      const G4ThreeVector inputFaceNormal  = G4ThreeVector(0,0,-1),
					      const G4ThreeVector outputFaceNormal = G4ThreeVector(0,0,1));

  /// Interface to other PrepareBeamPipeInfo() for convenience to avoid preparing
  /// face normal vectors repeatedly.
  static BDSBeamPipeInfo* PrepareBeamPipeInfo(GMAD::Element const* el,
					      G4double angleIn,
					      G4double angleOut);

  /// Determine which side the yoke of an asymmetric bend should go on based on the angle
  /// of the bend and the overriding setting in the element.
  static G4bool YokeOnLeft(const GMAD::Element*     el,
			   const BDSMagnetStrength* st);

  /// Prepare the element horizontal width in Geant4 units - if not set, use the global default.
  static G4double PrepareHorizontalWidth(GMAD::Element const* el,
					 G4double defaultHorizontalWidth = -1);

  /// Prepare the field definition for the yoke of a magnet.
  static BDSFieldInfo* PrepareMagnetOuterFieldInfo(const BDSMagnetStrength*  vacuumSt,
						   const BDSFieldType&       fieldType,
						   const BDSBeamPipeInfo*    bpInfo,
						   const BDSMagnetOuterInfo* outerInfo,
						   const G4Transform3D&      fieldTransform,
						   const BDSIntegratorSet*   integratorSetIn,
						   G4double                  brhoIn);
  
  /// Prepare the recipe for magnet outer geometry for an element. This uses a
  /// strength instance which (we assume) represents the element. Evenly splits angle
  /// between input and output faces.
  static BDSMagnetOuterInfo* PrepareMagnetOuterInfo(const G4String&          elementNameIn,
						    const GMAD::Element*     el,
						    const BDSMagnetStrength* st,
						    const BDSBeamPipeInfo*   beamPipe,
						    G4double defaultHorizontalWidth    = -1,
						    G4double defaultVHRatio            = 1.0,
						    G4double defaultCoilWidthFraction  = -1,
						    G4double defaultCoilHeightFraction = -1);

  /// Prepare the recipe for magnet outer geometry with full control of the angled faces
  /// and which side the yoke is on. The angle in and out are the face angles relative
  /// to a chord for a straight section of outer magnet geometry.
  static BDSMagnetOuterInfo* PrepareMagnetOuterInfo(const G4String&        elementNameIn,
						    const GMAD::Element*   el,
						    const G4double         angleIn,
						    const G4double         angleOut,
						    const BDSBeamPipeInfo* beamPipe,
						    const G4bool   yokeOnLeft                = false,
						    G4double       defaultHorizontalWidth    = -1,
						    G4double       defaultVHRatio            = -1,
						    G4double       defaultCoilWidthFraction  = -1,
						    G4double       defaultCoilHeightFraction = -1);

  /// Checks if colour is specified for element, else uses the default for that element type.
  static G4Colour* PrepareColour(GMAD::Element const* element);

  /// Checks if a material is named in Element::material, else uses the supplied default.
  static G4Material* PrepareMaterial(GMAD::Element const* element,
				     G4String defaultMaterialName);

  /// Try and get a material and exit if no such material.
  static G4Material* PrepareMaterial(GMAD::Element const* element);

  /// Utility function to check if the combination of horizontal width, angle and length
  /// will result in overlapping entrance and exit faces and therefore whether to abort.
  static void CheckBendLengthAngleWidthCombo(G4double arcLength,
					     G4double angle,
					     G4double horizontalWidth,
					     G4String name = "not given");

  /// Check whether the pole face rotation angles are too big for practical construction.
  static void PoleFaceRotationsNotTooLarge(const GMAD::Element* el,
					   G4double       maxAngle = 0.5*CLHEP::halfpi);
  
private:
  /// No default constructor
  BDSComponentFactory() = delete;

  const BDSParticleDefinition* designParticle; ///< Particle w.r.t. which elements are built.
  G4double brho;              ///< Rigidity in T*m (G4units) for beam particles.
  G4double beta0;             ///< Cache of relativisitic beta for primary particle.
  BDSComponentFactoryUser* userComponentFactory; ///< User component factory if any.
  G4double lengthSafety;      ///< Length safety from global constants.
  G4double thinElementLength; ///< Length of a thin element.
  G4bool includeFringeFields; ///< Cache of whether to include fringe fields.
  G4bool yokeFields;          ///< Cache of whether to include yoke magnetic fields.

  /// Simple setter used to add Beta0 to a strength instance.
  inline void SetBeta0(BDSMagnetStrength* stIn) const {(*stIn)["beta0"] = beta0;} 

  /// element for storing instead of passing around
  GMAD::Element const* element = nullptr;
  /// element access to previous element (can be nullptr)
  GMAD::Element const* prevElement = nullptr;
  /// element access to previous element (can be nullptr)
  GMAD::Element const* nextElement = nullptr;
  
  /// Private enum for kicker types.
  enum class KickerType {horizontal, vertical, general};
  
  BDSAcceleratorComponent* CreateDrift(G4double angleIn, G4double angleOut);
  BDSAcceleratorComponent* CreateRF(G4double currentArcLength);
  BDSAcceleratorComponent* CreateSBend();
  BDSAcceleratorComponent* CreateRBend();
  BDSAcceleratorComponent* CreateKicker(KickerType type);
  BDSAcceleratorComponent* CreateQuad();
  BDSAcceleratorComponent* CreateSextupole();
  BDSAcceleratorComponent* CreateOctupole();
  BDSAcceleratorComponent* CreateDecapole();
  BDSAcceleratorComponent* CreateMultipole();
  BDSAcceleratorComponent* CreateThinMultipole(G4double angleIn);
  BDSAcceleratorComponent* CreateElement();
  BDSAcceleratorComponent* CreateSolenoid();
  BDSAcceleratorComponent* CreateParallelTransporter();
  BDSAcceleratorComponent* CreateRectangularCollimator();
  BDSAcceleratorComponent* CreateEllipticalCollimator();
  BDSAcceleratorComponent* CreateJawCollimator();
  BDSAcceleratorComponent* CreateMuonSpoiler();
  BDSAcceleratorComponent* CreateShield();
  BDSAcceleratorComponent* CreateDegrader();
  BDSAcceleratorComponent* CreateGap();
  BDSAcceleratorComponent* CreateCrystalCollimator();
  BDSAcceleratorComponent* CreateLaser();
  BDSAcceleratorComponent* CreateScreen();
  BDSAcceleratorComponent* CreateTransform3D();
  BDSAcceleratorComponent* CreateWireScanner();
  BDSAcceleratorComponent* CreateRMatrix();
  BDSAcceleratorComponent* CreateThinRMatrix(G4double        angleIn,
					     const G4String& name);
  BDSAcceleratorComponent* CreateThinRMatrix(G4double angleIn,
					     const BDSMagnetStrength* stIn,
					     const G4String&          name,
					     BDSIntegratorType        intType = BDSIntegratorType::rmatrixthin,
					     BDSFieldType             fieldType = BDSFieldType::rmatrix,
					     G4double                 beamPipeRadius = 0);
  BDSAcceleratorComponent* CreateUndulator();
  BDSAcceleratorComponent* CreateDump();
<<<<<<< HEAD
  BDSAcceleratorComponent* CreateLaserWire(G4double currentArcLength);
  BDSAcceleratorComponent* CreateCavityFringe(G4double angleIn,
	                     const BDSMagnetStrength* stIn,
	                     G4String name,
	                     G4double irisRadius);
=======
  BDSAcceleratorComponent* CreateCavityFringe(G4double                 angleIn,
					      const BDSMagnetStrength* stIn,
					      const G4String&          name,
					      G4double                 irisRadius);
>>>>>>> b01f420f

#ifdef USE_AWAKE
  BDSAcceleratorComponent* CreateAwakeScreen();
  BDSAcceleratorComponent* CreateAwakeSpectrometer();
#endif

  /// Helper method for common magnet construction
  BDSMagnet* CreateMagnet(const GMAD::Element* el,
			  BDSMagnetStrength*   st,
			  BDSFieldType         fieldType,
			  BDSMagnetType        magnetType,
			  G4double             angle = 0.0,
			  const G4String&      nameSuffix = "") const;

  /// Test the component length is sufficient for practical construction.
  G4bool HasSufficientMinimumLength(GMAD::Element const* el,
				    G4bool               printWarning = true);

  /// Prepare the vacuum material from the element or resort to default in options.
  G4Material* PrepareVacuumMaterial(GMAD::Element const* el) const;
  
  /// Prepare all RF cavity models in the component factory. Kept here and copies delivered.
  /// This class deletes them upon destruction.
  void PrepareCavityModels();

  /// Prepare all colours defined in the parser.
  void PrepareColours();

  /// Prepare all crystals defined in the parser.
  void PrepareCrystals();

  /// Prepare all lasers defined in the parser.
  void PrepareLasers();

  /// Utility function to prepare laser. Prepares a unique object this class
  /// doesn't own.
  BDSLaser* PrepareLaser(GMAD::Element const* el) const;

  /// Utility funciton to prepare crystal recipe for an element. Produces a unique object
  /// this class doesn't own.
  BDSCrystalInfo* PrepareCrystalInfo(const G4String& crystalName) const;

  /// Utility function to prepare model info. Retrieve from cache of ones translated
  /// parser objects or create a default based on the element's aperture if none specified.
  /// Will always return a unique object that's not owned by this class. We need the
  /// frequency in case there are no good defaults and we'll make the cavity size
  /// according to the wavelength of the rf field.
  BDSCavityInfo* PrepareCavityModelInfo(GMAD::Element const* el,
					G4double             frequency) const;

  /// Create a default cavity model based on an element's aperture and material.
  /// Will always return a unique object that's not owned by this class.
  BDSCavityInfo* PrepareCavityModelInfoForElement(GMAD::Element const* el,
						  G4double             frequency) const;

  /// Utility function to prepare field strength object for rf cavity. This takes a pointer
  /// for both incoming and outgoing strengths that this function will allocate by reference.
  BDSMagnetStrength* PrepareCavityStrength(GMAD::Element const* el,
					   G4double cavityLength,
					   G4double currentArcLength,
					   BDSMagnetStrength*& fringeIn,
					   BDSMagnetStrength*& fringeOut) const;
  
  /// Set the field definition on a BDSAcceleratorComponent from the string definition
  /// name in a parser element. In the case of a BDSMagnet, (exclusively) set the vacuum
  /// and outer field in place of the one general field.
  void SetFieldDefinitions(GMAD::Element const* el,
			   BDSAcceleratorComponent* component) const;
  
  /// Prepare magnet strength for multipoles
  BDSMagnetStrength* PrepareMagnetStrengthForMultipoles(GMAD::Element const* el) const;

  /// Prepare magnet strength for rmatrix
  BDSMagnetStrength* PrepareMagnetStrengthForRMatrix(GMAD::Element const* el) const;

  /// Map of cavity model info instances by name
  std::map<G4String, BDSCavityInfo*> cavityInfos;

  /// Map of crystal info instances by name.
  std::map<G4String, BDSCrystalInfo*> crystalInfos;

  /// Map of laser instances by name. Owned by this class.
  std::map<G4String, BDSLaser*> lasers;

  /// Local copy of reference to integrator set to use.
  const BDSIntegratorSet* integratorSet;

  /// Local copy of enum of the integrator set, i.e. which one it is specifically.
  const BDSIntegratorSetType integratorSetType;

  /// Calculate the field from a given angle through a length of field - uses member
  /// rigidity and charge. Length & angle in g4 m / rad units.
  G4double FieldFromAngle(const G4double angle,
			  const G4double arcLength) const;

  /// Calculate the angle through a length of field - uses member
  /// rigidity and charge. Length & field in g4 m / tesla units
  G4double AngleFromField(const G4double field,
			  const G4double arcLength) const;

  /// Calculate field and angle of a sector bend. Note, this uses the MADX convention
  /// of +ve angle -> deflection in -ve x.
  void CalculateAngleAndFieldSBend(GMAD::Element const* el,
				   G4double&            angle,
				   G4double&            field) const;

  /// Calculate the field and angle of an rbend from information in the element noting the
  /// 'l' in an element is the chord length of an rbend. Variables passed by reference and
  /// are updated as output. Note, this uses the MADX convention of +ve angle -> deflection
  /// in -ve x.
  void CalculateAngleAndFieldRBend(const GMAD::Element* el,
				   G4double& arcLength,
				   G4double& chordLength,
				   G4double& field,
				   G4double& angle) const;

  /// Calculate the angle of a bend whether it's an rbend or an sbend.
  G4double BendAngle(const GMAD::Element* el) const;

  /// Calculate the outgoing angle of the face (in the horizontal plane) for
  /// a given element. Calculates the bend angle and applies e1 / e2 pole face
  /// rotations the correct way depending on sign of angle. The angle is w.r.t.
  /// outgoing curvilinear coordinates, so for an rbend with e2=0, the returned
  /// angle will be half the bend angle. For an sbend, with e2=0, it'll be 0.
  G4double OutgoingFaceAngle(const GMAD::Element* el) const;

  /// Calculate the incoming angel of the face (in the horizontal plane) for
  /// a given element. Calculates the bend angle and applies e1 / e2 pole face
  /// rotations the correct way depending on sign of angle. The angle is w.r.t.
  /// incoming curvilinear coordinates, so for an rbend with e1=0, the returned
  /// angle will be half the bend angle. For an sbend, with e1=0, it'll be 0.
  G4double IncomingFaceAngle(const GMAD::Element* el) const;

  /// Pull out the right value - either 'kick' or 'h/vkick' for the appropriate
  /// type of kicker from the current member element.
  void GetKickValue(G4double& hkick,
		    G4double& vkick,
		    const KickerType type) const;

  /// Registry of modified elements stored by original name and number of times
  /// modified - 0 counting. This is so when we modify elements beyond their definition
  /// they get a unique name as they're literally not the same object as the unmodified
  /// one so they don't share the placement counter for unique naming. This allows
  /// accurate geometry trees in the visualiser.
  std::map<G4String, G4int> modifiedElements;

  /// Variable used to pass around the possibly modified name of an element.
  G4String elementName;
};
#endif<|MERGE_RESOLUTION|>--- conflicted
+++ resolved
@@ -249,18 +249,11 @@
 					     G4double                 beamPipeRadius = 0);
   BDSAcceleratorComponent* CreateUndulator();
   BDSAcceleratorComponent* CreateDump();
-<<<<<<< HEAD
   BDSAcceleratorComponent* CreateLaserWire(G4double currentArcLength);
-  BDSAcceleratorComponent* CreateCavityFringe(G4double angleIn,
-	                     const BDSMagnetStrength* stIn,
-	                     G4String name,
-	                     G4double irisRadius);
-=======
   BDSAcceleratorComponent* CreateCavityFringe(G4double                 angleIn,
 					      const BDSMagnetStrength* stIn,
 					      const G4String&          name,
 					      G4double                 irisRadius);
->>>>>>> b01f420f
 
 #ifdef USE_AWAKE
   BDSAcceleratorComponent* CreateAwakeScreen();
