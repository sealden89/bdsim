--- conflicted
+++ resolved
@@ -82,17 +82,13 @@
   BDSAcceleratorComponent* CreateAwakeScreen();
   BDSAcceleratorComponent* CreateTransform3D();
 
-<<<<<<< HEAD
-  /// Test the component length is sufficient for practical construction.
-=======
   /// Creates line of components for sbend
   BDSLine* CreateSBendLine(GMAD::Element const* element,
                       int nSbends,
                       G4double bField,
                       G4double bPrime);
 
-  /// Testing function
->>>>>>> 55a17eb7
+  /// Test the component length is sufficient for practical construction.
   G4bool HasSufficientMinimumLength(GMAD::Element* element);
 
   /// Check whether the pole face rotation angles are too big for practical construction.
