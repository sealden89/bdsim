#ifndef BDSCOMPONENTFACTORY_H
#define BDSCOMPONENTFACTORY_H

#include <map>
#include <list>

#include "globals.hh"
#include "parser/element.h"
#include "BDSAcceleratorComponent.hh"
#include "BDSBeamPipe.hh"
#include "BDSBeamPipeInfo.hh"
#include "BDSMagnetOuterInfo.hh"
#include "BDSLine.hh"
class BDSCavityInfo;
class BDSFieldInfo;

class BDSTiltOffset;

/**
 * @brief Factory to produce all types of BDSAcceleratorComponents.
 * 
 * Creates from a parser Element the appropriate
 * object (that inherits BDSAcceleratorComponent) and returns it. Will return
 * nullptr if invalid type or nothing to be constructed for that particular type.
 * Basic calculations on field strength and angle as well as basic parameter validity
 * (zero length?) are done here.
 * 
 */

class BDSComponentFactory
{
public:
  BDSComponentFactory();
  ~BDSComponentFactory();

  /// Create component from parser Element
  /// Pointers to next and previous Element for lookup
  BDSAcceleratorComponent* CreateComponent(GMAD::Element* elementIn,
					   GMAD::Element* prevElementIn,
					   GMAD::Element* nextElementIn);

  // for each of them - special cases need only for ring logic
  /// Public creation method for ring logic
  BDSAcceleratorComponent* CreateTerminator();
<<<<<<< HEAD
  BDSAcceleratorComponent* CreateTeleporter(const G4ThreeVector teleporterDetla);
=======
  /// Public creation method for ring logic
  BDSAcceleratorComponent* CreateTeleporter();
>>>>>>> 63b1a8c0
  /// Create the tilt and offset information object by inspecting the parser element
  BDSTiltOffset*           CreateTiltOffset(GMAD::Element const* element) const;
 
private:
  /// length safety from global constants
  G4double lengthSafety;
  /// charge from global constants
  G4double charge;
  /// rigidity in T*m for beam particles
  G4double brho;
  
  /// element for storing instead of passing around
  GMAD::Element* element;
  /// element access to previous element (can be nullptr)
  GMAD::Element* prevElement;
  /// element access to previous element (can be nullptr)
  GMAD::Element* nextElement;
  
  BDSAcceleratorComponent* CreateDump();
  BDSAcceleratorComponent* CreateDrift(G4double angleIn, G4double angleOut);
  BDSAcceleratorComponent* CreateRF();
  BDSAcceleratorComponent* CreateSBend();
<<<<<<< HEAD
  BDSAcceleratorComponent* CreateRBend();
  BDSAcceleratorComponent* CreateKicker(G4bool isVertical);
=======
  BDSAcceleratorComponent* CreateRBend(G4double angleIn, G4double angleOut);
  BDSAcceleratorComponent* CreateHKick();
  BDSAcceleratorComponent* CreateVKick();
>>>>>>> 63b1a8c0
  BDSAcceleratorComponent* CreateQuad();  
  BDSAcceleratorComponent* CreateSextupole();
  BDSAcceleratorComponent* CreateOctupole();
  BDSAcceleratorComponent* CreateDecapole();
  BDSAcceleratorComponent* CreateMultipole();
  BDSAcceleratorComponent* CreateElement();
  BDSAcceleratorComponent* CreateSolenoid();
  BDSAcceleratorComponent* CreateRectangularCollimator();
  BDSAcceleratorComponent* CreateEllipticalCollimator();
  BDSAcceleratorComponent* CreateMuSpoiler();
  BDSAcceleratorComponent* CreateDegrader();
  BDSAcceleratorComponent* CreateLaser();
  BDSAcceleratorComponent* CreateScreen();
  BDSAcceleratorComponent* CreateAwakeScreen();
  BDSAcceleratorComponent* CreateTransform3D();

  /// Creates line of components for sbend
  BDSLine* CreateSBendLine(GMAD::Element const* element,
			   G4int nSbends,
			   G4double bField,
			   G4double bPrime);

  /// Test the component length is sufficient for practical construction.
  G4bool HasSufficientMinimumLength(GMAD::Element* element);

  /// Check whether the pole face rotation angles are too big for practical construction.
  void   PoleFaceRotationsNotTooLarge(GMAD::Element* element,
				      G4double maxAngle=0.5*CLHEP::halfpi);
  
  ///@{ Utility function to prepare model info
  BDSMagnetOuterInfo* PrepareMagnetOuterInfo(GMAD::Element const* element) const;
  BDSMagnetOuterInfo* PrepareMagnetOuterInfo(GMAD::Element const* element,
					     const G4double angleIn,
					     const G4double angleOut) const;
  G4double            PrepareOuterDiameter  (GMAD::Element const* element) const;
  BDSBeamPipeInfo*    PrepareBeamPipeInfo   (GMAD::Element const* element,
					     const G4double angleIn  = 0,
					     const G4double angleOut = 0) const;

  BDSCavityInfo*      PrepareCavityModelInfo(GMAD::Element const* element) const;
  ///@}
  
  /// Utility function to calculate the number of segments an sbend should be split into.
  /// Based on aperture error tolerance - default is 1mm.
  G4int CalculateNSBendSegments(GMAD::Element const* element,
				const G4double aperturePrecision = 1.0) const;

  /// Utility function to check if the combination of outer diameter, angle and length
  /// will result in overlapping entrance and exit faces and therefore whether to abort.
  void CheckBendLengthAngleWidthCombo(G4double chordLength,
				      G4double angle,
				      G4double outerDiameter,
				      G4String name = "not given");

  /// Prepare all RF cavity models in the component factory. Kept here and copies delivered.
  /// This class deletes them upon destruction.
  void PrepareCavityModels();

  /// Map of cavity model info instances by name
  std::map<G4String, BDSCavityInfo*> cavityInfos;
};
#endif<|MERGE_RESOLUTION|>--- conflicted
+++ resolved
@@ -42,12 +42,8 @@
   // for each of them - special cases need only for ring logic
   /// Public creation method for ring logic
   BDSAcceleratorComponent* CreateTerminator();
-<<<<<<< HEAD
+  /// Public creation method for ring logic
   BDSAcceleratorComponent* CreateTeleporter(const G4ThreeVector teleporterDetla);
-=======
-  /// Public creation method for ring logic
-  BDSAcceleratorComponent* CreateTeleporter();
->>>>>>> 63b1a8c0
   /// Create the tilt and offset information object by inspecting the parser element
   BDSTiltOffset*           CreateTiltOffset(GMAD::Element const* element) const;
  
@@ -70,14 +66,8 @@
   BDSAcceleratorComponent* CreateDrift(G4double angleIn, G4double angleOut);
   BDSAcceleratorComponent* CreateRF();
   BDSAcceleratorComponent* CreateSBend();
-<<<<<<< HEAD
-  BDSAcceleratorComponent* CreateRBend();
+  BDSAcceleratorComponent* CreateRBend(G4double angleIn, G4double angleOut);
   BDSAcceleratorComponent* CreateKicker(G4bool isVertical);
-=======
-  BDSAcceleratorComponent* CreateRBend(G4double angleIn, G4double angleOut);
-  BDSAcceleratorComponent* CreateHKick();
-  BDSAcceleratorComponent* CreateVKick();
->>>>>>> 63b1a8c0
   BDSAcceleratorComponent* CreateQuad();  
   BDSAcceleratorComponent* CreateSextupole();
   BDSAcceleratorComponent* CreateOctupole();
