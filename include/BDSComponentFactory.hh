/* 
Beam Delivery Simulation (BDSIM) Copyright (C) Royal Holloway, 
University of London 2001 - 2021.

This file is part of BDSIM.

BDSIM is free software: you can redistribute it and/or modify 
it under the terms of the GNU General Public License as published 
by the Free Software Foundation version 3 of the License.

BDSIM is distributed in the hope that it will be useful, but 
WITHOUT ANY WARRANTY; without even the implied warranty of
MERCHANTABILITY or FITNESS FOR A PARTICULAR PURPOSE.  See the
GNU General Public License for more details.

You should have received a copy of the GNU General Public License
along with BDSIM.  If not, see <http://www.gnu.org/licenses/>.
*/
#ifndef BDSCOMPONENTFACTORY_H
#define BDSCOMPONENTFACTORY_H

#include "BDSFieldType.hh"
#include "BDSMagnetGeometryType.hh"
#include "BDSMagnetStrength.hh"
#include "BDSMagnetType.hh"
#include "BDSIntegratorType.hh"
#include "BDSIntegratorSetType.hh"

#include "globals.hh"
#include "G4ThreeVector.hh"
#include "G4Transform3D.hh"

#include "CLHEP/Units/PhysicalConstants.h"

#include <map>

class G4Colour;
class G4Material;

namespace GMAD
{
  struct Element;
}
class BDSAcceleratorComponent;
class BDSBeamPipeInfo;
class BDSCavityInfo;
class BDSComponentFactoryUser;
class BDSCrystalInfo;
class BDSFieldInfo;
class BDSIntegratorSet;
class BDSLaser;
class BDSMagnet;
class BDSMagnetOuterInfo;
class BDSParticleDefinition;
class BDSTiltOffset;

/**
 * @brief Factory to produce all types of BDSAcceleratorComponents.
 * 
 * Creates from a parser Element the appropriate object (that inherits 
 * BDSAcceleratorComponent) and returns it. Will return nullptr if invalid 
 * type or nothing to be constructed for that particular type. Calculations 
 * on field strength and angle as well as basic parameter validity (minimum 
 * length) are done here.
 *
 * The main interface requires both a previous and next GMAD::Element that the
 * element is constructed with respect to. This is so that drifts can be matched
 * to the faces of bends with pole face rotations etc.  If required in future, a
 * simple interface for a single element could be added that uses this one with 
 * nullptrs.
 * 
 * Functions for common functionality, checks and preparation of recipe classes 
 * are provided publicly (and statically) for use elsewhere.
 */

class BDSComponentFactory
{
public:
  explicit BDSComponentFactory(const BDSParticleDefinition* designParticleIn,
			       BDSComponentFactoryUser* userComponentFactoryIn = nullptr,
			       G4bool usualPrintOut = true);
  ~BDSComponentFactory();

  /// Create component from parser Element pointers to next and previous Element
  /// are used to ensure the component will fit and may optionally be made to be
  /// so in the case of a drift.  The optional last argument is the current s
  /// position at the end of the beam line for components that are distance
  /// or phase dependent such as an RF cavity.
  BDSAcceleratorComponent* CreateComponent(GMAD::Element const* elementIn,
					   GMAD::Element const* prevElementIn,
					   GMAD::Element const* nextElementIn,
					   G4double currentArcLength = 0);
  
  /// Public creation for object that dynamically stops all particles once the primary
  /// has completed a certain number of turns.
  BDSAcceleratorComponent* CreateTerminator(G4double witdth);

  /// Public creation for object that accounts for slight offset between ends of a ring.
  /// The z component of the delta three vector is used for the length of the teleporter.
  BDSAcceleratorComponent* CreateTeleporter(const G4double       teleporterLength,
					    const G4double       teleporterWidth,
					    const G4Transform3D& transformIn);

  /// Create the tilt and offset information object by inspecting the parser element
  static BDSTiltOffset*    CreateTiltOffset(GMAD::Element const* el);

  /// Create a transform from a tilt offset.  If nullptr, returns identity transform.
  static G4Transform3D CreateFieldTransform(const BDSTiltOffset* tiltOffset);

  /// Create a transform for the field for a given element to account for the difference
  /// from the curvilinear coordinates for the tilt and offset of the magnet.
  static G4Transform3D CreateFieldTransform(GMAD::Element const* el);

  /// Prepare the recipe for a piece of beam pipe. Static and public so it can be used by
  /// SBendBuilder.
  static BDSBeamPipeInfo* PrepareBeamPipeInfo(GMAD::Element const* el,
					      const G4ThreeVector& inputFaceNormal  = G4ThreeVector(0,0,-1),
					      const G4ThreeVector& outputFaceNormal = G4ThreeVector(0,0,1));

  /// Interface to other PrepareBeamPipeInfo() for convenience to avoid preparing
  /// face normal vectors repeatedly.
  static BDSBeamPipeInfo* PrepareBeamPipeInfo(GMAD::Element const* el,
					      G4double angleIn,
					      G4double angleOut);

  /// Determine which side the yoke of an asymmetric bend should go on based on the angle
  /// of the bend and the overriding setting in the element.
  static G4bool YokeOnLeft(const GMAD::Element*     el,
			   const BDSMagnetStrength* st);

  /// Prepare the element horizontal width in Geant4 units - if not set, use the global default.
  static G4double PrepareHorizontalWidth(GMAD::Element const* el,
					 G4double defaultHorizontalWidth = -1);

  /// Prepare the field definition for the yoke of a magnet.
  static BDSFieldInfo* PrepareMagnetOuterFieldInfo(const BDSMagnetStrength*  vacuumSt,
						   const BDSFieldType&       fieldType,
						   const BDSBeamPipeInfo*    bpInfo,
						   const BDSMagnetOuterInfo* outerInfo,
						   const G4Transform3D&      fieldTransform,
						   const BDSIntegratorSet*   integratorSetIn,
						   G4double                  brhoIn);
  
  /// Prepare the recipe for magnet outer geometry for an element. This uses a
  /// strength instance which (we assume) represents the element. Evenly splits angle
  /// between input and output faces.
  static BDSMagnetOuterInfo* PrepareMagnetOuterInfo(const G4String&          elementNameIn,
						    const GMAD::Element*     el,
						    const BDSMagnetStrength* st,
						    const BDSBeamPipeInfo*   beamPipe,
						    G4double defaultHorizontalWidth    = -1,
						    G4double defaultVHRatio            = 1.0,
						    G4double defaultCoilWidthFraction  = -1,
						    G4double defaultCoilHeightFraction = -1);
  
  /// Determine the magnet geometry type. If not specified or the global option to ignore
  /// local magnet geometry definitions is on, then the global default is used
  static BDSMagnetGeometryType MagnetGeometryType(const GMAD::Element* el);

  /// Prepare the recipe for magnet outer geometry with full control of the angled faces
  /// and which side the yoke is on. The angle in and out are the face angles relative
  /// to a chord for a straight section of outer magnet geometry.
  static BDSMagnetOuterInfo* PrepareMagnetOuterInfo(const G4String&        elementNameIn,
						    const GMAD::Element*   el,
						    const G4double         angleIn,
						    const G4double         angleOut,
						    const BDSBeamPipeInfo* beamPipe,
						    const G4bool   yokeOnLeft                = false,
						    G4double       defaultHorizontalWidth    = -1,
						    G4double       defaultVHRatio            = -1,
						    G4double       defaultCoilWidthFraction  = -1,
						    G4double       defaultCoilHeightFraction = -1);

  /// Checks if colour is specified for element, else uses the default for that element type.
  static G4Colour* PrepareColour(GMAD::Element const* element);

  /// Checks if a material is named in Element::material, else uses the supplied default.
  static G4Material* PrepareMaterial(GMAD::Element const* element,
				     const G4String& defaultMaterialName);

  /// Try and get a material and exit if no such material.
  static G4Material* PrepareMaterial(GMAD::Element const* element);

  /// Utility function to check if the combination of horizontal width, angle and length
  /// will result in overlapping entrance and exit faces and therefore whether to abort.
  static void CheckBendLengthAngleWidthCombo(G4double arcLength,
					     G4double angle,
					     G4double horizontalWidth,
					     const G4String& name = "not given");

  /// Check whether the pole face rotation angles are too big for practical construction.
  static void PoleFaceRotationsNotTooLarge(const GMAD::Element* el,
					   G4double       maxAngle = 0.5*CLHEP::halfpi);

  /// Utility function to prepare crystal recipe for an element. Produces a unique object
  /// this class doesn't own.
  BDSCrystalInfo* PrepareCrystalInfo(const G4String& crystalName) const;
private:
  /// No default constructor
  BDSComponentFactory() = delete;

  const BDSParticleDefinition* designParticle; ///< Particle w.r.t. which elements are built.
  G4double brho;              ///< Rigidity in T*m (G4units) for beam particles.
  G4double beta0;             ///< Cache of relativisitic beta for primary particle.
  BDSComponentFactoryUser* userComponentFactory; ///< User component factory if any.
  G4double lengthSafety;      ///< Length safety from global constants.
  G4double thinElementLength; ///< Length of a thin element.
  G4bool includeFringeFields; ///< Cache of whether to include fringe fields.
  G4bool yokeFields;          ///< Cache of whether to include yoke magnetic fields.

  /// Simple setter used to add Beta0 to a strength instance.
  inline void SetBeta0(BDSMagnetStrength* stIn) const {(*stIn)["beta0"] = beta0;} 

  /// element for storing instead of passing around
  GMAD::Element const* element = nullptr;
  /// element access to previous element (can be nullptr)
  GMAD::Element const* prevElement = nullptr;
  /// element access to previous element (can be nullptr)
  GMAD::Element const* nextElement = nullptr;
  
  /// Private enum for kicker types.
  enum class KickerType {horizontal, vertical, general};
  
  BDSAcceleratorComponent* CreateDrift(G4double angleIn, G4double angleOut);
  BDSAcceleratorComponent* CreateRF(G4double currentArcLength);
  BDSAcceleratorComponent* CreateSBend();
  BDSAcceleratorComponent* CreateRBend();
  BDSAcceleratorComponent* CreateKicker(KickerType type);
  BDSAcceleratorComponent* CreateQuad();
  BDSAcceleratorComponent* CreateSextupole();
  BDSAcceleratorComponent* CreateOctupole();
  BDSAcceleratorComponent* CreateDecapole();
  BDSAcceleratorComponent* CreateMultipole();
  BDSAcceleratorComponent* CreateThinMultipole(G4double angleIn);
  BDSAcceleratorComponent* CreateElement();
  BDSAcceleratorComponent* CreateSolenoid();
  BDSAcceleratorComponent* CreateParallelTransporter();
  BDSAcceleratorComponent* CreateRectangularCollimator();
  BDSAcceleratorComponent* CreateEllipticalCollimator();
  BDSAcceleratorComponent* CreateJawCollimator();
  BDSAcceleratorComponent* CreateMuonSpoiler();
  BDSAcceleratorComponent* CreateShield();
  BDSAcceleratorComponent* CreateDegrader();
  BDSAcceleratorComponent* CreateGap();
  BDSAcceleratorComponent* CreateCrystalCollimator();
  BDSAcceleratorComponent* CreateLaser();
  BDSAcceleratorComponent* CreateScreen();
  BDSAcceleratorComponent* CreateTransform3D();
  BDSAcceleratorComponent* CreateWireScanner();
  BDSAcceleratorComponent* CreateRMatrix();
  BDSAcceleratorComponent* CreateThinRMatrix(G4double        angleIn,
					     const G4String& name);
  BDSAcceleratorComponent* CreateThinRMatrix(G4double angleIn,
					     BDSMagnetStrength*       stIn,
					     const G4String&          name,
					     BDSIntegratorType        intType = BDSIntegratorType::rmatrixthin,
					     BDSFieldType             fieldType = BDSFieldType::rmatrix,
					     G4double                 beamPipeRadius = 0);
  BDSAcceleratorComponent* CreateUndulator();
  BDSAcceleratorComponent* CreateDump();
<<<<<<< HEAD
  BDSAcceleratorComponent* CreateLaserWire(G4double currentArcLength);
=======
#ifdef USE_DICOM
  BDSAcceleratorComponent* CreateCT();
#endif
>>>>>>> c2b2ff33
  BDSAcceleratorComponent* CreateCavityFringe(G4double                 angleIn,
					      BDSMagnetStrength*       stIn,
					      const G4String&          name,
					      G4double                 irisRadius);

#ifdef USE_AWAKE
  BDSAcceleratorComponent* CreateAwakeScreen();
  BDSAcceleratorComponent* CreateAwakeSpectrometer();
#endif

  /// Helper method for common magnet construction
  BDSMagnet* CreateMagnet(const GMAD::Element* el,
			  BDSMagnetStrength*   st,
			  BDSFieldType         fieldType,
			  BDSMagnetType        magnetType,
			  G4double             angle = 0.0,
			  const G4String&      nameSuffix = "") const;

  /// Test the component length is sufficient for practical construction.
  G4bool HasSufficientMinimumLength(GMAD::Element const* el,
				    G4bool               printWarning = true);

  /// Prepare the vacuum material from the element or resort to default in options.
  G4Material* PrepareVacuumMaterial(GMAD::Element const* el) const;
  
  /// Prepare all RF cavity models in the component factory. Kept here and copies delivered.
  /// This class deletes them upon destruction.
  void PrepareCavityModels();

  /// Prepare all colours defined in the parser.
  void PrepareColours();

  /// Prepare all crystals defined in the parser.
  void PrepareCrystals();

  /// Prepare all lasers defined in the parser.
  void PrepareLasers();

  /// Utility function to prepare laser. Prepares a unique object this class
  /// doesn't own.
  BDSLaser* PrepareLaser(GMAD::Element const* el) const;

  /// Utility function to prepare model info. Retrieve from cache of ones translated
  /// parser objects or create a default based on the element's aperture if none specified.
  /// Will always return a unique object that's not owned by this class. We need the
  /// frequency in case there are no good defaults and we'll make the cavity size
  /// according to the wavelength of the rf field.
  BDSCavityInfo* PrepareCavityModelInfo(GMAD::Element const* el,
					G4double             frequency) const;

  /// Create a default cavity model based on an element's aperture and material.
  /// Will always return a unique object that's not owned by this class.
  BDSCavityInfo* PrepareCavityModelInfoForElement(GMAD::Element const* el,
						  G4double             frequency) const;

  /// Utility function to prepare field strength object for rf cavity. This takes a pointer
  /// for both incoming and outgoing strengths that this function will allocate by reference.
  BDSMagnetStrength* PrepareCavityStrength(GMAD::Element const* el,
					   G4double cavityLength,
					   G4double currentArcLength,
					   BDSMagnetStrength*& fringeIn,
					   BDSMagnetStrength*& fringeOut) const;
  
  /// Set the field definition on a BDSAcceleratorComponent from the string definition
  /// name in a parser element. In the case of a BDSMagnet, (exclusively) set the vacuum
  /// and outer field in place of the one general field.
  void SetFieldDefinitions(GMAD::Element const* el,
			   BDSAcceleratorComponent* component) const;
  
  /// Prepare magnet strength for multipoles
  BDSMagnetStrength* PrepareMagnetStrengthForMultipoles(GMAD::Element const* el) const;

  /// Prepare magnet strength for rmatrix
  BDSMagnetStrength* PrepareMagnetStrengthForRMatrix(GMAD::Element const* el) const;

  /// Map of cavity model info instances by name
  std::map<G4String, BDSCavityInfo*> cavityInfos;

  /// Map of crystal info instances by name.
  std::map<G4String, BDSCrystalInfo*> crystalInfos;

  /// Map of laser instances by name. Owned by this class.
  std::map<G4String, BDSLaser*> lasers;

  /// Local copy of reference to integrator set to use.
  const BDSIntegratorSet* integratorSet;

  /// Local copy of enum of the integrator set, i.e. which one it is specifically.
  const BDSIntegratorSetType integratorSetType;

  /// Calculate the field from a given angle through a length of field - uses member
  /// rigidity and charge. Length & angle in g4 m / rad units.
  G4double FieldFromAngle(const G4double angle,
			  const G4double arcLength) const;

  /// Calculate the angle through a length of field - uses member
  /// rigidity and charge. Length & field in g4 m / tesla units
  G4double AngleFromField(const G4double field,
			  const G4double arcLength) const;

  /// Calculate field and angle of a sector bend. Note, this uses the MADX convention
  /// of +ve angle -> deflection in -ve x.
  void CalculateAngleAndFieldSBend(GMAD::Element const* el,
				   G4double&            angle,
				   G4double&            field) const;

  /// Calculate the field and angle of an rbend from information in the element noting the
  /// 'l' in an element is the chord length of an rbend. Variables passed by reference and
  /// are updated as output. Note, this uses the MADX convention of +ve angle -> deflection
  /// in -ve x.
  void CalculateAngleAndFieldRBend(const GMAD::Element* el,
				   G4double& arcLength,
				   G4double& chordLength,
				   G4double& field,
				   G4double& angle) const;

  /// Calculate the angle of a bend whether it's an rbend or an sbend.
  G4double BendAngle(const GMAD::Element* el) const;

  /// Calculate the outgoing angle of the face (in the horizontal plane) for
  /// a given element. Calculates the bend angle and applies e1 / e2 pole face
  /// rotations the correct way depending on sign of angle. The angle is w.r.t.
  /// outgoing curvilinear coordinates, so for an rbend with e2=0, the returned
  /// angle will be half the bend angle. For an sbend, with e2=0, it'll be 0.
  G4double OutgoingFaceAngle(const GMAD::Element* el) const;

  /// Calculate the incoming angel of the face (in the horizontal plane) for
  /// a given element. Calculates the bend angle and applies e1 / e2 pole face
  /// rotations the correct way depending on sign of angle. The angle is w.r.t.
  /// incoming curvilinear coordinates, so for an rbend with e1=0, the returned
  /// angle will be half the bend angle. For an sbend, with e1=0, it'll be 0.
  G4double IncomingFaceAngle(const GMAD::Element* el) const;

  /// Pull out the right value - either 'kick' or 'h/vkick' for the appropriate
  /// type of kicker from the current member element.
  void GetKickValue(G4double& hkick,
		    G4double& vkick,
		    const KickerType type) const;

  /// Registry of modified elements stored by original name and number of times
  /// modified - 0 counting. This is so when we modify elements beyond their definition
  /// they get a unique name as they're literally not the same object as the unmodified
  /// one so they don't share the placement counter for unique naming. This allows
  /// accurate geometry trees in the visualiser.
  std::map<G4String, G4int> modifiedElements;

  /// Variable used to pass around the possibly modified name of an element.
  G4String elementName;
  
  /// Only allow colours to be constructed from parser definitions once. Static so we can use
  /// a component factory many times without calling multiple times.
  static G4bool coloursInitialised;
};
#endif<|MERGE_RESOLUTION|>--- conflicted
+++ resolved
@@ -258,18 +258,14 @@
 					     G4double                 beamPipeRadius = 0);
   BDSAcceleratorComponent* CreateUndulator();
   BDSAcceleratorComponent* CreateDump();
-<<<<<<< HEAD
   BDSAcceleratorComponent* CreateLaserWire(G4double currentArcLength);
-=======
 #ifdef USE_DICOM
   BDSAcceleratorComponent* CreateCT();
 #endif
->>>>>>> c2b2ff33
   BDSAcceleratorComponent* CreateCavityFringe(G4double                 angleIn,
 					      BDSMagnetStrength*       stIn,
 					      const G4String&          name,
 					      G4double                 irisRadius);
-
 #ifdef USE_AWAKE
   BDSAcceleratorComponent* CreateAwakeScreen();
   BDSAcceleratorComponent* CreateAwakeSpectrometer();
