/* 
Beam Delivery Simulation (BDSIM) Copyright (C) Royal Holloway, 
University of London 2001 - 2019.

This file is part of BDSIM.

BDSIM is free software: you can redistribute it and/or modify 
it under the terms of the GNU General Public License as published 
by the Free Software Foundation version 3 of the License.

BDSIM is distributed in the hope that it will be useful, but 
WITHOUT ANY WARRANTY; without even the implied warranty of
MERCHANTABILITY or FITNESS FOR A PARTICULAR PURPOSE.  See the
GNU General Public License for more details.

You should have received a copy of the GNU General Public License
along with BDSIM.  If not, see <http://www.gnu.org/licenses/>.
*/
#ifndef BDSCOMPONENTFACTORY_H
#define BDSCOMPONENTFACTORY_H

#include "BDSFieldType.hh"
#include "BDSMagnetStrength.hh"
#include "BDSMagnetType.hh"
#include "BDSIntegratorSetType.hh"

#include "globals.hh"
#include "G4ThreeVector.hh"
#include "G4Transform3D.hh"

#include "CLHEP/Units/PhysicalConstants.h"

#include <map>

class G4Colour;
class G4Material;

namespace GMAD
{
  struct Element;
}
class BDSAcceleratorComponent;
class BDSBeamPipeInfo;
class BDSCavityInfo;
class BDSComponentFactoryUser;
class BDSCrystalInfo;
class BDSFieldInfo;
class BDSIntegratorSet;
class BDSLaser;
class BDSMagnet;
class BDSMagnetOuterInfo;
class BDSParticleDefinition;
class BDSTiltOffset;

/**
 * @brief Factory to produce all types of BDSAcceleratorComponents.
 * 
 * Creates from a parser Element the appropriate object (that inherits 
 * BDSAcceleratorComponent) and returns it. Will return nullptr if invalid 
 * type or nothing to be constructed for that particular type. Calculations 
 * on field strength and angle as well as basic parameter validity (minimum 
 * length) are done here.
 *
 * The main interface requires both a previous and next GMAD::Element that the
 * element is constructed with respect to. This is so that drifts can be matched
 * to the faces of bends with pole face rotations etc.  If required in future, a
 * simple interface for a single element could be added that uses this one with 
 * nullptrs.
 * 
 * Functions for common functionality, checks and preparation of recipe classes 
 * are provided publicly (and statically) for use elsewhere.
 */

class BDSComponentFactory
{
public:
  explicit BDSComponentFactory(const BDSParticleDefinition* designParticleIn,
			       BDSComponentFactoryUser* userComponentFactoryIn = nullptr);
  ~BDSComponentFactory();

  /// Create component from parser Element pointers to next and previous Element
  /// are used to ensure the component will fit and may optionally be made to be
  /// so in the case of a drift.  The optional last argument is the current s
  /// position at the end of the beam line for components that are distance
  /// or phase dependent such as an RF cavity.
  BDSAcceleratorComponent* CreateComponent(GMAD::Element const* elementIn,
					   GMAD::Element const* prevElementIn,
					   GMAD::Element const* nextElementIn,
					   G4double currentArcLength = 0);
  
  /// Public creation for object that dynamically stops all particles once the primary
  /// has completed a certain number of turns.
  BDSAcceleratorComponent* CreateTerminator();

  /// Public creation for object that accounts for slight offset between ends of a ring.
  /// The z component of the delta three vector is used for the length of the teleporter.
  BDSAcceleratorComponent* CreateTeleporter(const G4double teleporterLength,
					    const G4Transform3D transformIn);

  /// Create the tilt and offset information object by inspecting the parser element
  static BDSTiltOffset*    CreateTiltOffset(GMAD::Element const* el);

  /// Create a transform from a tilt offset.  If nullptr, returns identity transform.
  static G4Transform3D CreateFieldTransform(const BDSTiltOffset* tiltOffset);

  /// Create a transform for the field for a given element to account for the difference
  /// from the curvilinear coordinates for the tilt and offset of the magnet.
  static G4Transform3D CreateFieldTransform(GMAD::Element const* el);

  /// Prepare the recipe for a piece of beam pipe. Static and public so it can be used by
  /// SBendBuilder.
  static BDSBeamPipeInfo* PrepareBeamPipeInfo(GMAD::Element const* el,
					      const G4ThreeVector inputFaceNormal  = G4ThreeVector(0,0,-1),
					      const G4ThreeVector outputFaceNormal = G4ThreeVector(0,0,1));

  /// Interface to other PrepareBeamPipeInfo() for convenience to avoid preparing
  /// face normal vectors repeatedly.
  static BDSBeamPipeInfo* PrepareBeamPipeInfo(GMAD::Element const* el,
					      G4double angleIn,
					      G4double angleOut);

  /// Determine which side the yoke of an asymmetric bend should go on based on the angle
  /// of the bend and the overriding setting in the element.
  static G4bool YokeOnLeft(const GMAD::Element*     el,
			   const BDSMagnetStrength* st);

  /// Prepare the element horizontal width in Geant4 units - if not set, use the global default.
  static G4double PrepareHorizontalWidth(GMAD::Element const* el,
					 G4double defaultHorizontalWidth = -1);

  BDSFieldInfo* PrepareMagnetOuterFieldInfo(const BDSMagnetStrength*  vacuumSt,
                                            const BDSFieldType&       fieldType,
					    const BDSBeamPipeInfo*    bpInfo,
                                            const BDSMagnetOuterInfo* outerInfo,
					    const G4Transform3D&      fieldTransform) const;
  
  /// Prepare the recipe for magnet outer geometry for an element. This uses a
  /// strength instance which (we assume) represents the element. Evenly splits angle
  /// between input and output faces.
  static BDSMagnetOuterInfo* PrepareMagnetOuterInfo(const G4String&          elementNameIn,
						    const GMAD::Element*     el,
						    const BDSMagnetStrength* st,
						    const BDSBeamPipeInfo*   beamPipe,
						    G4double defaultHorizontalWidth    = -1,
						    G4double defaultVHRatio            = 1.0,
						    G4double defaultCoilWidthFraction  = -1,
						    G4double defaultCoilHeightFraction = -1);

  /// Prepare the recipe for magnet outer geometry with full control of the angled faces
  /// and which side the yoke is on. The angle in and out are the face angles relative
  /// to a chord for a straight section of outer magnet geometry.
  static BDSMagnetOuterInfo* PrepareMagnetOuterInfo(const G4String&        elementNameIn,
						    const GMAD::Element*   el,
						    const G4double         angleIn,
						    const G4double         angleOut,
						    const BDSBeamPipeInfo* beamPipe,
						    const G4bool   yokeOnLeft                = false,
						    G4double       defaultHorizontalWidth    = -1,
						    G4double       defaultVHRatio            = -1,
						    G4double       defaultCoilWidthFraction  = -1,
						    G4double       defaultCoilHeightFraction = -1);

  /// Checks if colour is specified for element, else uses the default for that element type.
  static G4Colour* PrepareColour(GMAD::Element const* element);

  /// Checks if a material is named in Element::material, else uses the supplied default.
  static G4Material* PrepareMaterial(GMAD::Element const* element,
				     G4String defaultMaterialName);

  /// Try and get a material and exit if no such material.
  static G4Material* PrepareMaterial(GMAD::Element const* element);

  /// Utility function to check if the combination of horizontal width, angle and length
  /// will result in overlapping entrance and exit faces and therefore whether to abort.
  static void CheckBendLengthAngleWidthCombo(G4double arcLength,
					     G4double angle,
					     G4double horizontalWidth,
					     G4String name = "not given");

  /// Check whether the pole face rotation angles are too big for practical construction.
  static void PoleFaceRotationsNotTooLarge(const GMAD::Element* el,
					   G4double       maxAngle = 0.5*CLHEP::halfpi);
  
private:
  /// No default constructor
  BDSComponentFactory() = delete;

  const BDSParticleDefinition* designParticle; ///< Particle w.r.t. which elements are built.
  G4double brho;              ///< Rigidity in T*m (G4units) for beam particles.
  G4double beta0;             ///< Cache of relativisitic beta for primary particle.
  BDSComponentFactoryUser* userComponentFactory; ///< User component factory if any.
  G4double lengthSafety;      ///< Length safety from global constants.
  G4double thinElementLength; ///< Length of a thin element.
  G4bool includeFringeFields; ///< Cache of whether to include fringe fields.
  G4bool yokeFields;          ///< Cache of whether to include yoke magnetic fields.

  /// Simple setter used to add Beta0 to a strength instance.
  inline void SetBeta0(BDSMagnetStrength* stIn) const {(*stIn)["beta0"] = beta0;} 

  /// element for storing instead of passing around
  GMAD::Element const* element = nullptr;
  /// element access to previous element (can be nullptr)
  GMAD::Element const* prevElement = nullptr;
  /// element access to previous element (can be nullptr)
  GMAD::Element const* nextElement = nullptr;
  
  /// Private enum for kicker types.
  enum class KickerType {horizontal, vertical, general};
  
  BDSAcceleratorComponent* CreateDrift(G4double angleIn, G4double angleOut);
  BDSAcceleratorComponent* CreateRF(G4double currentArcLength);
  BDSAcceleratorComponent* CreateSBend();
  BDSAcceleratorComponent* CreateRBend();
  BDSAcceleratorComponent* CreateKicker(KickerType type);
  BDSAcceleratorComponent* CreateQuad();
  BDSAcceleratorComponent* CreateSextupole();
  BDSAcceleratorComponent* CreateOctupole();
  BDSAcceleratorComponent* CreateDecapole();
  BDSAcceleratorComponent* CreateMultipole();
  BDSAcceleratorComponent* CreateThinMultipole(G4double angleIn);
  BDSAcceleratorComponent* CreateElement();
  BDSAcceleratorComponent* CreateSolenoid();
  BDSAcceleratorComponent* CreateParallelTransporter();
  BDSAcceleratorComponent* CreateRectangularCollimator();
  BDSAcceleratorComponent* CreateEllipticalCollimator();
  BDSAcceleratorComponent* CreateJawCollimator();
  BDSAcceleratorComponent* CreateMuonSpoiler();
  BDSAcceleratorComponent* CreateShield();
  BDSAcceleratorComponent* CreateDegrader();
  BDSAcceleratorComponent* CreateGap();
  BDSAcceleratorComponent* CreateCrystalCollimator();
  BDSAcceleratorComponent* CreateLaser();
  BDSAcceleratorComponent* CreateScreen();
  BDSAcceleratorComponent* CreateTransform3D();
  BDSAcceleratorComponent* CreateWireScanner();
  BDSAcceleratorComponent* CreateRMatrix();
  BDSAcceleratorComponent* CreateThinRMatrix(G4double angleIn,
					     const BDSMagnetStrength* stIn,
					     G4String name);
  BDSAcceleratorComponent* CreateThinRMatrix(G4double angleIn,
					     G4String name);
  BDSAcceleratorComponent* CreateUndulator();
<<<<<<< HEAD
  BDSAcceleratorComponent* CreateLaserwire();
=======
  BDSAcceleratorComponent* CreateDump();
>>>>>>> 2d777b7b

#ifdef USE_AWAKE
  BDSAcceleratorComponent* CreateAwakeScreen();
  BDSAcceleratorComponent* CreateAwakeSpectrometer();
#endif

  /// Helper method for common magnet construction
  BDSMagnet* CreateMagnet(const GMAD::Element* el,
			  BDSMagnetStrength* st,
			  BDSFieldType  fieldType,
			  BDSMagnetType magnetType,
			  G4double      angle = 0.0,
  G4String nameSuffix = "") const;

  /// Test the component length is sufficient for practical construction.
  G4bool HasSufficientMinimumLength(GMAD::Element const* el,
				    const G4bool& printWarning = true);

  /// Prepare the vacuum material from the element or resort to default in options.
  G4Material* PrepareVacuumMaterial(GMAD::Element const* el) const;
  
  /// Prepare all RF cavity models in the component factory. Kept here and copies delivered.
  /// This class deletes them upon destruction.
  void PrepareCavityModels();

  /// Prepare all colours defined in the parser.
  void PrepareColours();

  /// Prepare all crystals defined in the parser.
  void PrepareCrystals();

  /// Prepare all lasers defined in the parser.
  void PrepareLasers();

  /// Utility function to prepare laser. Prepares a unique object this class
  /// doesn't own.
  BDSLaser* PrepareLaser(GMAD::Element const* el) const;

  /// Utility funciton to prepare crystal recipe for an element. Produces a unique object
  /// this class doesn't own.
  BDSCrystalInfo* PrepareCrystalInfo(const G4String& crystalName) const;

  /// Utility function to prepare model info. Retrieve from cache of ones translated
  /// parser objects or create a default based on the element's aperture if none specified.
  /// Will always return a unique object that's not owned by this class. We need the
  /// frequency in case there are no good defaults and we'll make the cavity size
  /// according to the wavelength of the rf field.
  BDSCavityInfo* PrepareCavityModelInfo(GMAD::Element const* el,
					G4double             frequency) const;

  /// Create a default cavity model based on an element's aperture and material.
  /// Will always return a unique object that's not owned by this class.
  BDSCavityInfo* PrepareCavityModelInfoForElement(GMAD::Element const* el,
						  G4double             frequency) const;
  
  /// Utility function to prepare field strength object for rf cavity.
  BDSMagnetStrength* PrepareCavityStrength(GMAD::Element const* el,
					   G4double currentArcLength) const;

  /// Set the field definition on a BDSAcceleratorComponent from the string definition
  /// name in a parser element. In the case of a BDSMagnet, (exclusively) set the vacuum
  /// and outer field in place of the one general field.
  void SetFieldDefinitions(GMAD::Element const* el,
			   BDSAcceleratorComponent* component) const;
  
  /// Prepare magnet strength for multipoles
  BDSMagnetStrength* PrepareMagnetStrengthForMultipoles(GMAD::Element const* el) const;

  /// Prepare magnet strength for rmatrix
  BDSMagnetStrength* PrepareMagnetStrengthForRMatrix(GMAD::Element const* el) const;

  /// Map of cavity model info instances by name
  std::map<G4String, BDSCavityInfo*> cavityInfos;

  /// Map of crystal info instances by name.
  std::map<G4String, BDSCrystalInfo*> crystalInfos;

  /// Map of laser instances by name. Owned by this class.
  std::map<G4String, BDSLaser*> lasers;

  /// Local copy of reference to integrator set to use.
  const BDSIntegratorSet* integratorSet;

  /// Local copy of enum of the integrator set, i.e. which one it is specifically.
  const BDSIntegratorSetType integratorSetType;

  /// Calculate the field from a given angle through a length of field - uses member
  /// rigidity and charge. Length & angle in g4 m / rad units.
  G4double FieldFromAngle(const G4double angle,
			  const G4double arcLength) const;

  /// Calculate the angle through a length of field - uses member
  /// rigidity and charge. Length & field in g4 m / tesla units
  G4double AngleFromField(const G4double field,
			  const G4double arcLength) const;

  /// Calculate field and angle of a sector bend. Note, this uses the MADX convention
  /// of +ve angle -> deflection in -ve x.
  void CalculateAngleAndFieldSBend(GMAD::Element const* el,
				   G4double&            angle,
				   G4double&            field) const;

  /// Calculate the field and angle of an rbend from information in the element noting the
  /// 'l' in an element is the chord length of an rbend. Variables passed by reference and
  /// are updated as output. Note, this uses the MADX convention of +ve angle -> deflection
  /// in -ve x.
  void CalculateAngleAndFieldRBend(const GMAD::Element* el,
				   G4double& arcLength,
				   G4double& chordLength,
				   G4double& field,
				   G4double& angle) const;

  /// Calculate the angle of a bend whether it's an rbend or an sbend.
  G4double BendAngle(const GMAD::Element* el) const;

  /// Calculate the outgoing angle of the face (in the horizontal plane) for
  /// a given element. Calculates the bend angle and applies e1 / e2 pole face
  /// rotations the correct way depending on sign of angle. The angle is w.r.t.
  /// outgoing curvilinear coordinates, so for an rbend with e2=0, the returned
  /// angle will be half the bend angle. For an sbend, with e2=0, it'll be 0.
  G4double OutgoingFaceAngle(const GMAD::Element* el) const;

  /// Calculate the incoming angel of the face (in the horizontal plane) for
  /// a given element. Calculates the bend angle and applies e1 / e2 pole face
  /// rotations the correct way depending on sign of angle. The angle is w.r.t.
  /// incoming curvilinear coordinates, so for an rbend with e1=0, the returned
  /// angle will be half the bend angle. For an sbend, with e1=0, it'll be 0.
  G4double IncomingFaceAngle(const GMAD::Element* el) const;

  /// Pull out the right value - either 'kick' or 'h/vkick' for the appropriate
  /// type of kicker from the current member element.
  void GetKickValue(G4double& hkick,
		    G4double& vkick,
		    const KickerType type) const;

  /// Registry of modified elements stored by original name and number of times
  /// modified - 0 counting. This is so when we modify elements beyond their definition
  /// they get a unique name as they're literally not the same object as the unmodified
  /// one so they don't share the placement counter for unique naming. This allows
  /// accurate geometry trees in the visualiser.
  std::map<G4String, G4int> modifiedElements;

  /// Variable used to pass around the possibly modified name of an element.
  G4String elementName;
};
#endif<|MERGE_RESOLUTION|>--- conflicted
+++ resolved
@@ -240,11 +240,8 @@
   BDSAcceleratorComponent* CreateThinRMatrix(G4double angleIn,
 					     G4String name);
   BDSAcceleratorComponent* CreateUndulator();
-<<<<<<< HEAD
+  BDSAcceleratorComponent* CreateDump();
   BDSAcceleratorComponent* CreateLaserwire();
-=======
-  BDSAcceleratorComponent* CreateDump();
->>>>>>> 2d777b7b
 
 #ifdef USE_AWAKE
   BDSAcceleratorComponent* CreateAwakeScreen();
