--- conflicted
+++ resolved
@@ -245,14 +245,11 @@
 					     G4String name);
   BDSAcceleratorComponent* CreateUndulator();
   BDSAcceleratorComponent* CreateDump();
-<<<<<<< HEAD
   BDSAcceleratorComponent* CreateLaserWire();
-=======
   BDSAcceleratorComponent* CreateCavityFringe(G4double angleIn,
 	                     const BDSMagnetStrength* stIn,
 	                     G4String name,
 	                     G4double irisRadius);
->>>>>>> 06e56f05
 
 #ifdef USE_AWAKE
   BDSAcceleratorComponent* CreateAwakeScreen();
