#ifndef BDSCOMPONENTFACTORY_H
#define BDSCOMPONENTFACTORY_H

#include <map>
#include <list>

#include "globals.hh"
#include "parser/element.h"
#include "BDSAcceleratorComponent.hh"
#include "BDSBeamPipe.hh"
#include "BDSBeamPipeInfo.hh"
#include "BDSMagnetOuterInfo.hh"
#include "BDSLine.hh"
#include "BDSMagnet.hh"
#include "BDSMagnetType.hh"

class BDSCavityInfo;
class BDSFieldInfo;
struct BDSIntegratorSet;
class BDSMagnetStrength;
class BDSTiltOffset;

/**
 * @brief Factory to produce all types of BDSAcceleratorComponents.
 * 
 * Creates from a parser Element the appropriate
 * object (that inherits BDSAcceleratorComponent) and returns it. Will return
 * nullptr if invalid type or nothing to be constructed for that particular type.
 * Basic calculations on field strength and angle as well as basic parameter validity
 * (zero length?) are done here.
 * 
 */

class BDSComponentFactory
{
public:
  BDSComponentFactory();
  ~BDSComponentFactory();

  /// Create component from parser Element
  /// Pointers to next and previous Element for lookup
  BDSAcceleratorComponent* CreateComponent(GMAD::Element* elementIn,
                           std::vector<GMAD::Element*> prevElementIn,
                           std::vector<GMAD::Element*> nextElementIn);
  
  /// Public creation method for ring logic
  BDSAcceleratorComponent* CreateTerminator();

  /// Public creation method for ring logic
  BDSAcceleratorComponent* CreateTeleporter(const G4ThreeVector teleporterDetla);

  /// Create the tilt and offset information object by inspecting the parser element
  BDSTiltOffset*           CreateTiltOffset(GMAD::Element const* element) const;
 
private:
<<<<<<< HEAD
  /// length safety from global constants
  G4double lengthSafety;
  /// charge from global constants
  G4double charge;
  /// rigidity in T*m for beam particles
  G4double brho;
  /// don't split sbends into multiple segments
  G4bool notSplit;
  /// include thin fringe field element(s) in dipoles
  G4bool includeFringe;
  /// length of a thin element
  G4double thinElementLength;
  
  /// element for storing instead of passing around
  GMAD::Element* element = nullptr;

  // vector of previous and next elements
  std::vector<GMAD::Element*> prevElements;// = nullptr;
  std::vector<GMAD::Element*> nextElements;// = nullptr;

  /// element access to previous and next element (can be nullptr)
  GMAD::Element* prevElement = nullptr;
  GMAD::Element* nextElement = nullptr;
=======
>>>>>>> d044906a
  
  BDSAcceleratorComponent* CreateDrift(G4double angleIn, G4double angleOut);
  BDSAcceleratorComponent* CreateRF();
  BDSAcceleratorComponent* CreateSBend(G4double angleIn, G4double angleOut);
  BDSAcceleratorComponent* CreateRBend(G4double angleIn, G4double angleOut);
  BDSAcceleratorComponent* CreateKicker(G4bool isVertical);
  BDSAcceleratorComponent* CreateQuad();
  BDSAcceleratorComponent* CreateSextupole();
  BDSAcceleratorComponent* CreateOctupole();
  BDSAcceleratorComponent* CreateDecapole();
  BDSAcceleratorComponent* CreateMultipole();
  BDSAcceleratorComponent* CreateThinMultipole();
  BDSAcceleratorComponent* CreateElement();
  BDSAcceleratorComponent* CreateSolenoid();
  BDSAcceleratorComponent* CreateRectangularCollimator();
  BDSAcceleratorComponent* CreateEllipticalCollimator();
  BDSAcceleratorComponent* CreateMuSpoiler();
  BDSAcceleratorComponent* CreateDegrader();
  BDSAcceleratorComponent* CreateLaser();
  BDSAcceleratorComponent* CreateScreen();
  BDSAcceleratorComponent* CreateAwakeScreen();
  BDSAcceleratorComponent* CreateTransform3D();

  BDSMagnet* CreateDipoleFringe(GMAD::Element* element,
                G4double angle,
                G4String name,
                BDSMagnetType magType,
                BDSMagnetStrength* st);

  /// Creates line of components for sbend
  BDSLine* CreateSBendLine(GMAD::Element*     element,
			   G4int              nSbends,
			   BDSMagnetStrength* st);

  /// Test the component length is sufficient for practical construction.
  G4bool HasSufficientMinimumLength(GMAD::Element* element);

  /// Check whether the pole face rotation angles are too big for practical construction.
  void   PoleFaceRotationsNotTooLarge(GMAD::Element* element,
				      G4double maxAngle=0.5*CLHEP::halfpi);
  
  ///@{ Utility function to prepare model info
  BDSMagnetOuterInfo* PrepareMagnetOuterInfo(GMAD::Element const* element) const;
  BDSMagnetOuterInfo* PrepareMagnetOuterInfo(GMAD::Element const* element,
					     const G4double angleIn,
					     const G4double angleOut) const;
  G4double            PrepareOuterDiameter  (GMAD::Element const* element) const;
  BDSBeamPipeInfo*    PrepareBeamPipeInfo   (GMAD::Element const* element,
					     const G4double angleIn  = 0,
					     const G4double angleOut = 0) const;

  BDSCavityInfo*      PrepareCavityModelInfo(GMAD::Element const* element) const;
  ///@}
  
  /// Utility function to calculate the number of segments an sbend should be split into.
  /// Based on aperture error tolerance - default is 1mm.
  G4int CalculateNSBendSegments(GMAD::Element const* element,
				const G4double aperturePrecision = 1.0) const;

  /// Utility function to check if the combination of outer diameter, angle and length
  /// will result in overlapping entrance and exit faces and therefore whether to abort.
  void CheckBendLengthAngleWidthCombo(G4double chordLength,
				      G4double angle,
				      G4double outerDiameter,
				      G4String name = "not given");

  /// Prepare all RF cavity models in the component factory. Kept here and copies delivered.
  /// This class deletes them upon destruction.
  void PrepareCavityModels();

  G4String PrepareColour(GMAD::Element const* element, const G4String fallback) const;

  /// length safety from global constants
  G4double lengthSafety;
  /// charge from global constants
  G4double charge;
  /// rigidity in T*m for beam particles
  G4double brho;
  /// don't split sbends into multiple segments
  G4bool notSplit;
  /// include thin fringe field element(s) in dipoles
  G4bool includeFringe;
  /// length of a thin element
  G4double thinElementLength;
  
  /// element for storing instead of passing around
  GMAD::Element* element = nullptr;
  /// element access to previous element (can be nullptr)
  GMAD::Element* prevElement = nullptr;
  /// element access to previous element (can be nullptr)
  GMAD::Element* nextElement = nullptr;
  
  /// Map of cavity model info instances by name
  std::map<G4String, BDSCavityInfo*> cavityInfos;

  /// Local copy of reference to integrator set to use.
  const BDSIntegratorSet* integratorSet;
};
#endif<|MERGE_RESOLUTION|>--- conflicted
+++ resolved
@@ -53,32 +53,6 @@
   BDSTiltOffset*           CreateTiltOffset(GMAD::Element const* element) const;
  
 private:
-<<<<<<< HEAD
-  /// length safety from global constants
-  G4double lengthSafety;
-  /// charge from global constants
-  G4double charge;
-  /// rigidity in T*m for beam particles
-  G4double brho;
-  /// don't split sbends into multiple segments
-  G4bool notSplit;
-  /// include thin fringe field element(s) in dipoles
-  G4bool includeFringe;
-  /// length of a thin element
-  G4double thinElementLength;
-  
-  /// element for storing instead of passing around
-  GMAD::Element* element = nullptr;
-
-  // vector of previous and next elements
-  std::vector<GMAD::Element*> prevElements;// = nullptr;
-  std::vector<GMAD::Element*> nextElements;// = nullptr;
-
-  /// element access to previous and next element (can be nullptr)
-  GMAD::Element* prevElement = nullptr;
-  GMAD::Element* nextElement = nullptr;
-=======
->>>>>>> d044906a
   
   BDSAcceleratorComponent* CreateDrift(G4double angleIn, G4double angleOut);
   BDSAcceleratorComponent* CreateRF();
@@ -164,11 +138,15 @@
   /// length of a thin element
   G4double thinElementLength;
   
-  /// element for storing instead of passing around
+ /// element for storing instead of passing around
   GMAD::Element* element = nullptr;
-  /// element access to previous element (can be nullptr)
+
+  // vector of previous and next elements
+  std::vector<GMAD::Element*> prevElements;// = nullptr;
+  std::vector<GMAD::Element*> nextElements;// = nullptr;
+
+  /// element access to previous and next element (can be nullptr)
   GMAD::Element* prevElement = nullptr;
-  /// element access to previous element (can be nullptr)
   GMAD::Element* nextElement = nullptr;
   
   /// Map of cavity model info instances by name
