--- conflicted
+++ resolved
@@ -104,62 +104,11 @@
   /// checks if marker logical volume already exists and builds new one if not
   // can't be in constructor as calls virtual methods
   virtual void Initialise();
-<<<<<<< HEAD
-
-public:
-  BDSAcceleratorComponent (
-			  G4String& aName, 
-			  G4double aLength,
-			  G4double aBpRadius,
-			  G4double aXAper,
-			  G4double aYAper,
-                          std::list<G4double> blmLocZ, 
-			  std::list<G4double> blmLocTheta,
-			  G4String aMaterial = "",
-			  G4double phi=0.,  // polar angle (used in hor. bends)
-			  G4double XOffset=0.,
-			  G4double YOffset=0.,
-			  G4double ZOffset=0.);
-
-  BDSAcceleratorComponent (
-			  G4String& aName, 
-			  G4double aLength,
-			  G4double aBpRadius,
-			  G4double aXAper,
-			  G4double aYAper,
-			  G4String aMaterial = "",
-			  G4double phi=0.,  // polar angle (used in hor. bends)
-			  G4double XOffset=0.,
-			  G4double YOffset=0.,
-			  G4double ZOffset=0.);
-  
-  BDSAcceleratorComponent(G4String name,
-			  G4double length);
-  
-  G4VisAttributes* GetVisAttributes()const; ///> get visual attributes
-  G4LogicalVolume* itsOuterLogicalVolume;
-  G4LogicalVolume* itsMarkerLogicalVolume;
-  G4LogicalVolume* itsTunnelLogicalVolume;
-  G4LogicalVolume* itsTunnelFloorLogicalVolume;
-
-
-private:
-  /// Geometry building
-
-  /// build marker logical volume
-  virtual void BuildMarkerLogicalVolume() = 0;
-  /// set visual attributes
-  virtual void SetVisAttributes(); 
-
-protected:
-  /// build logical volumes: marker, tunnel, field, blms etc.
-=======
   
   /// Build the container only. Should be overridden by derived class to add more geometry
   /// apart from the container volume. The overridden Build() function can however, call
   /// make use of this function to call BuildContainerLogicalVolume() by calling
   /// BDSAcceleratorComponent::Build() at the beginning.
->>>>>>> bfd6661b
   virtual void Build();
 
   /// Build the container solid and logical volume that all parts of the component will
