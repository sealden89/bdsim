--- conflicted
+++ resolved
@@ -18,14 +18,9 @@
 			   G4double xOutApertureIn     = 0,
 			   G4double yOutApertureIn     = 0,
 			   G4String collimatorMaterial = "copper",
-<<<<<<< HEAD
-			   G4String vacuumMaterial     = "vacuum");
-  virtual ~BDSCollimatorRectangular(){;};
-=======
 			   G4String vacuumMaterial     = "vacuum",
 			   G4String colour             = "collimator");
-  ~BDSCollimatorRectangular(){;};
->>>>>>> d0dcfcad
+  virtual ~BDSCollimatorRectangular(){;};
 
   virtual void BuildInnerCollimator();
   
