#ifndef BDSBEAMPIPEFACTORY_H
#define BDSBEAMPIPEFACTORY_H

#include "BDSBeamPipeType.hh"

#include "globals.hh"           // geant4 globals / types
<<<<<<< HEAD
#include "G4Material.hh"
#include "G4ThreeVector.hh"
=======

class G4Material;

class BDSBeamPipe;
class BDSBeamPipeInfo;
class BDSBeamPipeFactoryBase;
>>>>>>> 411d0abe

/**
 * @brief The main interface for using the beam pipe factories. 
 * 
 * Each function in this class mirrors
 * one in BDSBeamPipeFactoryBase but with the addition of a BDSBeamPipeType enum as an argument. This
 * factory dispatches the call to the correct factory and should be the only one used by the caller.
 * 
 * @author Laurie Nevay
 */

class BDSBeamPipeFactory
{
public:
  static BDSBeamPipeFactory* Instance(); ///< Singleton accessor.
  
  ~BDSBeamPipeFactory();

  BDSBeamPipe* CreateBeamPipe(G4String         name,
			      G4double         length,
			      BDSBeamPipeInfo* bpi);
  
  BDSBeamPipe* CreateBeamPipe(BDSBeamPipeType beamPipeTypeIn,            // aperture type
			      G4String        nameIn,                    // name
			      G4double        lengthIn,                  // length [mm]
			      G4double        aper1 = 0,                 // aperture parameter 1
			      G4double        aper2 = 0,                 // aperture parameter 2
			      G4double        aper3 = 0,                 // aperture parameter 3
			      G4double        aper4 = 0,                 // aperture parameter 4
			      G4Material*     vacuumMaterialIn = nullptr,// vacuum material
			      G4double        beamPipeThicknessIn = 0,   // beampipe thickness [mm]
			      G4Material*     beamPipeMaterialIn = nullptr); // beampipe material

  BDSBeamPipe* CreateBeamPipe(BDSBeamPipeType beamPipeType,
			      G4String        name,
			      G4double        length,
			      G4ThreeVector   inputFaceNormal,
			      G4ThreeVector   outputFaceNormal,
			      G4double        aper1,
			      G4double        aper2,
			      G4double        aper3,
			      G4double        aper4,
			      G4Material*     vacuumMaterial,
			      G4double        beamPipeThickness,
			      G4Material*     beamPipeMaterial);

private:
  BDSBeamPipeFactory(); ///< Private constructor as singleton pattern.
  static BDSBeamPipeFactory* _instance; ///< Singleton instance pointer.

  /// Return the appropriate factory singleton pointer given a type.
  BDSBeamPipeFactoryBase* GetAppropriateFactory(BDSBeamPipeType beamPipeTypeIn);

};



#endif<|MERGE_RESOLUTION|>--- conflicted
+++ resolved
@@ -4,17 +4,13 @@
 #include "BDSBeamPipeType.hh"
 
 #include "globals.hh"           // geant4 globals / types
-<<<<<<< HEAD
-#include "G4Material.hh"
 #include "G4ThreeVector.hh"
-=======
 
 class G4Material;
 
 class BDSBeamPipe;
 class BDSBeamPipeInfo;
 class BDSBeamPipeFactoryBase;
->>>>>>> 411d0abe
 
 /**
  * @brief The main interface for using the beam pipe factories. 
