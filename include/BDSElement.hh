--- conflicted
+++ resolved
@@ -31,17 +31,12 @@
 class BDSElement: public BDSAcceleratorComponent
 {
 public:
-<<<<<<< HEAD
-  BDSElement(G4String aName, G4String geometry, G4String bmap, G4double aBmapZOffset, G4double aLength, 
-             G4double bpRad, G4double outR);
-=======
   BDSElement(G4String      name,
 	     G4double      length,
 	     G4double      outerDiameterIn,
 	     G4String      geometry,
 	     G4String      bmap,
 	     G4double      aBmapZOffset);
->>>>>>> bfd6661b
   ~BDSElement();
 
   // creates a field mesh in global coordinates in case it is given by map
