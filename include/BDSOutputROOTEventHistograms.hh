--- conflicted
+++ resolved
@@ -70,9 +70,7 @@
   void Fill1DHistogram(G4int histoId, G4double value, G4double weight = 1.0);
   void Fill2DHistogram(G4int histoId, G4double xValue, G4double yValue, G4double weight = 1.0);
   void Fill3DHistogram(G4int histoId, G4double xValue, G4double yValue, G4double zValue, G4double weight = 1.0);
-<<<<<<< HEAD
-  void Flush();
-
+  
   /// Set the value of a bin by (ROOT!!) global bin index. Note the TH3 function should
   /// be used to get ROOT's idea of a global bin index.
   void Set3DHistogramBinContent(G4int    histoId,
@@ -82,10 +80,10 @@
   /// Add the values from one supplied 3D histogram to another. Uses TH3-Add().
   void AccumulateHistogram3D(G4int histoId,
 			     TH3D* otherHistogram);
-=======
->>>>>>> 11941e8e
 #endif
-  void Flush();
+  /// Flush the contents.
+  virtual void Flush();
+  
   /// Copy (using the TH->Clone) method from another instance.
   void Fill(const BDSOutputROOTEventHistograms* rhs);
 
