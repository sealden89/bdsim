--- conflicted
+++ resolved
@@ -21,9 +21,6 @@
 
 #include "G4VDiscreteProcess.hh"
 
-<<<<<<< HEAD
-class  BDSLaserPhotoDetachment : public G4VDiscreteProcess
-=======
 /**
  * @brief Laser excitation of ion.
  *
@@ -31,22 +28,14 @@
  */
 
 class BDSLaserPhotoDetachment: public G4VDiscreteProcess
->>>>>>> 6c4adc58
 {
 public:
     BDSLaserPhotoDetachment();
     virtual G4double GetMeanFreePath(G4Track& track,
                              G4double previousStepSize,
-<<<<<<< HEAD
-                             G4ForceCondition* forceCondition);
-    virtual G4VParticleChange PostStepDoIt();
-=======
 			     G4ForceCondition* forceCondition);
     G4VParticleChange PostStepDoIt();
->>>>>>> 6c4adc58
 private:
-
-
 
 };
 
