#ifndef BDSINTEGRATORBASE_H
#define BDSINTEGRATORBASE_H

#include "BDSAuxiliaryNavigator.hh"

#include "globals.hh" // geant4 types / globals
#include "G4MagIntegratorStepper.hh"

class G4Mag_EqRhs;

/**
 * @brief Common functionality to BDSIM integrators.
 * 
 * This is a base class for BDSIM provided integrators that ignore the true 
 * field value supplied to the integrator from Geant4 and simply integrate the
 * the motion based on the design rigidity and a strength parameter.
 * 
 * This also provides a general 4th order Runge Kutta integrator that can be used
 * by the derived class if the coordinates are non-paraxial for example.
 *
 * The derived class must also satisfy G4MagIntegratorStepper.hh's virtual method
 * Stepper.
 * 
 * @author Laurie Nevay
 */

class BDSIntegratorBase: public G4MagIntegratorStepper, public BDSAuxiliaryNavigator
{
public:
  BDSIntegratorBase(G4Mag_EqRhs* eqOfMIn,
		    G4int        nVariablesIn);
  
  virtual ~BDSIntegratorBase();

  /// Estimate maximum distance of curved solution and chord.
<<<<<<< HEAD
  inline virtual G4double DistChord() const {return distChord;}
=======
  inline virtual G4double DistChord() const {return distChordPrivate;}
>>>>>>> 7201c191

  /// Geant4 requires that the integrator order must be supplied by the derived class.
  inline virtual G4int IntegratorOrder() const {return 2;}
  
protected:
  /// The equation of motion object that this integrator is constructed w.r.t. This is
  /// used to get fPtrMagEqOfMot->FCof()/CLHEP::c_light, which is the charge of the particle
  /// being stepped.
  G4Mag_EqRhs* eqOfM;

  /// Number of variables this can integrate over.
  const G4int nVariables;

  /// General integrator that can be used as a backup if the particle momentum is
  /// outside the (transverse) momentum range applicable for the integration scheme
  /// used by the derived integrator.
  G4MagIntegratorStepper* backupStepper;

  inline void SetDistChord(G4double distChordIn) {distChordPrivate = distChordIn;}

  /// Advance as drift (for when field strength is very low)
  void AdvanceDrift(const G4double yIn[],
		    const G4ThreeVector& GlobalP,
		    const G4double h,
		    G4double yOut[]);

  /// Advance chord by quadratic approximation
  void AdvanceChord(const G4double h,
		    G4ThreeVector& LocalR,
		    G4ThreeVector& LocalRp,
		    const G4ThreeVector& LocalRpp);

  /// Convert final local position and direction to global frame
  void ConvertToGlobal(const G4ThreeVector& LocalR,
		       const G4ThreeVector& LocalRp,
		       const G4double InitMag,
		       G4double yOut[]);

private:
  /// Private default constructor to force use of specific constructor
  BDSIntegratorBase();

  /// Variable used to record the distance from the chord calculated during the step.
  G4double distChordPrivate;
};

#endif<|MERGE_RESOLUTION|>--- conflicted
+++ resolved
@@ -33,11 +33,7 @@
   virtual ~BDSIntegratorBase();
 
   /// Estimate maximum distance of curved solution and chord.
-<<<<<<< HEAD
-  inline virtual G4double DistChord() const {return distChord;}
-=======
   inline virtual G4double DistChord() const {return distChordPrivate;}
->>>>>>> 7201c191
 
   /// Geant4 requires that the integrator order must be supplied by the derived class.
   inline virtual G4int IntegratorOrder() const {return 2;}
