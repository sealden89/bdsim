--- conflicted
+++ resolved
@@ -96,27 +96,19 @@
 
   static BDSAcceleratorModel* _instance;
 
-<<<<<<< HEAD
   G4VPhysicalVolume* worldPV;              ///< Physical volume of the mass world.
   G4VPhysicalVolume* readOutWorldPV;       ///< Physical volume for read out geometry.
   G4LogicalVolume*   readOutWorldLV;       ///< Logical volume for read out geometry.
   G4VPhysicalVolume* tunnelReadOutWorldPV; ///< Physical volume for tunnel read out geometry.
   G4LogicalVolume*   tunnelReadOutWorldLV; ///< Logical volume for tunnel read out geometry.
 
-  BDSBeamline*       flatBeamline;     ///< Flat beam line.
-  BDSBeamline*       supportsBeamline; ///< Element supports beam line.
-  BDSBeamline*       tunnelBeamline;   ///< Tunnel segments beam line.
-  BDSBeamline*       endPieceBeamline; ///< End Pieces beam line.
+  BDSBeamline*       flatBeamline;         ///< Flat beam line.
+  BDSBeamline*       curvilinearBeamline;  ///< Curvilinear geometry beamline.
+  BDSBeamline*       supportsBeamline;     ///< Element supports beam line.
+  BDSBeamline*       tunnelBeamline;       ///< Tunnel segments beam line.
+  BDSBeamline*       endPieceBeamline;     ///< End Pieces beam line.
 
-  std::vector<BDSFieldObjects*> fields; ///< All field objects.
-=======
-  G4VPhysicalVolume* worldPV;             ///< Physical volume of the mass world.
-  BDSBeamline*       flatBeamline;        ///< Flat beam line.
-  BDSBeamline*       curvilinearBeamline; ///< Curvilinear geometry beamline.
-  BDSBeamline*       supportsBeamline;    ///< Element supports beam line.
-  BDSBeamline*       tunnelBeamline;      ///< Tunnel segments beam line.
-  BDSBeamline*       endPieceBeamline;    ///< End Pieces beam line.
->>>>>>> 9faa7f9b
+  std::vector<BDSFieldObjects*> fields;    ///< All field objects.
 };
 
 #endif