--- conflicted
+++ resolved
@@ -23,14 +23,6 @@
   virtual void GeneratePrimaries(G4Event*);
   
 private:
-<<<<<<< HEAD
-  /// Pointer a to G4 service class
-  G4ParticleGun* particleGun;	  
-  /// Weight of the primaries (currently always 1 and not possible to change it)
-  G4double       weight;
-  /// Pointer to the particle distribution generator
-  BDSBunch*      bdsBunch;
-=======
   /// Pointer a to G4 service class.
   G4ParticleGun*   particleGun;	  
   /// Weight of the primaries (currently always 1 and not possible to change it).
@@ -49,7 +41,6 @@
 
   /// The offset in the file to read events from when setting the seed.
   G4int  eventOffset;
->>>>>>> d6aed73d
 };
 
 #endif
