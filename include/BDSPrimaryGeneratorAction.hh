#ifndef BDSPRIMARYGENERATORACTION_H
#define BDSPRIMARYGENERATORACTION_H 

#include "G4VUserPrimaryGeneratorAction.hh"
#include "globals.hh"

class BDSBunch;
class G4Event;
class G4ParticleGun;

/**
<<<<<<< HEAD
 * @brief Generator of primary particle coordinates.
 */

class BDSPrimaryGeneratorAction : public G4VUserPrimaryGeneratorAction
=======
 * @brief Generates primary particle vertices using BDSBunch.
 *
 */

class BDSPrimaryGeneratorAction: public G4VUserPrimaryGeneratorAction
>>>>>>> 28f89b4f
{
public:
  BDSPrimaryGeneratorAction(BDSBunch*);    
  virtual ~BDSPrimaryGeneratorAction();
  
  virtual void GeneratePrimaries(G4Event*);
  
private:
  /// Pointer a to G4 service class
  G4ParticleGun* particleGun;	  
  /// Weight of the primaries (currently always 1 and not possible to change it)
  G4double       weight;
  /// Pointer to the particle distribution generator
  BDSBunch*      bdsBunch;
};

#endif

<|MERGE_RESOLUTION|>--- conflicted
+++ resolved
@@ -9,18 +9,11 @@
 class G4ParticleGun;
 
 /**
-<<<<<<< HEAD
- * @brief Generator of primary particle coordinates.
- */
-
-class BDSPrimaryGeneratorAction : public G4VUserPrimaryGeneratorAction
-=======
  * @brief Generates primary particle vertices using BDSBunch.
  *
  */
 
 class BDSPrimaryGeneratorAction: public G4VUserPrimaryGeneratorAction
->>>>>>> 28f89b4f
 {
 public:
   BDSPrimaryGeneratorAction(BDSBunch*);    
