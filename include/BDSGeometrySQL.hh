--- conflicted
+++ resolved
@@ -98,8 +98,6 @@
   std::ifstream ifs;
   G4LogicalVolume* itsMarkerVol;
   std::vector<BDSMySQLTable*> itsSQLTable;
-<<<<<<< HEAD
-=======
   //  BDSMagFieldSQL* itsMagField;
   //  BDSSamplerSD* SensDet;
 
@@ -111,7 +109,6 @@
   std::map<G4LogicalVolume*, G4int> samplerIDs;
 
 protected:
->>>>>>> 63b1a8c0
 };
 
 
