--- conflicted
+++ resolved
@@ -27,7 +27,6 @@
   BDSOutputROOT(); 
   virtual ~BDSOutputROOT();
 
-<<<<<<< HEAD
   /// write sampler hit collection
   virtual void WriteHits(BDSSamplerHitsCollection*) override;
   /// make energy loss histo
@@ -64,7 +63,7 @@
 
   void Init(); ///< output initialisation
 
-  TTree* BuildSamplerTree(G4String name); ///< build sampler TTree
+  //  TTree* BuildSamplerTree(G4String name); ///< build sampler TTree
   TFile* theRootOutputFile;
   
   TTree* PrecisionRegionEnergyLossTree;
@@ -74,11 +73,9 @@
   TTree* TunnelLossTree;
 
   TH2F*  tunnelHitsHisto;
-=======
+
   /// Build sampler TTree
   virtual TTree* BuildSamplerTree(G4String name);
->>>>>>> 374b5785
-
 };
 
 #endif // USE_ROOT
