#ifndef BDSOutputROOT_h
#define BDSOutputROOT_h 

#ifdef USE_ROOT

#include "BDSOutputBase.hh"
#include "BDSTrajectory.hh"

#include "TROOT.h"
#include "TH1F.h"
#include "TH2F.h"
#include "TFile.h"
#include "TTree.h"

/**
 * @brief ROOT output class
 * 
 * Write BDSIM output to ROOT files. Originally
 * part of BDSIM code base and recently developed and maintained
 * by Jochem Snuverink, Lawrence Deacon & Laurie Nevay
 * 
 * @author Laurie Nevay <Laurie.Nevay@rhul.ac.uk>
 */

class BDSOutputROOT: public BDSOutputBase
{
public: 

  BDSOutputROOT(); // default constructor
  //  BDSOutput(BDSOutputFormat format);
  virtual ~BDSOutputROOT();

  /// write sampler hit collection
  virtual void WriteHits(BDSSamplerHitsCollection*) override;
  /// make energy loss histo
  virtual void WriteEnergyLoss(BDSEnergyCounterHitsCollection*) override;
  /// write primary loss histo
  virtual void WritePrimaryLoss(BDSEnergyCounterHit*) override;
  /// write primary hits histo
  virtual void WritePrimaryHit(BDSEnergyCounterHit*) override;
  /// write tunnel hits
  virtual void WriteTunnelHits(BDSTunnelHitsCollection*) override;
  /// write a trajectory 
  virtual void WriteTrajectory(std::vector<BDSTrajectory*> &TrajVec) override;
  /// write primary hit
  virtual void WritePrimary(G4String samplerName, 
			    G4double totalEnergy,
			    G4double x0,
			    G4double y0,
			    G4double z0,
			    G4double xp,
			    G4double yp,
			    G4double zp,
			    G4double t,
			    G4double weight,
<<<<<<< HEAD
			    G4int PDGType, 
			    G4int nEvent, 
			    G4int TurnsTaken) override;
=======
			    G4int    PDGType, 
			    G4int    nEvent, 
			    G4int    turnsTaken);
>>>>>>> 22587bfb

  /// write a histogram
  virtual void WriteHistogram(BDSHistogram1D* histogramIn) override;
  virtual void Commit() override;  ///> close the file
  virtual void Write()  override;  ///> close and open new file

private:

  void Init(); /// output initialisation

  void BuildSamplerTree(G4String name);
  TFile* theRootOutputFile;
  //  TTree *theLWCalorimeterTree;
  
  TTree* PrecisionRegionEnergyLossTree;
  TTree* EnergyLossTree;
  TTree* PrimaryLossTree;
  TTree* PrimaryHitsTree;
  TTree* TunnelLossTree;

  TH2F*  tunnelHitsHisto;

  // members for writing to TTrees
  float x0=0.0,xp0=0.0,y0=0.0,yp0=0.0,z0=0.0,zp0=0.0,E0=0.0,t0=0.0;
  float x_prod=0.0,xp_prod=0.0,y_prod=0.0,yp_prod=0.0,z_prod=0.0,zp_prod=0.0,E_prod=0.0,t_prod=0.0;
  float x_lastScat=0.0,xp_lastScat=0.0,y_lastScat=0.0,yp_lastScat=0.0,z_lastScat=0.0,zp_lastScat=0.0,E_lastScat=0.0,t_lastScat=0.0;

  /// local parameters
  float x=0.0,xp=0.0,y=0.0,yp=0.0,z=0.0,zp=0.0,E=0.0,t=0.0;
  /// global parameters
  float X=0.0,Xp=0.0,Y=0.0,Yp=0.0,Z=0.0,Zp=0.0,S=0.0,weight=0.0;
  /// PDG id, event number, parentID, trackID, turn number
  int part=-1,eventno=-1, pID=-1, track_id=-1, turnnumber=-1;
  
  /// tunnel hits variables
  float E_tun=0.0, S_tun=0.0, r_tun=0.0, angle_tun=0.0;

  /// volume name
  char volumeName[100];

  /// fill members so that trees can be written
  void FillHit(BDSEnergyCounterHit* hit);
 
  void WriteRootHit(G4String Name, 
		    G4double InitTotalenergy, 
		    G4double InitX, 
		    G4double InitY, 
		    G4double InitZ, 
		    G4double InitXPrime, 
		    G4double InitYPrime, 
		    G4double InitZPrime, 
		    G4double InitT, 
		    G4double ProdTotalenergy, 
		    G4double ProdX, 
		    G4double ProdY, 
		    G4double ProdZ, 
		    G4double ProdXPrime, 
		    G4double ProdYPrime, 
		    G4double ProdZPrime, 
		    G4double ProdT, 
		    G4double LastScatTotalenergy, 
		    G4double LastScatX, 
		    G4double LastScatY, 
		    G4double LastScatZ, 
		    G4double LastScatXPrime, 
		    G4double LastScatYPrime, 
		    G4double LastScatZPrime, 
		    G4double LastScatT, 
		    G4double Totalenergy, 
		    G4double X, 
		    G4double Y, 
		    G4double Z, 
		    G4double XPrime, 
		    G4double YPrime, 
		    G4double ZPrime, 
		    G4double T, 
		    G4double GlobalX, 
		    G4double GlobalY, 
		    G4double GlobalZ, 
		    G4double GlobalXPrime, 
		    G4double GlobalYPrime, 
		    G4double GlobalZPrime, 
		    G4double S, 
		    G4double Weight, 
		    G4int    PDGtype, 
		    G4int    EventNo, 
		    G4int    ParentID,
		    G4int    TrackID, 
		    G4int    TurnsTaken);
  
};

extern BDSOutputBase* bdsOutput;

#endif // USE_ROOT
#endif<|MERGE_RESOLUTION|>--- conflicted
+++ resolved
@@ -53,15 +53,9 @@
 			    G4double zp,
 			    G4double t,
 			    G4double weight,
-<<<<<<< HEAD
-			    G4int PDGType, 
-			    G4int nEvent, 
-			    G4int TurnsTaken) override;
-=======
 			    G4int    PDGType, 
 			    G4int    nEvent, 
 			    G4int    turnsTaken);
->>>>>>> 22587bfb
 
   /// write a histogram
   virtual void WriteHistogram(BDSHistogram1D* histogramIn) override;
