--- conflicted
+++ resolved
@@ -26,14 +26,9 @@
   double dx, dy, dz;
   double fZoffset;
   bool invertX, invertY, invertZ;
-<<<<<<< HEAD
-  void Prepare(G4VPhysicalVolume *referenceVolume);
-
-=======
   double _lenUnit;
   void Prepare(G4VPhysicalVolume *referenceVolume);
   
->>>>>>> e661290c
 public:
   BDS3DMagField(const char* filename, double zOffset );
   void  GetFieldValue( const  double Point[4],
