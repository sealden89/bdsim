--- conflicted
+++ resolved
@@ -20,14 +20,9 @@
 			  G4double xOutApertureIn     = 0,
 			  G4double yOutApertureIn     = 0,
 			  G4String collimatorMaterial = "copper",
-<<<<<<< HEAD
-			  G4String vacuumMaterial     = "vacuum");
-  virtual ~BDSCollimatorElliptical(){;};
-=======
 			  G4String vacuumMaterial     = "vacuum",
 			  G4String colour             = "collimator");
-  ~BDSCollimatorElliptical(){;};
->>>>>>> d0dcfcad
+  virtual ~BDSCollimatorElliptical(){;};
 
   virtual void BuildInnerCollimator();
 };
