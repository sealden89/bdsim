/* 
Beam Delivery Simulation (BDSIM) Copyright (C) Royal Holloway, 
University of London 2001 - 2019.

This file is part of BDSIM.

BDSIM is free software: you can redistribute it and/or modify 
it under the terms of the GNU General Public License as published 
by the Free Software Foundation version 3 of the License.

BDSIM is distributed in the hope that it will be useful, but 
WITHOUT ANY WARRANTY; without even the implied warranty of
MERCHANTABILITY or FITNESS FOR A PARTICULAR PURPOSE.  See the
GNU General Public License for more details.

You should have received a copy of the GNU General Public License
along with BDSIM.  If not, see <http://www.gnu.org/licenses/>.
*/
#ifndef BDSUTILITIES_H
#define BDSUTILITIES_H

#include "globals.hh"   // geant4 globals / types
#include "G4ThreeVector.hh"
#include "G4TwoVector.hh"

#include <limits>
#include <map>
#include <string>
#include <utility>
#include <vector>

class BDSExtent;

class G4UserLimits;

namespace CLHEP {
  class HepRotation;
}
typedef CLHEP::HepRotation G4RotationMatrix;

/**
 * @brief Various utility functions that have no specific place - 
 * for example string manipulations, and checking
 *
 * Functions are part of the BDS namespace 
 * @author Laurie Nevay
 */

namespace BDS
{
  /// Logical not for isalpha predictator as needed for string manipulations
  struct non_alpha
  {
    G4bool operator()(char c);
  };

  /// Remove white space and special characters in the name
  G4String PrepareSafeName(G4String name);

  /// Calculate the +- 1 orientation multiplier for absolute angles
  /// seems trivial, but used in a lot of places so put in one place
  G4int    CalculateOrientation(G4double angle);

  /// Calculate input and output normal vector
  std::pair<G4ThreeVector,G4ThreeVector> CalculateFaces(G4double angleInIn,
							G4double angleOutIn);

  /// Ensure a variable passed by reference is capped within lowerLimit and upperLimit.
  /// If it's outside these it is defaulted to those limit values.
  void EnsureInLimits(G4double& value, G4double lowerLimit, G4double upperLimit);

  /// Checks if filename exists
  G4bool FileExists(G4String filename);

  /// Check if directory exists.
  G4bool DirectoryExists(G4String path);

  /// Get the current dir the program was executed from.
  std::string GetCurrentDir();
  
  /// Returns path from which BDSIM is executed
  /// supports linux/unix and mac OS
  std::string GetBDSIMExecPath();

  /// get full absolute directory path where file can be found.
  /// returns absolute path
  ///
  /// option to exclude the filename from path, such that
  /// getFullPath(filename,true) + filename 
  /// will return the absolute filename path
  G4String GetFullPath(G4String filename, bool excludeNameFromPath=false);

  /// Split a full file path into the path and file components. The path
  /// ends with '/'.
  void SplitPathAndFileName(const G4String& filePath,
			    G4String& path,
			    G4String& filename);

  /// Split a filename.ext into filename and extension. Extension includes '.'.
  void SplitFileAndExtention(const G4String& fileName,
			     G4String&       file,
			     G4String&       extension);

  /// Try to catch abort signals. This is not guaranteed to work.
  /// Main goal is to close output stream / files.
  void HandleAborts(int signal_number);
  
  /// Return true if value is consistent with 0. This is done by checking the
  /// difference between the value and 0 is within 'tolerance', which is by default
  /// the minimum difference from zero, epsilon (~1e-15). If a very small but finite
  /// number is a possibility, a different tolerance should be used.
  G4bool IsFinite(G4double value,
		  G4double tolerance = std::numeric_limits<double>::epsilon());

  /// Apply IsFinite to each component of a 3-vector.
  G4bool IsFinite(const G4ThreeVector& variable,
		  G4double tolerance = std::numeric_limits<double>::epsilon());

  /// Test whether a number is non-zero - ie abs(number) > minimum number
  G4bool NonZero(G4double value);

  /// Test if a number is above a certain tolerance for tracking strength
  /// purposes. Currently at 1e-50 as potential can be small and squared. Uses
  /// IsFinite() with 1e-50 as tolerance.
  G4bool IsFiniteStrength(G4double variable);

  /// Check if character array is an integer, and returns the integer by reference
  G4bool IsInteger(const char* s, int& convertedInteger);
  
  /// Check if character array is an integer, and returns the double by reference
  G4bool IsNumber(const char* s, double& convertedNumber);

  template <typename T>
  G4int Sign(T val)
  {return G4int((T(0) < val) - (val < T(0)));}

  inline G4String BoolToString(const G4bool& in)
  {return in ? "true" : "false";}
  
  /// Print out details of a rotation matrix - the matrix itself, unit vectors.
  /// Optional keyname to identify in output stream
  void PrintRotationMatrix(G4RotationMatrix* rm, G4String keyName = "unknown");

  /// Check if the geant4 environmental variables necessary for a run are set
  G4bool Geant4EnvironmentIsSet();

  /// Check if the optional G4PARTICLEHPDATA exists in the environment.
  /// Will print out error and exit if no variable found. Physics list argument
  /// used for feedback purposes.
  void CheckHighPrecisionDataExists(const G4String& physicsListName);

  /// Check if the optional Low Energy Neutron Data set exists via the environmental
  /// variable G4LENDDATA. Physics list argument used for feedback purposes.
  void CheckLowEnergyNeutronDataExists(const G4String& phhysicsListName);
    
  ///@{ Get parameter value from the specification ('spec') string
  G4double GetParameterValueDouble(G4String spec, G4String name);
  G4String GetParameterValueString(G4String spec, G4String name);
  G4int    GetParameterValueInt(G4String spec, G4String name);
  ///@}

  /// Split a string on whitespace and return a vector of these 'words'.
  std::vector<G4String> GetWordsFromString(const G4String& input);
<<<<<<< HEAD

=======
  
>>>>>>> e56e731a
  /// Rotate a two vector in polar coordinates by an angle.
  G4TwoVector Rotate(const G4TwoVector& vec, const G4double& angle);

  /// Check if two planes will overlap - as defined by their UNIT normal
  /// vectors at 0,0,0 and the z separation of the two. Incoming is assumed to have
  /// a positive z component and outgoing a -ve z component in this convention.
  G4bool WillIntersect(const G4ThreeVector& incomingNormal,
		       const G4ThreeVector& outgoingNormal,
		       const G4double&      zSeparation,
		       const BDSExtent&     incomingExtent,
		       const BDSExtent&     outgoingExtent);

  /// Checking for "cutted crossed Z planes" for a cylinder with angled faces. This
  /// utility only works in one dimension unlike the other one with the same name and
  /// vector arguments.
  G4bool WillIntersect(const G4double& angleIn,
		       const G4double& angleOut,
		       const G4double& horizontalWidth,
		       const G4double& length);

  /// Given an x and y coordinate, calculate what the z coordinate must be to
  /// lie on the plane defined by the supplied normal vector - assumes plane
  /// intercepts 0,0,0. Used in WillIntersect.
  G4double GetZOfPointOnPlane(G4ThreeVector normal, G4double x, G4double y);

  /// Rotate a face normal vector for a given component to that of the reference
  /// trajectory on that face.  This takes the component full angle and assumes the
  /// component changes the angle continuously between its faces and therefore half
  /// of this angle is used for the rotation.
  G4ThreeVector RotateToReferenceFrame(G4ThreeVector faceNormal, G4double fullAngle);

  /// Split a format and file path string around the ":" character. This format
  /// is used for geometry and field maps
  std::pair<G4String, G4String> SplitOnColon(G4String formatAndPath);

  /// Create a user limits instance based on a default with a new step length limit
  /// of the length parameter. Check the max step length in the defaultUL and use
  /// the shorter of the two. Note the G4UserLimits instance is not const although
  /// it could be as the accessors in that class are not const. Fraction is the fraction
  /// of the length that max step will be because if it's exactly the length of an object,
  /// it can prove problematic to resolve the outgoing surface - better to give some margin.
  G4UserLimits* CreateUserLimits(G4UserLimits*  defaultUL,
				 const G4double length,
				 const G4double fraction = 1.6);

  /// Get the curent memory usage.
  G4double GetMemoryUsage();

  /// Take one long string and split on space and then on colon. "key1:value1 key2:value2" etc.
  std::map<G4String, G4String> GetUserParametersMap(G4String userParameters);

  /// Generic function to get an item from a map with a default value and not throw an exception
  /// from unsafe access. Saves writing the searching code everywhere. Based on:
  /// https://stackoverflow.com/questions/2333728/stdmap-default-value
  template <typename K, typename V>
  V MapGetWithDefault(const std::map <K,V>& m, const K& key, const V& defaultValue)
  {
    typename std::map<K,V>::const_iterator it = m.find(key);
    return it == m.end() ? defaultValue : it->second;
  }

  /// Calculate the event number to stop at given a start and number to do. Saturates
  /// at the maximum number of an int.
  G4int VerboseEventStop(G4int verboseEventStart,
			 G4int verboseEventContinueFor);

  /// Logic of whether this event should be verbose or not. Code here so it's not duplicated.
  G4bool VerboseThisEvent(G4int eventIndex,
			  G4int eventStart,
			  G4int eventStop);

  /// Calculate the rigidity for a total momentum and charge.
  G4double Rigidity(G4double momentumMagnitude,
		    G4double charge);

  /// Return true if a string "expression" starts with "prefix".
  inline G4bool StartsWith(const std::string& expression,
			   const std::string& prefix) {return expression.size() >= prefix.size() &&
      expression.rfind(prefix, 0) == 0;}

  /// Return true if a string "expression" ends with "suffix".
  inline G4bool EndsWith(const std::string& expression,
			 const std::string& suffix) {return expression.size() >= suffix.size() &&
      expression.compare(expression.size() - suffix.size(), suffix.size(), suffix) == 0;}
}

#endif<|MERGE_RESOLUTION|>--- conflicted
+++ resolved
@@ -161,11 +161,7 @@
 
   /// Split a string on whitespace and return a vector of these 'words'.
   std::vector<G4String> GetWordsFromString(const G4String& input);
-<<<<<<< HEAD
-
-=======
-  
->>>>>>> e56e731a
+  
   /// Rotate a two vector in polar coordinates by an angle.
   G4TwoVector Rotate(const G4TwoVector& vec, const G4double& angle);
 
