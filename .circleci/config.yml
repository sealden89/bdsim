--- conflicted
+++ resolved
@@ -46,11 +46,7 @@
           command: |
             source /usr/local/bin/geant4.sh
             cd bdsim-build
-<<<<<<< HEAD
-            ctest --verbose -j4 -LE LONG --output-junit ./ctest_output.xml
-=======
             ctest --verbose -j2 -LE LONG --output-junit ./ctest_output.xml
->>>>>>> 13877fe4
             exit 0
 
       - store_test_results:
