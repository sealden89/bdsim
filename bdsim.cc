--- conflicted
+++ resolved
@@ -43,22 +43,17 @@
 #include <ctime>
 #include <unistd.h>
 #include <getopt.h>
-#include <signal.h>
+
 
 #include "BDSDetectorConstruction.hh"   
 #include "BDSEventAction.hh"
 #include "BDSPhysicsList.hh"
-#include "BDSAwakePhysicsList.hh"
 #include "QGSP_BERT.hh"
 #include "QGSP_BERT_HP.hh"
 #include "BDSPrimaryGeneratorAction.hh"
 #include "BDSRunAction.hh"
 #include "BDSSamplerSD.hh"
 #include "BDSThresholdCutSteppingAction.hh"
-<<<<<<< HEAD
-#include "BDSTwissSteppingAction.hh"
-=======
->>>>>>> 92c10502
 #include "BDSVerboseSteppingAction.hh"
 #include "BDSStackingAction.hh"
 #include "BDSUserTrackingAction.hh"
@@ -94,7 +89,7 @@
 //=======================================================
 
 //=======================================================
-#define DEBUG 1
+
 extern Options options;
 
 void BDS_handle_aborts(int signal_number) {
@@ -113,9 +108,6 @@
 
 int main(int argc,char** argv) {
 
-  //Set the largest step a particle can take in a field.
-  G4TransportationManager::GetTransportationManager()->GetPropagatorInField()->SetLargestAcceptableStep(10*CLHEP::cm);
-
   /* Executable command line options reader object */
   BDSExecOptions *bdsOptions = BDSExecOptions::Instance();
   bdsOptions->Parse(argc,argv);
@@ -143,6 +135,7 @@
 #endif  
 
   bdsBunch.SetOptions(options);
+
 
   //
   // initialize random number generator
@@ -229,6 +222,7 @@
 #endif
   runManager->SetUserInitialization(detector);
 
+
   //
   // set user action classes
   //
@@ -245,22 +239,9 @@
 #ifdef BDSDEBUG 
   G4cout << __FUNCTION__ << "> User action - steppingaction"<<G4endl;
 #endif
-<<<<<<< HEAD
-  if(BDSGlobalConstants::Instance()->DoTwiss()){
-    runManager->SetUserAction(new BDSTwissSteppingAction);
-  }
-  if((BDSExecOptions::Instance()->GetVerboseStep() || BDSExecOptions::Instance()->GetVerboseEventNumber() != -1) && (!BDSGlobalConstants::Instance()->GetSynchRescale()) ) {
-    runManager->SetUserAction(new BDSVerboseSteppingAction);
-  }
-
-  if (BDSGlobalConstants::Instance()->GetThresholdCutPhotons() > 0 || BDSGlobalConstants::Instance()->GetThresholdCutCharged() > 0) {
-    runManager->SetUserAction(new BDSThresholdCutSteppingAction);
-  }
-=======
   if(BDSExecOptions::Instance()->GetVerboseStep()) {
     runManager->SetUserAction(new BDSVerboseSteppingAction);
   }
->>>>>>> 92c10502
 
   if (BDSGlobalConstants::Instance()->GetThresholdCutPhotons() > 0 || BDSGlobalConstants::Instance()->GetThresholdCutCharged() > 0) {
     runManager->SetUserAction(new BDSThresholdCutSteppingAction);
@@ -323,13 +304,6 @@
   //
   // set default output formats:
   //
-<<<<<<< HEAD
-#ifdef DEBUG
-  G4cout << __FUNCTION__ << "> Setting up output." << G4endl;
-#endif  
-
-  bdsOutput = new BDSOutput(BDSExecOptions::Instance()->GetOutputFormat());
-=======
 #ifdef BDSDEBUG
   G4cout << __FUNCTION__ << "> Setting up output." << G4endl;
 #endif  
@@ -341,7 +315,6 @@
     bdsOutput = new BDSOutputROOT();
 #endif
   }
->>>>>>> 92c10502
   G4cout.precision(10);
 
   // catch aborts to close output stream/file. perhaps not all are needed.
@@ -372,100 +345,8 @@
     delete BDSGI;
   }
 
-<<<<<<< HEAD
-
-  // Track nptwiss particles for beta functions 
-  // and SR Rescaling. SR rescaling is adjusting the magnet fields according to
-  // k-values considering the beam energy loss due to SR
-  //
-  if(BDSGlobalConstants::Instance()->DoTwiss())
-    {
-#ifdef DEBUG
-      G4cout << __METHOD_NAME__ << "Do Twiss"<<G4endl;
-#endif
-      // disable SR process if present - analytical formulae used in rescaling
-      G4ProcessManager *pManager = G4Electron::Electron()->GetProcessManager(); 	 
-      G4ProcessVector *procVec=pManager->GetProcessList(); 	 
-      G4int nProc=pManager->GetProcessListLength(); 	 
-      
-      
-      for(G4int iProc=0;iProc<nProc;iProc++) 	 
-	{ 	 
-	  G4String pName=(*procVec)[iProc]->GetProcessName(); 	 
-	  if(pName=="BDSSynchRad")  	 
-	    { 	 
-	      G4cout << __FUNCTION__ << "> Disabling SR"<<G4endl;
-	      pManager->SetProcessActivation(iProc, false);
-
-	    } 	 
-
-	  if(pName=="contSR")  	 
-	    { 	 
-	      G4cout << __FUNCTION__ << "> Enabling constSR"<<G4endl;
-	      pManager->SetProcessActivation(iProc, true);
-	      
-	    } 	 
-	}
-
-      // do not need secondaries whatsoever
-      BDSGlobalConstants::Instance()->SetStopTracks(true);
-
-      runManager->BeamOn(BDSExecOptions::Instance()->GetNPTwiss());
-
-      // Clear Stack
-      G4EventManager::GetEventManager()->GetStackManager()->ClearPostponeStack();
-      
-      // turn  SR back on
-      BDSGlobalConstants::Instance()->SetSynchTrackPhotons(options.synchTrackPhotons);
-
-      //restore the stoptracks flag
-      BDSGlobalConstants::Instance()->SetStopTracks(options.stopTracks);
-
-      for(G4int iProc=0;iProc<nProc;iProc++) 	 
-	{ 	 
-	  G4String pName=(*procVec)[iProc]->GetProcessName(); 	 
-	  if(pName=="BDSSynchRad")  	 
-	    { 	 
-	      G4cout<< __FUNCTION__ << "> Enabling SR"<<G4endl;
-	      pManager->SetProcessActivation(iProc, true);
-	      
-	    } 	 
-
-	  if(pName=="contSR")  	 
-	    { 	 
-	      G4cout<<"Disabling constSR"<<G4endl;
-	      pManager->SetProcessActivation(iProc, false);
-	      
-	    } 	 
-
-	}
-
-      G4cout<<"done"<<G4endl;
-    
-    }
-  
-  // now turn off SR Rescaling 
-  BDSGlobalConstants::Instance()->SetDoTwiss(false);
-  BDSGlobalConstants::Instance()->SetSynchRescale(false);
-
-
-  //
-  // Start the simulation
-  // If not running in batch:
-  //   1) start interactive session
-  //   2) if visualisation requested, initialise visual manager
-  //   3) execute visualisation macro (defined with option --vis_mac)
-  //   4) wait for user input
-  // else 
-  //   generate and track the particles of the bunch as 
-  //   defined by the user in the gmad input file
-  //
-
- 
-if(!BDSExecOptions::Instance()->GetBatch())   // Interactive mode
-=======
+
   if(!BDSExecOptions::Instance()->GetBatch())   // Interactive mode
->>>>>>> 92c10502
     {
       G4UIsession* session=0;
       G4VisManager* visManager=0;
@@ -518,15 +399,10 @@
 #endif
   delete bdsOutput;
 
-<<<<<<< HEAD
-#ifdef DEBUG
-  //  G4cout << __FUNCTION__ << "> BDSBeamline deleting..."<<G4endl;
-=======
 #ifdef BDSDEBUG
   G4cout << __FUNCTION__ << "> BDSBeamline deleting..."<<G4endl;
->>>>>>> 92c10502
-#endif
-  //  delete BDSBeamline::Instance();
+#endif
+  delete BDSBeamline::Instance();
 
 #ifdef BDSDEBUG 
   G4cout << __FUNCTION__ << "> instances deleting..."<<G4endl;
