//  
//   BDSIM, (C) 2001-2015
//   
//   version 0.8

#include "BDSDebug.hh" 
#include "BDSExecOptions.hh"     // executable command line options 
#include "BDSGlobalConstants.hh" //  global parameters

#include "G4UIterminal.hh"
#ifdef G4UI_USE_TCSH
#include "G4UItcsh.hh"
#endif

#ifdef G4VIS_USE
#include "G4VisExecutive.hh"
#endif

#ifdef G4UI_USE
#ifdef G4VIS_USE
#include "G4UImanager.hh"        // G4 session managers
#endif
#include "G4UIExecutive.hh"
#endif

#include <cstdlib>      // standard headers 
#include <cstdio>
#include <signal.h>

#include "G4EventManager.hh" // Geant4 includes
#include "G4GeometryManager.hh"
#include "G4TrackingManager.hh"
#include "G4SteppingManager.hh"
#include "G4GeometryTolerance.hh"
#include "G4TrajectoryDrawByCharge.hh"

#include "BDSAcceleratorModel.hh"
#include "BDSBunch.hh"
#include "BDSDetectorConstruction.hh"   
#include "BDSEventAction.hh"
#include "BDSGeometryInterface.hh"
#include "BDSGeometryWriter.hh"
#include "BDSMaterials.hh"
#include "BDSOutputBase.hh" 
#include "BDSOutputFactory.hh"
#include "BDSPhysicsList.hh"
#include "BDSModularPhysicsList.hh"
#include "BDSPrimaryGeneratorAction.hh"
#include "BDSRunAction.hh"
#include "BDSSteppingAction.hh"
#include "BDSStackingAction.hh"
#include "BDSUserTrackingAction.hh"
#include "BDSRandom.hh" // for random number generator from CLHEP
#include "BDSRunManager.hh"
#include "BDSUtilities.hh"

#include "parser/gmad.h"  // GMAD parser
#include "parser/options.h"

//=======================================================
// Global variables 
BDSOutputBase* bdsOutput=nullptr;         // output interface
//=======================================================

extern Options options;

int main(int argc,char** argv)
{
  // print header
<<<<<<< HEAD
  G4cout<<"bdsim : version 0.7"<<G4endl;
=======
  G4cout<<"bdsim : version 0.8"<<G4endl;
>>>>>>> 22587bfb
  G4cout<<"        (C) 2001-2015 Royal Holloway University London"<<G4endl;
  G4cout<<"        http://www.ph.rhul.ac.uk/twiki/bin/view/PP/JAI/BdSim"<<G4endl;
  G4cout<<G4endl;
  
  /* Initialize executable command line options reader object */
  const BDSExecOptions* execOptions = BDSExecOptions::Instance(argc,argv);
  execOptions->Print();
  
#ifdef BDSDEBUG
  G4cout << __FUNCTION__ << "> DEBUG mode is on." << G4endl;
#endif  

  //
  // Parse lattice file
  //
  G4cout << __FUNCTION__ << "> Using input file : "<< execOptions->GetInputFilename()<<G4endl;
  
  gmad_parser(execOptions->GetInputFilename());

  //
  // parse options and explicitly initialise materials and global constants
  //
  BDSMaterials::Instance();
  const BDSGlobalConstants* globalConstants = BDSGlobalConstants::Instance();
  
  //
  // initialize random number generator
  //

  BDSRandom::CreateRandomNumberGenerator();
  BDSRandom::SetSeed(); // set the seed from options or from exec options
  if (execOptions->SetSeedState()) //optionally load the seed state from file
    {BDSRandom::LoadSeedState(execOptions->GetSeedStateFilename());}
  if (BDSExecOptions::Instance()->GetOutputFormat() != BDSOutputFormat::none)
    {BDSRandom::WriteSeedState();} //write the current state once set / loaded

  // instantiate the specific type of bunch distribution (class),
  // get the corresponding parameters from the gmad parser info
  // and attach to the initialised random number generator
#ifdef BDSDEBUG
  G4cout << __FUNCTION__ << "> Instantiating chosen bunch distribution." << G4endl;
#endif
  BDSBunch* bdsBunch = new BDSBunch();
  bdsBunch->SetOptions(options);
  
  //
  // construct mandatory run manager (the G4 kernel) and
  // set mandatory initialization classes
  //

#ifdef BDSDEBUG 
  G4cout << __FUNCTION__ << "> Constructing run manager"<<G4endl;
#endif
  BDSRunManager * runManager = new BDSRunManager;
  // runManager->SetNumberOfAdditionalWaitingStacks(1);

  //For geometry sampling, phys list must be initialized before detector.
#ifdef BDSDEBUG 
  G4cout << __FUNCTION__ << "> Constructing phys list" << G4endl;
#endif
  if(options.modularPhysicsListsOn) {
    BDSModularPhysicsList *physList = new BDSModularPhysicsList;
    runManager->SetUserInitialization(physList);
  }
  else { 
    BDSPhysicsList        *physList=new BDSPhysicsList;  
    runManager->SetUserInitialization(physList);
  }
  
#ifdef BDSDEBUG 
  G4cout<< __FUNCTION__ << "> User init phys list"<<G4endl;
#endif

  // Set the geometry tolerance
  static G4GeometryTolerance* theGeometryTolerance = G4GeometryTolerance::GetInstance();
#ifdef BDSDEBUG
  G4cout << __FUNCTION__ << "> Default geometry tolerances: surface " 
	 << theGeometryTolerance->GetSurfaceTolerance() << " mm " 
	 << theGeometryTolerance->GetAngularTolerance() << " rad " 
	 << theGeometryTolerance->GetRadialTolerance()  << " mm" << G4endl;
#endif
  // This sets the tolerances for the geometry (1e-11 times this value)
  // Note, this doesn't actually have any affect on the size of the geometry,
  // and is only used to calculate the tolerance in geant4. This is really misleading
  // naming on the part of geant4. There is no way to just set a tolerance directly.
  G4double worldMaximumExtent=1000*CLHEP::m;
  G4GeometryManager::GetInstance()->SetWorldMaximumExtent(worldMaximumExtent); 
  G4cout << __FUNCTION__ << "> Geometry Tolerances: "     << G4endl;
  G4cout << __FUNCTION__ << ">" << std::setw(22) << "Surface: " << std::setw(10) << theGeometryTolerance->GetSurfaceTolerance()/CLHEP::m << " m"   << G4endl;
  G4cout << __FUNCTION__ << ">" << std::setw(22) << "Angular: " << std::setw(10) << theGeometryTolerance->GetAngularTolerance()          << " rad" << G4endl;
  G4cout << __FUNCTION__ << ">" << std::setw(22) << "Radial: "  << std::setw(10) << theGeometryTolerance->GetRadialTolerance()/CLHEP::m  << " m"   << G4endl;

  // note this doesn't actually construct the accelerator - only instantiates the class.
  // the run manager later calls the construct method
  BDSDetectorConstruction* detector = new BDSDetectorConstruction();
 
#ifdef BDSDEBUG 
  G4cout << __FUNCTION__ << "> Registering user action - detector construction"<<G4endl;
#endif
  runManager->SetUserInitialization(detector);

  //
  // set user action classes
  //
#ifdef BDSDEBUG 
  G4cout << __FUNCTION__ << "> Registering user action - runaction"<<G4endl;
#endif
  runManager->SetUserAction(new BDSRunAction);

#ifdef BDSDEBUG 
  G4cout << __FUNCTION__ << "> Registering user action - eventaction"<<G4endl;
#endif
  runManager->SetUserAction(new BDSEventAction());

#ifdef BDSDEBUG 
  G4cout << __FUNCTION__ << "> Registering user action - steppingaction"<<G4endl;
#endif
  // Only add steppingaction if it is actually used, so do check here (for cpu reasons)
  if (globalConstants->GetThresholdCutPhotons() > 0 || globalConstants->GetThresholdCutCharged() > 0
      || execOptions->GetVerboseStep()) {
    runManager->SetUserAction(new BDSSteppingAction);
  }
  
#ifdef BDSDEBUG 
  G4cout << __FUNCTION__ << "> Registering user action - trackingaction"<<G4endl;
#endif
  runManager->SetUserAction(new BDSUserTrackingAction);

#ifdef BDSDEBUG 
  G4cout << __FUNCTION__ << "> Registering user action - stackingaction"<<G4endl;
#endif
  runManager->SetUserAction(new BDSStackingAction);

#ifdef BDSDEBUG 
  G4cout << __FUNCTION__ << "> Registering user action - primary generator"<<G4endl;
#endif
  runManager->SetUserAction(new BDSPrimaryGeneratorAction(bdsBunch));
  
  //
  // Initialize G4 kernel
  //
#ifdef BDSDEBUG 
  G4cout << __FUNCTION__ << "> Initialising Geant4 kernel"<<G4endl;
#endif
  runManager->Initialize();

  //
  // set verbosity levels
  //
  runManager->SetVerboseLevel(execOptions->GetVerboseRunLevel());
  G4EventManager::GetEventManager()->SetVerboseLevel(execOptions->GetVerboseEventLevel());
  G4EventManager::GetEventManager()->GetTrackingManager()->SetVerboseLevel(execOptions->GetVerboseTrackingLevel());
  G4EventManager::GetEventManager()->GetTrackingManager()->GetSteppingManager()->SetVerboseLevel(execOptions->GetVerboseSteppingLevel());
  
  // Close the geometry
  G4bool bCloseGeometry = G4GeometryManager::GetInstance()->CloseGeometry();
  if(!bCloseGeometry) { 
    G4cerr << "bdsim.cc: error - geometry not closed." << G4endl;
    return 1;
  }

  if (execOptions->ExportGeometry())
    {
      BDSGeometryWriter::Instance()->ExportGeometry(execOptions->GetExportType(),
						    execOptions->GetExportFileName());
      // clean up before exiting
      G4GeometryManager::GetInstance()->OpenGeometry();
      delete BDSAcceleratorModel::Instance();
      delete execOptions;
      delete globalConstants;
      delete BDSMaterials::Instance();
      delete runManager;
      delete bdsBunch;
      return 0;
    }
  
  // set default output formats:
#ifdef BDSDEBUG
  G4cout << __FUNCTION__ << "> Setting up output." << G4endl;
#endif
  bdsOutput = BDSOutputFactory::CreateOutput(execOptions->GetOutputFormat());
  G4cout.precision(10);

  // catch aborts to close output stream/file. perhaps not all are needed.
  signal(SIGABRT, &BDS::HandleAborts); // aborts
  signal(SIGTERM, &BDS::HandleAborts); // termination requests
  signal(SIGSEGV, &BDS::HandleAborts); // segfaults
  signal(SIGINT,  &BDS::HandleAborts); // interrupts
  
  // Write survey file
  if(execOptions->GetOutline()) {
#ifdef BDSDEBUG 
    G4cout<<"contructing geometry interface"<<G4endl;
#endif
    BDSGeometryInterface* BDSGI = new BDSGeometryInterface(execOptions->GetOutlineFilename());

#ifdef BDSDEBUG 
    G4cout << __FUNCTION__ << "> Writing survey file"<<G4endl;
#endif
    if(execOptions->GetOutlineFormat()=="survey") BDSGI->Survey();
    else if(execOptions->GetOutlineFormat()=="optics") BDSGI->Optics();
    else {
      G4cout << __FUNCTION__ << "> Outlineformat " << execOptions->GetOutlineFormat() << "is not known! exiting." << G4endl;
      exit(1);
    }
  }

  if(!execOptions->GetBatch())   // Interactive mode
    {
      G4UIsession* session=0;
#ifdef G4UI_USE_TCSH
      session = new G4UIterminal(new G4UItcsh);
#else
      session = new G4UIterminal();
#endif

#ifdef G4VIS_USE
#ifdef BDSDEBUG 
      G4cout<< __FUNCTION__ << "> Initializing Visualisation Manager"<<G4endl;
#endif
      // Initialize visualisation
      G4VisManager* visManager = new G4VisExecutive;
      // G4VisExecutive can take a verbosity argument - see /vis/verbose guidance.
      // G4VisManager* visManager = new G4VisExecutive("Quiet");
      visManager->Initialize();
      
      G4TrajectoryDrawByCharge* trajModel1 = new G4TrajectoryDrawByCharge("trajModel1");
      visManager->RegisterModel(trajModel1);
      visManager->SelectTrajectoryModel(trajModel1->Name());
#endif
 
#ifdef G4UI_USE
      G4UIExecutive* session2 = new G4UIExecutive(argc, argv);
#ifdef G4VIS_USE
      // get the pointer to the User Interface manager 
      G4UImanager* UIManager = G4UImanager::GetUIpointer();

      std::string bdsimPath = BDS::GetBDSIMExecPath();
      // difference between local build and install build:
      std::string visPath;
      std::string localPath = bdsimPath + "vis/vis.mac";
      std::string installPath = bdsimPath + "../share/BDSIM/vis/vis.mac";
      
      if (FILE *file = fopen(localPath.c_str(), "r")) {
	fclose(file);
	visPath = bdsimPath + "vis/";
      } else if (FILE *file = fopen(installPath.c_str(), "r")) {
	fclose(file);
	visPath = bdsimPath + "../share/BDSIM/vis/";
      } else {
	G4cout << __FUNCTION__ << "> ERROR: default visualisation file could not be found!" << G4endl;
      }

      // check if visualisation file is present and readable
      std::string visMacroName = execOptions->GetVisMacroFilename();
      bool useDefault = false;
      // if not set use default visualisation file
      if (visMacroName.empty()) useDefault = true;
      G4String visMacroFilename = BDS::GetFullPath(visMacroName);
      if (!useDefault) {
	FILE* file = nullptr;
	// first relative to main path:
	file = fopen(visMacroFilename.c_str(), "r");
	if (file) {
	  fclose(file);
	} else {
	  // if not present use a default one (OGLSQt or DAWNFILE)
	  G4cout << __FUNCTION__ << "> WARNING: visualisation file " << visMacroFilename <<  " file not present, using default!" << G4endl;
	  useDefault = true;
	}
      }
      if (useDefault) {
#ifdef G4VIS_USE_OPENGLQT
	visMacroFilename = visPath + "vis.mac";
#else
	visMacroFilename = visPath + "dawnfile.mac";
#endif
      }
      // execute visualisation file
      UIManager->ApplyCommand("/control/execute " + visMacroFilename);

      // add default gui
      if (session2->IsGUI()) {
	// Add icons
	std::string iconMacroFilename = visPath + "icons.mac";
	UIManager->ApplyCommand("/control/execute " + iconMacroFilename);
	// add menus
	std::string guiMacroFilename  = visPath + "gui.mac";
	UIManager->ApplyCommand("/control/execute " + guiMacroFilename);
	// add run icon:
	std::string runButtonFilename = visPath + "run.png";
	UIManager->ApplyCommand("/gui/addIcon \"Run beam on\" user_icon \"/run/beamOn 1\" " + runButtonFilename);
      }
#endif
      session2->SessionStart();
      delete session2;
#endif
      delete session;

    }
  else           // Batch mode
    { 
      runManager->BeamOn(globalConstants->GetNumberToGenerate());
    }

  //
  // job termination
  //
  G4GeometryManager::GetInstance()->OpenGeometry();

#ifdef BDSDEBUG 
  G4cout << __FUNCTION__ << "> BDSOutput deleting..."<<G4endl;
#endif
  delete bdsOutput;
  
#ifdef BDSDEBUG
  G4cout << __FUNCTION__ << "> BDSBeamline deleting..."<<G4endl;
#endif

#ifdef BDSDEBUG 
  G4cout << __FUNCTION__ << "> instances deleting..."<<G4endl;
#endif
  delete BDSAcceleratorModel::Instance();
  delete execOptions;
  delete globalConstants;
  delete BDSMaterials::Instance();

#ifdef BDSDEBUG 
  G4cout<< __FUNCTION__ << "> BDSRunManager deleting..."<<G4endl;
#endif
  delete runManager;
  delete bdsBunch;

  G4cout << __FUNCTION__ << "> End of Run, Thank you for using BDSIM!" << G4endl;

  return 0;
}<|MERGE_RESOLUTION|>--- conflicted
+++ resolved
@@ -67,11 +67,7 @@
 int main(int argc,char** argv)
 {
   // print header
-<<<<<<< HEAD
-  G4cout<<"bdsim : version 0.7"<<G4endl;
-=======
   G4cout<<"bdsim : version 0.8"<<G4endl;
->>>>>>> 22587bfb
   G4cout<<"        (C) 2001-2015 Royal Holloway University London"<<G4endl;
   G4cout<<"        http://www.ph.rhul.ac.uk/twiki/bin/view/PP/JAI/BdSim"<<G4endl;
   G4cout<<G4endl;
