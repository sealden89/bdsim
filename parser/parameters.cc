--- conflicted
+++ resolved
@@ -99,169 +99,7 @@
   // parameters already set in params have priority and are not overridden
   // this is used for the inheritance / newinstance mechanism
 
-<<<<<<< HEAD
-  // aperture model
-  if(!beampipeThicknessset) { beampipeThickness = e.beampipeThickness; beampipeThicknessset = 1; }
-  if(!aper1set) { aper1 = e.aper1; aper1set = 1;}
-  if(!aper2set) { aper2 = e.aper2; aper2set = 1;}
-  if(!aper3set) { aper3 = e.aper3; aper3set = 1;}
-  if(!aper4set) { aper4 = e.aper4; aper4set = 1;}
-  if(!apertureTypeset) { apertureType = e.apertureType; apertureTypeset = 1;}
-  if(!beampipeMaterialset) { beampipeMaterial = e.beampipeMaterial; beampipeMaterialset = 1;}
-
-  // magnet geometry
-  if(!magnetGeometryTypeset) {magnetGeometryType = e.magnetGeometryType; magnetGeometryTypeset = 1;}
-  if(!outerMaterialset)      {outerMaterial      = e.outerMaterial;      outerMaterialset = 1;}
-  if(!outerDiameterset)      {outerDiameter = e.outerDiameter; outerDiameterset = 1;}
-
-  if(!gradientset) { gradient = e.gradient; gradientset = 1; }
-
-  if(!tiltset) { tilt = e.tilt; tiltset = 1; }
-  if(!offsetXset) { offsetX = e.offsetX; offsetXset = 1; }
-  if(!offsetYset) { offsetY = e.offsetY; offsetYset = 1; }
-  if(!knlset) { knl = e.knl; knlset = 1; }
-  if(!kslset) { ksl = e.ksl; kslset = 1; }
-  // physics biasing
-  if(!biasset) {bias = e.bias; biasset = 1; }
-  //beam loss monitor locations
-  if(!blmLocZset) { blmLocZ = e.blmLocZ; blmLocZset = 1; }
-  if(!blmLocThetaset) { blmLocTheta = e.blmLocTheta; blmLocThetaset = 1; }
-
-  if(!specset) { spec = e.spec; specset = 1; }
-  if(!materialset) { material = e.spec; materialset = 1; }
-  if(!scintmaterialset) { scintmaterial = e.spec; scintmaterialset = 1; }
-  if(!windowmaterialset) { windowmaterial = e.spec; windowmaterialset = 1; }
-  if(!airmaterialset) { airmaterial = e.spec; airmaterialset = 1; }
-  if(!precisionRegionset) { precisionRegion = e.precisionRegion; precisionRegionset = 1; }
-
-}
-
-void Parameters::set_value(std::string property, double value )
-{
-#ifdef BDSDEBUG
-  std::cout << "parser> Setting value " << std::setw(25) << std::left << property << value << std::endl;
-#endif
-
-  if(property=="l") { l = value; lset = 1; return;} // length
-  if(property=="bmapZOffset") { bmapZOffset = value; bmapZOffsetset = 1; return;} // field map z offset
-  if(property=="B") { B = value; Bset = 1; return;} // dipole field
-  if(property=="ks") { ks = value; ksset = 1; return;} // solenoid strength
-  if(property=="k0") { k0 = value; k0set = 1; return;} // dipole coef.
-  if(property=="k1") { k1 = value; k1set = 1; return;} // quadrupole coef. 
-  if(property=="k2") { k2 = value; k2set = 1; return;} // sextupole coef.
-  if(property=="k3") { k3 = value; k3set = 1; return;} // octupole coef.
-  if(property=="k4") { k4 = value; k4set = 1; return;} // decapole coef.
-  if(property=="angle") { angle = value; angleset = 1; return;} // dipole bending angle
-  if(property=="phiAngleIn") { phiAngleIn = value; phiAngleInset = 1; return;} // element incoming angle
-  if(property=="phiAngleOut") { phiAngleOut = value; phiAngleOutset = 1; return;} // element outgoing angle
-  if(property=="beampipeThickness")
-    { beampipeThickness = value; beampipeThicknessset = 1; return;}
-  
-  if(property=="aper" ||property=="aperture")
-    // for backwards compatibility
-    { aper1 = value; aper1set = 1; return;}
-  if(property=="aper1" ||property=="aperture1")  // new aperture model 
-    { aper1 = value; aper1set = 1; return;}
-  if(property=="aper2" ||property=="aperture2") 
-    { aper2 = value; aper2set = 1; return;}
-  if(property=="aper3" ||property=="aperture3") 
-    { aper3 = value; aper3set = 1; return;}
-  if(property=="aper4" ||property=="aperture4")
-    { aper4 = value; aper4set = 1; return;}
-  if(property=="outerDiameter") 
-    { outerDiameter = value; outerDiameterset = 1; return;}
-  if(property=="outR")
-    // for backwards compatibility, boxSize = 2*outR
-    { outerDiameter = 2 * value; outerDiameterset = 1; return;}
-  if(property=="xsize") { xsize = value; xsizeset = 1; return;}
-  if(property=="ysize") { ysize = value; ysizeset = 1; return;}
-  if(property=="tilt") { tilt = value; tiltset = 1; return;}
-  if(property=="offsetX") { offsetX = value; offsetXset = 1; return;}
-  if(property=="offsetY") { offsetX = value; offsetYset = 1; return;}
-  if(property=="x") {xdir = value; xdirset = 1; return;} // x direction
-  if(property=="y") {ydir = value; ydirset = 1; return;} // y direction 
-  if(property=="z") {zdir = value; zdirset = 1; return;} // z direction 
-  if(property=="phi") {phi = value; phiset = 1; return;}  // polar angle
-  if(property=="theta")  {theta = value; thetaset = 1; return;} 
-  // azimuthal angle
-  if(property=="psi")  {psi = value; psiset = 1; return;} // 3rd  angle
-  if(property=="gradient")  {gradient = value; gradientset = 1; return;} // rf voltage
-  if(property=="precisionRegion") { precisionRegion = (int)value; precisionRegionset = 1; return;}
-  if(property=="A") {A = value; Aset = 1; return;}  // mass number
-  if(property=="Z") {Z = value; Zset = 1; return;}  // atomic number
-  if(property=="density") {density = value; densityset = 1; return;}  // density
-  if(property=="T") {temper = value; temperset = 1; return;}  // temperature
-  if(property=="P") {pressure = value; pressureset = 1; return;}  // pressure
-  if(property=="waveLength") {waveLength = value; waveLengthset = 1; return;}
-  if(property=="at") {at = value; atset = 1; return;}  //position of an element within a sequence
-  if(property=="tscint") { tscint = value; tscintset = 1; return;} // thickness for a scintillator screen 
-  if(property=="twindow") { twindow = value; twindowset = 1; return;} // thickness for a scintillator screen window 
-  // not implemented mad parameters will be ignored
-  if(property=="e1") {return;}  // fringe field parameters
-  if(property=="e2") {return;}
-  if(property=="fint") {return;}
-  if(property=="fintx") {return;}
-  if(property=="hgap") {return;}
-  if(property=="harmon") {return;} // rf cavity
-  if(property=="lag") {return;}
-  if(property=="volt") {return;}
-
-  std::cerr << "Error: parser> unknown parameter option \"" << property << "\" with value " << value  << std::endl << std::endl;
-  exit(1);
-}
-
-void Parameters::set_value(std::string property, std::string value )
-{
-#ifdef BDSDEBUG
-  std::cout << "parser> Setting value " << std::setw(25) << std::left << property << value << std::endl;
-#endif
-
-  if(property=="geometry") 
-    {
-      geomset = 1;
-      geometry = value;
-      return;
-    } 
-  if(property=="bmap") 
-    {
-      bmapset = 1;
-      bmap = value;
-      return;
-    }
-  if(property=="type") 
-    {
-      printf("Warning : type parameter is currently ignored\n");
-      //ignore the "type attribute for the moment"
-      return;
-    }
-  if(property=="outerMaterial") 
-    {
-      outerMaterialset = 1;
-      outerMaterial = value;
-      return;
-    }
-  if(property=="cavityModel") 
-    {
-      cavityModelset = 1;
-      cavityModel = value;
-      return;
-    }
-  if(property=="material") 
-    {	 
-      materialset = 1;
-      material = value;
-      return;
-    }
-  if(property=="apertureType")
-    {
-      apertureTypeset = 1;
-      apertureType = value;
-      return;
-    }
-  if(property=="magnetGeometryType") 
-=======
   for (auto& i : setMap)
->>>>>>> 6e1e5acd
     {
       if(i.second == false)
 	{
