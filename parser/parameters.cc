--- conflicted
+++ resolved
@@ -135,11 +135,7 @@
   setMap["xdir"]               = false;
   setMap["ydir"]               = false;
   setMap["zdir"]               = false; 
-<<<<<<< HEAD
-  setMap["gradient"]           = false;
-=======
   setMap["waveLength"]         = false;
->>>>>>> 37e9a7b7
   setMap["phi"]                = false;
   setMap["theta"]              = false;
   setMap["psi"]                = false;
@@ -153,6 +149,13 @@
   setMap["degraderHeight"]    = false;
   setMap["materialThickness"] = false;
   setMap["degraderOffset"]    = false;
+    
+  setMap["laserBeam"]         = false;
+  setMap["laserOffsetTheta"]  = false;
+  setMap["laserOffsetPhi"]    = false;
+  setMap["laserOffsetX"]      = false;
+  setMap["laserOffsetY"]      = false;
+  setMap["laserOffsetZ"]      = false;
 
   setMap["wireDiameter"]      = false;
   setMap["wireLength"]        = false;
@@ -188,33 +191,8 @@
   setMap["spec"]           = false;
   setMap["cavityModel"]    = false;
 
-<<<<<<< HEAD
-  setMap["numberWedges"]      = false;
-  setMap["wedgeLength"]       = false;
-  setMap["degraderHeight"]    = false;
-  setMap["materialThickness"] = false;
-  setMap["degraderOffset"]    = false;
-
-  setMap["laserBeam"]         = false;
-  setMap["laserOffsetTheta"]  = false;
-  setMap["laserOffsetPhi"]    = false;
-  setMap["laserOffsetX"]      = false;
-  setMap["laserOffsetY"]      = false;
-  setMap["laserOffsetZ"]      = false;
-
-  setMap["wireDiameter"]      = false;
-  setMap["wireLength"]        = false;
-  setMap["wireOffsetX"]       = false;
-  setMap["wireOffsetY"]       = false;
-  setMap["wireOffsetZ"]       = false;
-  setMap["wireAngle"]         = false;
-  setMap["undulatorPeriod"]       = false;
-  setMap["undulatorGap"]          = false;
-  setMap["undulatorMagnetHeight"] = false;
-=======
   setMap["dicomDataPath"]  = false;
   setMap["dicomDataFile"]  = false;
->>>>>>> 37e9a7b7
 
   setMap["colour"] = false;
 
