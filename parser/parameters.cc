/* 
Beam Delivery Simulation (BDSIM) Copyright (C) Royal Holloway, 
University of London 2001 - 2018.

This file is part of BDSIM.

BDSIM is free software: you can redistribute it and/or modify 
it under the terms of the GNU General Public License as published 
by the Free Software Foundation version 3 of the License.

BDSIM is distributed in the hope that it will be useful, but 
WITHOUT ANY WARRANTY; without even the implied warranty of
MERCHANTABILITY or FITNESS FOR A PARTICULAR PURPOSE.  See the
GNU General Public License for more details.

You should have received a copy of the GNU General Public License
along with BDSIM.  If not, see <http://www.gnu.org/licenses/>.
*/
#include "parameters.h"

#include <cstdio>
#include <iomanip>
#include <iostream>
#include <list>
#include <string>

#include "array.h"

using namespace GMAD;

Parameters::Parameters()
{
  // fill setMap, needs to match published member names
  // usually same but some exceptions, those are commented
  setMap["l"]         = false;
  setMap["scaling"]   = false;
  setMap["ks"]        = false;
  setMap["k1"]        = false;
  setMap["k2"]        = false;
  setMap["k3"]        = false;
  setMap["k4"]        = false;
  setMap["angle"]     = false;
  setMap["B"]         = false;
  setMap["e1"]        = false;
  setMap["e2"]        = false;
  setMap["fint"]      = false;
  setMap["fintx"]     = false;
  setMap["fintK2"]    = false;
  setMap["fintxK2"]   = false;
  setMap["h1"]        = false;
  setMap["h2"]        = false;
  setMap["hgap"]      = false;
  setMap["kick"]      = false;
  setMap["hkick"]     = false;
  setMap["vkick"]     = false;
  setMap["knl"]       = false;
  setMap["ksl"]       = false;
  setMap["gradient"]  = false;
  setMap["E"]         = false;
  setMap["frequency"] = false;
  setMap["phase"]     = false;
  setMap["tOffset"]   = false;

  setMap["kick1"]     = false;
  setMap["kick2"]     = false;
  setMap["kick3"]     = false;
  setMap["kick4"]     = false;
  setMap["rmat11"]     = false;
  setMap["rmat12"]     = false;
  setMap["rmat13"]     = false;
  setMap["rmat14"]     = false;
  setMap["rmat21"]     = false;
  setMap["rmat22"]     = false;
  setMap["rmat23"]     = false;
  setMap["rmat24"]     = false;
  setMap["rmat31"]     = false;
  setMap["rmat32"]     = false;
  setMap["rmat33"]     = false;
  setMap["rmat34"]     = false;
  setMap["rmat41"]     = false;
  setMap["rmat42"]     = false;
  setMap["rmat43"]     = false;
  setMap["rmat44"]     = false;

  setMap["beampipeThickness"]  = false;
  setMap["aper1"]              = false;
  setMap["aper2"]              = false;
  setMap["aper3"]              = false;
  setMap["aper4"]              = false;
  setMap["apertureType"]       = false;
  setMap["beampipeMaterial"]   = false;
  setMap["vacuumMaterial"]     = false;
  setMap["magnetGeometryType"] = false;
  setMap["horizontalWidth"]    = false;
  setMap["yokeOnInside"]       = false;
  setMap["hStyle"]             = false;
  setMap["vhRatio"]            = false;
  setMap["coilWidthFraction"]  = false;
  setMap["coilHeightFraction"] = false;
  setMap["tilt"]               = false;
  setMap["xsize"]              = false;
  setMap["ysize"]              = false;
  setMap["xsizeOut"]           = false;
  setMap["ysizeOut"]           = false;
  setMap["offsetX"]            = false;
  setMap["offsetY"]            = false;
  setMap["tscint"]             = false;
  setMap["twindow"]            = false;
  setMap["tmount"]             = false;
  setMap["windowScreenGap"]    = false;
  setMap["screenXSize"]        = false;
  setMap["screenYSize"]        = false;
  setMap["screenPSize"]        = false;
  setMap["screenEndZ"]         = false;
  setMap["poleStartZ"]         = false;
  setMap["screenWidth"]        = false;
  setMap["awakeMagnetOffsetX"] = false;
  setMap["layerThicknesses"]   = false;
  setMap["layerMaterials"]     = false;
  setMap["layerIsSampler"]     = false;
  setMap["xdir"]               = false;
  setMap["ydir"]               = false;
  setMap["zdir"]               = false; 
  setMap["waveLength"]         = false;
  setMap["gradient"]           = false;
  setMap["phi"]                = false;
  setMap["theta"]              = false;
  setMap["psi"]                = false;
  setMap["blmLocZ"]            = false;
  setMap["blmLocTheta"]        = false;

  setMap["bias"]           = false;
  setMap["biasMaterial"]   = false;
  setMap["biasVacuum"]     = false;
  setMap["samplerName"]    = false;
  setMap["samplerType"]    = false;
  setMap["samplerRadius"]  = false;
  setMap["region"]         = false;
  setMap["fieldOuter"]     = false;
  setMap["fieldVacuum"]    = false;
  setMap["fieldAll"]       = false;

  setMap["geometryFile"]   = false;
  setMap["material"]       = false;
  setMap["scintmaterial"]  = false;
  setMap["windowmaterial"] = false;
  setMap["mountmaterial"]  = false;
  setMap["spec"]           = false;
  setMap["cavityModel"]    = false;

  setMap["numberWedges"]      = false;
  setMap["wedgeLength"]       = false;
  setMap["degraderHeight"]    = false;
  setMap["materialThickness"] = false;
  setMap["degraderOffset"]    = false;

<<<<<<< HEAD
  setMap["wireDiameter"]      = false;
  setMap["wireLength"]        = false;
  setMap["wirescannerOffset"] = false;
  setMap["wirescannerRotx"]   = false;
  setMap["wirescannerRoty"]   = false;
  setMap["wirescannerRotz"]   = false;

  setMap["screenAnglex"]      = false;
  setMap["screenAngley"]      = false;
  setMap["screenAnglez"]      = false;
  setMap["screenPosx"]        = false;
  setMap["screenPosy"]        = false;
  setMap["screenPosz"]        = false;

  setMap["undulatorPeriod"]   = false;
  setMap["undulatorGap"]      = false;
  setMap["magnetHeight"]      = false;
  setMap["magnetWidth"]       = false;
=======
  setMap["undulatorPeriod"]       = false;
  setMap["undulatorGap"]          = false;
  setMap["undulatorMagnetHeight"] = false;
>>>>>>> 35629743

  setMap["colour"] = false;

  setMap["crystalLeft"]            = false;
  setMap["crystalRight"]           = false;
  setMap["crystalBoth"]            = false;
  setMap["crystalAngleYAxisLeft"]  = false;
  setMap["crystalAngleYAxisRight"] = false;
}

void Parameters::flush()
{
  Element::flush();

  for (auto& i : setMap)
    {i.second = false;}
}

void Parameters::inherit_properties(const Element& e)
{
  // copy parameters into temporary buffer params from element e
  // parameters already set in params have priority and are not overridden
  // this is used for the inheritance / newinstance mechanism

  for (auto& i : setMap)
    {
      if(i.second == false)
	{
	  std::string property = i.first;
          // method can in theory throw runtime_error (shouldn't happen), catch and exit gracefully
	  try {
	    Published<Element>::set(this,(Element*)&e,property);
	  }
	  catch(std::runtime_error) {
	    std::cerr << "Error: element> unknown property \"" << property << "\" from element " << e.name  << std::endl;
	    exit(1);
	  }
	  
	  i.second = true;
	}
    }
}

// template specialisation for Array pointers, to be merged into templated function
void Parameters::set_value(std::string property, Array* value)
{
#ifdef BDSDEBUG
  std::cout << "element> Setting value " << std::setw(25) << std::left << property << std::endl;
#endif
  if(property=="knl") 
    {
      value->set_vector(knl);
    } 
  else if(property=="ksl") 
    {
      value->set_vector(ksl);
    }
  else if(property=="blmLocZ") 
    {
      value->set_vector(blmLocZ);
    }
  else if(property=="blmLocTheta") 
    {
      value->set_vector(blmLocTheta);
    }
  else if(property=="layerThicknesses")
    {
      value->set_vector(layerThicknesses);
    }
  else if(property=="layerMaterials")
    {
      value->set_vector(layerMaterials);
    }
  else if(property=="layerIsSampler")
    {
      value->set_vector(layerIsSampler);
    }
  else
    {
      std::cerr << "Error: element> unknown parameter option \"" << property << "\", or doesn't expect vector type" << std::endl;
      // don't exit here, but flag willExit instead
      //exit(1);
      willExit = true;
      return;
    }

  setMap.at(property) = true;
}<|MERGE_RESOLUTION|>--- conflicted
+++ resolved
@@ -154,7 +154,6 @@
   setMap["materialThickness"] = false;
   setMap["degraderOffset"]    = false;
 
-<<<<<<< HEAD
   setMap["wireDiameter"]      = false;
   setMap["wireLength"]        = false;
   setMap["wirescannerOffset"] = false;
@@ -169,15 +168,9 @@
   setMap["screenPosy"]        = false;
   setMap["screenPosz"]        = false;
 
-  setMap["undulatorPeriod"]   = false;
-  setMap["undulatorGap"]      = false;
-  setMap["magnetHeight"]      = false;
-  setMap["magnetWidth"]       = false;
-=======
   setMap["undulatorPeriod"]       = false;
   setMap["undulatorGap"]          = false;
   setMap["undulatorMagnetHeight"] = false;
->>>>>>> 35629743
 
   setMap["colour"] = false;
 
