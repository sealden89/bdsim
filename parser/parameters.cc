/* 
Beam Delivery Simulation (BDSIM) Copyright (C) Royal Holloway, 
University of London 2001 - 2021.

This file is part of BDSIM.

BDSIM is free software: you can redistribute it and/or modify 
it under the terms of the GNU General Public License as published 
by the Free Software Foundation version 3 of the License.

BDSIM is distributed in the hope that it will be useful, but 
WITHOUT ANY WARRANTY; without even the implied warranty of
MERCHANTABILITY or FITNESS FOR A PARTICULAR PURPOSE.  See the
GNU General Public License for more details.

You should have received a copy of the GNU General Public License
along with BDSIM.  If not, see <http://www.gnu.org/licenses/>.
*/
#include "parameters.h"

#include <cstdio>
#include <iomanip>
#include <iostream>
#include <list>
#include <string>

#include "array.h"

using namespace GMAD;

Parameters::Parameters()
{
  // fill setMap, needs to match published member names
  // usually same but some exceptions, those are commented
  setMap["userTypeName"]   = false;
  setMap["userParameters"] = false;
  setMap["l"]         = false;
  setMap["scaling"]   = false;
  setMap["ks"]        = false;
  setMap["k1"]        = false;
  setMap["k2"]        = false;
  setMap["k3"]        = false;
  setMap["k4"]        = false;
  setMap["angle"]     = false;
  setMap["B"]         = false;
  setMap["e1"]        = false;
  setMap["e2"]        = false;
  setMap["fint"]      = false;
  setMap["fintx"]     = false;
  setMap["fintK2"]    = false;
  setMap["fintxK2"]   = false;
  setMap["h1"]        = false;
  setMap["h2"]        = false;
  setMap["hgap"]      = false;
  setMap["kick"]      = false;
  setMap["hkick"]     = false;
  setMap["vkick"]     = false;
  setMap["knl"]       = false;
  setMap["ksl"]       = false;
  setMap["gradient"]  = false;
  setMap["E"]         = false;
  setMap["frequency"] = false;
  setMap["phase"]     = false;
  setMap["tOffset"]   = false;

  setMap["kick1"]     = false;
  setMap["kick2"]     = false;
  setMap["kick3"]     = false;
  setMap["kick4"]     = false;
  setMap["rmat11"]     = false;
  setMap["rmat12"]     = false;
  setMap["rmat13"]     = false;
  setMap["rmat14"]     = false;
  setMap["rmat21"]     = false;
  setMap["rmat22"]     = false;
  setMap["rmat23"]     = false;
  setMap["rmat24"]     = false;
  setMap["rmat31"]     = false;
  setMap["rmat32"]     = false;
  setMap["rmat33"]     = false;
  setMap["rmat34"]     = false;
  setMap["rmat41"]     = false;
  setMap["rmat42"]     = false;
  setMap["rmat43"]     = false;
  setMap["rmat44"]     = false;

  setMap["beampipeThickness"]  = false;
  setMap["aper1"]              = false;
  setMap["aper2"]              = false;
  setMap["aper3"]              = false;
  setMap["aper4"]              = false;
  setMap["apertureType"]       = false;
  setMap["beampipeMaterial"]   = false;
  setMap["vacuumMaterial"]     = false;
  setMap["magnetGeometryType"] = false;
  setMap["horizontalWidth"]    = false;
  setMap["yokeOnInside"]       = false;
  setMap["hStyle"]             = false;
  setMap["vhRatio"]            = false;
  setMap["coilWidthFraction"]  = false;
  setMap["coilHeightFraction"] = false;
  setMap["tilt"]               = false;
  setMap["xsize"]              = false;
  setMap["ysize"]              = false;
  setMap["xsizeOut"]           = false;
  setMap["ysizeOut"]           = false;
  setMap["xsizeLeft"]          = false;
  setMap["xsizeRight"]         = false;
  setMap["offsetX"]            = false;
  setMap["offsetY"]            = false;
  setMap["tscint"]             = false;
  setMap["twindow"]            = false;
  setMap["tmount"]             = false;
  setMap["windowScreenGap"]    = false;
  setMap["screenXSize"]        = false;
  setMap["screenYSize"]        = false;
  setMap["screenPSize"]        = false;
  setMap["screenEndZ"]         = false;
  setMap["poleStartZ"]         = false;
  setMap["screenWidth"]        = false;
  setMap["awakeMagnetOffsetX"] = false;
  setMap["scintmaterial"]      = false;
  setMap["windowmaterial"]     = false;
  setMap["mountmaterial"]      = false;
  setMap["layerThicknesses"]   = false;
  setMap["layerMaterials"]     = false;
  setMap["layerIsSampler"]     = false;
  setMap["xdir"]               = false;
  setMap["ydir"]               = false;
  setMap["zdir"]               = false; 
  setMap["waveLength"]         = false;
  setMap["gradient"]           = false;
  setMap["phi"]                = false;
  setMap["theta"]              = false;
  setMap["psi"]                = false;
  setMap["axisX"]              = false;
  setMap["axisY"]              = false;
  setMap["axisZ"]              = false;
  setMap["axisAngle"]          = false;

  setMap["bias"]                 = false;
  setMap["biasMaterial"]         = false;
  setMap["biasVacuum"]           = false;
  setMap["minimumKineticEnergy"] = false;
  setMap["samplerName"]          = false;
  setMap["samplerType"]          = false;
  setMap["samplerRadius"]        = false;
  setMap["region"]               = false;
  setMap["fieldOuter"]           = false;
  setMap["fieldVacuum"]          = false;
  setMap["fieldAll"]             = false;

  setMap["geometryFile"]   = false;
<<<<<<< HEAD
  setMap["dicomDataPath"]  = false;
  setMap["dicomDataFile"]  = false;
=======
  setMap["stripOuterVolume"] = false;
>>>>>>> 5df5f32e
  setMap["autoColour"]     = false;
  setMap["material"]       = false;
  setMap["namedVacuumVolumes"] = false;
  setMap["markAsCollimator"] = false;
  setMap["spec"]           = false;
  setMap["cavityModel"]    = false;

  setMap["numberWedges"]      = false;
  setMap["wedgeLength"]       = false;
  setMap["degraderHeight"]    = false;
  setMap["materialThickness"] = false;
  setMap["degraderOffset"]    = false;

  setMap["wireDiameter"]      = false;
  setMap["wireLength"]        = false;
  setMap["wireOffsetX"]       = false;
  setMap["wireOffsetY"]       = false;
  setMap["wireOffsetZ"]       = false;
  setMap["wireAngle"]         = false;
  setMap["undulatorPeriod"]       = false;
  setMap["undulatorGap"]          = false;
  setMap["undulatorMagnetHeight"] = false;

  setMap["colour"] = false;

  setMap["crystalLeft"]            = false;
  setMap["crystalRight"]           = false;
  setMap["crystalBoth"]            = false;
  setMap["crystalAngleYAxisLeft"]  = false;
  setMap["crystalAngleYAxisRight"] = false;
}

void Parameters::flush()
{
  Element::flush();

  for (auto& i : setMap)
    {i.second = false;}
}

void Parameters::inherit_properties(const Element& e)
{
  // copy parameters into temporary buffer params from element e
  // parameters already set in params have priority and are not overridden
  // this is used for the inheritance / newinstance mechanism

  for (auto& i : setMap)
    {
      if(i.second == false)
	{
	  std::string property = i.first;
          // method can in theory throw runtime_error (shouldn't happen), catch and exit gracefully
	  try {
	    Published<Element>::set(this,(Element*)&e,property);
	  }
	  catch(const std::runtime_error&) {
	    std::cerr << "Error: element> unknown property \"" << property << "\" from element " << e.name  << std::endl;
	    exit(1);
	  }
	  
	  i.second = true;
	}
    }
}<|MERGE_RESOLUTION|>--- conflicted
+++ resolved
@@ -151,12 +151,9 @@
   setMap["fieldAll"]             = false;
 
   setMap["geometryFile"]   = false;
-<<<<<<< HEAD
   setMap["dicomDataPath"]  = false;
   setMap["dicomDataFile"]  = false;
-=======
   setMap["stripOuterVolume"] = false;
->>>>>>> 5df5f32e
   setMap["autoColour"]     = false;
   setMap["material"]       = false;
   setMap["namedVacuumVolumes"] = false;
