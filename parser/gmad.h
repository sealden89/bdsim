/*
 * GMAD interface 
 * I. Agapov 2005-2006
 * bdsim v.0.3
 *
 * modification history:
*/

#ifndef _GMAD_H
#define _GMAD_H

#include <cstdio>
#include <string>
<<<<<<< HEAD
#include <cstring>

// types of elements

enum {
  _NONE = -1,
  _MARKER = 1,
  _DRIFT = 2,
  _PCLDRIFT = 63,
  _RF = 3,
  _SBEND = 4, 
  _QUAD  = 5,
  _SEXTUPOLE  = 6,
  _OCTUPOLE = 7,
  _MULT  = 8,
  _SOLENOID = 9,
  _ELEMENT = 10,
  _LINE = 11,
  _REV_LINE= -11, //for line inversion in sublines
  _COLLIMATOR = 12,
  _ECOL = 13,
  _MUSPOILER = 62,
  _RCOL = 14,
  _LASER=15,
  _MATERIAL=16,
  _RBEND=17,
  _ATOM = 18,
  _SEQUENCE = 19,

  _SCREEN = 21,

  _AWAKESCREEN = 22,
    
  _VKICK=31,
  _HKICK=32,
  
  _SAMPLER = 41,
  _CSAMPLER = 42,
  _DUMP = 43,
  _GAS = 51,
  _TUNNEL = 52,

  _TRANSFORM3D = 61
};

const char *typestr(int type);


// geometry and field formats
enum {
  _GMAD = 0,
  _MOKKA = 1
};

// options passed with option and beam command

struct Options {

  // list of pyhysics processes 
  std::string physicsList;

  // beam parameters
  std::string particleName;
  std::string distribType;
  std::string distribFile;

  int numberToGenerate;
  int nlinesIgnore; // ignore first lines in the input bunch file

  double elossHistoBinWidth;
  double elossHistoTransBinWidth;
  double defaultRangeCut;
  double ffact;
  double beamEnergy;

  // initial beam centroid
  double X0, Y0, Z0;
  double Xp0, Yp0, Zp0;
  double T0; 
  
  // bunch length
  double sigmaT;

  // initial twiss parameters
  double betx, bety, alfx, alfy, emitx, emity; 

  // for the gaussian beam distribution
  double sigmaX, sigmaXp, sigmaY, sigmaYp;

  // for the circle/square beam distribution
  double envelopeX, envelopeXp, envelopeY, envelopeYp, envelopeT, envelopeE;

  // for the gaussian sigma matrix distribution
  double sigma11, sigma12, sigma13, sigma14, sigma15, sigma16;
  double          sigma22, sigma23, sigma24, sigma25, sigma26;
  double                   sigma33, sigma34, sigma35, sigma36;
  double                            sigma44, sigma45, sigma46;
  double                                     sigma55, sigma56;
  double                                              sigma66;
  
  // for the elliptic shell distribution
  double shellX, shellXp, shellY, shellYp;

  // for the ring beam distribution
  double Rmin, Rmax;

  // for the gaussian, elliptic shell, ring distributions
  double sigmaE;

  // bdsim options 
  int       doTwiss;
  int       doPlanckScattering;
  int       checkOverlaps;
  int       numberOfEventsPerNtuple;
  unsigned long int eventNumberOffset;
  double    vacuumPressure;
  double    planckScatterFe; 

  // for element specification
  double xsize, ysize;

  int backgroundScaleFactor;

  // default geometry parameters
  double    componentBoxSize;
  double    tunnelRadius;
  double    beampipeRadius;
  double    beampipeThickness;
  std::string pipeMaterial;
  std::string vacMaterial;
  std::string tunnelMaterial;
  std::string tunnelCavityMaterial;
  std::string soilMaterial;

  int      includeIronMagFields;

  // tunnel geometry parameters
  int      buildTunnel;
  int      buildTunnelFloor;
  int      showTunnel;
  double   tunnelOffsetX;
  double   tunnelOffsetY;
  double   samplerDiameter;
  double   tunnelThickness;
  double   tunnelSoilThickness;
  double   tunnelFloorOffset;
  
  //Geometry biasing
  int      geometryBias;

  //BLM geometry
  double   blmRad;
  double   blmLength;

  //Cross section biasing parameters
  double   gammaToMuFe;
  double   annihiToMuFe;
  double   eeToHadronsFe;
 
  int      useEMLPB;
  int      useHadLPB;

  int      sensitiveBeamlineComponents;
  int      sensitiveBeamPipe;
  int      sensitiveBLMs;
 
  double   LPBFraction;

  double   thresholdCutCharged;
  double   thresholdCutPhotons;
  
  double   prodCutPhotons;
  double   prodCutPhotonsP;
  double   prodCutPhotonsA;
  double   prodCutElectrons;
  double   prodCutElectronsP;
  double   prodCutElectronsA;
  double   prodCutPositrons;
  double   prodCutPositronsP;
  double   prodCutPositronsA;

  // Tracking related parameters 
  double   maximumTrackingTime; // maximum tracking time per volume [s]
  double   deltaChord;
  double   chordStepMinimum;
  double   deltaIntersection;
  double   minimumEpsilonStep;
  double   maximumEpsilonStep;
  double   deltaOneStep;
  int turnOnCerenkov ;
  int turnOnOpticalAbsorption ;
  int turnOnMieScattering ;
  int turnOnRayleighScattering ;
  int turnOnOpticalSurface ;
  int turnOnBirksSaturation ;
  double scintYieldFactor;
  int      synchRadOn;
  int      decayOn;
  int      synchRescale;
  int      synchTrackPhotons;
  double   synchLowX;
  double   synchLowGamE;
  int      synchPhotonMultiplicity;
  int      synchMeanFreeFactor;
  double   lengthSafety;
  long int randomSeed;

  int      useTimer;
  int      storeMuonTrajectories;
  double   trajCutGTZ;
  double   trajCutLTR;
  int      storeNeutronTrajectories;
  int      storeTrajectory;
  int      stopTracks;

  std::string fifo; // fifo for BDSIM-placet
  std::string refvolume; //initial starting volume
  int refcopyno; //initial starting volume copy number
};

// type of beamline list entries

struct Element {
  short type;
  int precisionRegion;
  const char * name;

  double inR; double bpRad; // inner radius and beam pipe radius of muon spoiler  
  double l,ks,k0,k1,k2,k3,angle,beampipeThickness,aper,aperX, aperY, tilt,xsize,ysize,r,outR,hgap,B, phiAngleIn, phiAngleOut, tscint, fieldZOffset;
  double xdir, ydir, zdir, waveLength; // for laser wire and 3d transforms
  double flatlength,taperlength; //for realistic collimators
  double gradient; // for rf cavities
  double aperYUp, aperYDown, aperDy;  //pcldrift
  double phi, theta, psi; // for 3d transforms
  double tunnelRadius;
  double tunnelOffsetX;
  std::string scintmaterial, airmaterial;

  std::list<double> knl;
  std::list<double> ksl;

  //List of beam loss monitor locations
  std::list<double> blmLocZ;
  std::list<double> blmLocTheta;

   // material properties
  double A; 
  double Z; 
  double density; 
  double temper;
  double pressure;
  std::string state;
  std::string symbol;
  std::list<const char*> components;
  std::list<double> componentsFractions;
  std::list<int> componentsWeights;

  std::string geometryFile;
  std::string bmapFile;
  std::string material;
  std::string tunnelMaterial;
  std::string tunnelCavityMaterial;
  



  std::string spec;  // arbitrary specification to pass to beamline builder
  
  // in case the element is a list itself (line)
  std::list <Element> *lst;

  
};


// parameters - used in the parser

struct Parameters {

  // length, multipole coefficients

  double B;  int Bset;    // magnetic field
  double l;  int lset;    // length
  double k0; int k0set;   // dipole 
  double k1; int k1set;   // quadrupole
  double k2; int k2set;   // sextupole
  double k3; int k3set;   // octupole
  double ks; int ksset;   // solenoid

  double tscint; int tscintset; //thickness of scintillating part of screen
  char scintmaterial[256]; int scintmaterialset;
  char airmaterial[256]; int airmaterialset;

  std::list<double> knl;           // multipole expansion coefficients
  std::list<double> ksl;           // skew multipole expansion
  
  int knlset; int kslset;

  //List of beam loss monitor locations
  std::list<double> blmLocZ;
  std::list<double> blmLocTheta;
  int blmLocZset; int blmLocThetaset;


  //For MADX style sequences
  double at; int atset;//"at" and "from" define position in beam line
  char from[256]; int fromset;
  char refer[64]; int referset;
  double absp; int abspset;//pos. from beg. of line
  
  // placement, geometrical sizes etc.

  double r; int rset; //radius, i.e cylindrical sampler
  
  double angle; int angleset;   // bending angle
  double fieldZOffset; int fieldZOffsetset;   // offset of the 3D magnetic field
  double phiAngleIn; int phiAngleInset;   // incoming bending angle for element
  double phiAngleOut; int phiAngleOutset;   // outgoing bending angle for element
  double beampipeThickness; int beampipeThicknessset;  
  double aper; int aperset;   // aperture (circular)
  double aperX; int aperXset;   // aperture (elliptical)
  double aperY; int aperYset;   
  double phi, theta, psi; // for 3d transforms
  int phiset, thetaset, psiset;
  double tunnelRadius;
  int tunnelRadiusset;
  double tunnelOffsetX;
  int tunnelOffsetXset;

  //which precision physics region the element is in (0 = none)
  int precisionRegion; int precisionRegionset;

  double aperYUp; int aperYUpset;  
  double aperYDown; int aperYDownset; 
  double aperDy; int aperDyset;
  
  double flatlength; int flatlengthset;
  double taperlength; int taperlengthset;
  double gradient; int gradientset;

  double outR; int outRset; // outer radius of magnets
  double inR, bpRad; int inRset, bpRadset;// inner radius and beam pipe radius of muon spoiler
  double hgap, hgapset;
  double xsize, ysize; int xsizeset, ysizeset; // aperture (or laser spotsize for laser)
  double xdir, ydir, zdir, waveLength; int xdirset, ydirset, zdirset, waveLengthset;

  double tilt; int tiltset;   // tilt

  // twiss parameters
  

  // for external geometry and field definition files
  char geometry[256]; int geomset;
  char bmap[256]; int bmapset;
  char emap[256];
  char material[256]; int materialset;
  char tunnelMaterial[256]; int tunnelmaterialset;
  char tunnelCavityMaterial[256]; int tunnelcavitymaterialset;


  // string to pass a custom type specification
  char spec[1024]; int specset;

  // material properties
  double A; int Aset;
  double Z; int Zset;
  double density; int densityset;
  double temper; int temperset;
  double pressure; int pressureset;
  char state[64]; int stateset;
  char symbol[64]; int symbolset;
  std::list<const char*> components; int componentsset;
  std::list<double> componentsFractions; int componentsFractionsset;
  std::list<int> componentsWeights; int componentsWeightsset;

  // reset the parameters to defaults
  void flush() {

    l=0; lset = 0;
    r = 0; rset = 0;
    tscint = 0.0001; tscintset = 0;
    scintmaterialset=0;
    airmaterialset=0;

    // materials' parameters
    A = 0; Aset = 0; //g*mol^-1
    Z = 0; Zset = 0; 
    density = 0; densityset = 0; //g*cm-3
    temper = 300; temperset = 0; //kelvin
    pressure = 1; pressureset = 0; //atm
    strcpy(state,"solid"); stateset = 0; // "solid", "liquid", or "gas"
    strcpy(symbol,""); symbolset = 0;
    componentsset = 0; componentsFractionsset = 0; componentsWeightsset = 0;
    components.erase(components.begin(),components.end());
    componentsFractions.erase(componentsFractions.begin(),componentsFractions.end());
    componentsWeights.erase(componentsWeights.begin(),componentsWeights.end());

    flatlength = 0; flatlengthset = 0;
    taperlength = 0; taperlengthset = 0;
    angle = 0; angleset = 0;
    fieldZOffset = 0; fieldZOffsetset = 0;
    phiAngleIn = 0; phiAngleInset = 0;
    phiAngleOut = 0; phiAngleOutset = 0;
    xsize = 0; xsizeset = 0;
    ysize = 0; ysizeset = 0;
    hgap = 0; hgapset = 0;    
    xdir = 0; xdirset = 0;
    ydir = 0; ydirset = 0;
    zdir = 0; zdirset = 0; 
    waveLength = 0; waveLengthset = 0; 

    phi = 0; phiset = 0;
    theta = 0; thetaset = 0;
    psi = 0; psiset = 0;

    tunnelRadius = 0; tunnelRadiusset = 0;
    tunnelOffsetX = 0; tunnelOffsetXset = 0;

    precisionRegion = 0; precisionRegionset = 0;

    beampipeThickness = 0;
    aper = 0; aperset = 0;
    outR = 0; outRset = 0;
    tilt = 0; tiltset = 0;

    aperX = 0; aperXset = 0;
    aperY = 0; aperYset = 0;
    aperYUp = 0; aperYUp = 0;
    aperYDown = 0; aperYDownset = 0;
    aperDy=0; aperDyset = 0;

    B  = 0; Bset  = 0;
    k0 = 0; k0set = 0;
    k1 = 0; k1set = 0;
    k2 = 0; k2set = 0;
    k3 = 0; k3set = 0;
    ks = 0; ksset = 0;

    gradient = 0; gradientset = 0;
    
    knlset = 0; kslset=0;

    knl.erase(knl.begin(),knl.end());
    ksl.erase(ksl.begin(),ksl.end());

    //Beam loss monitor locations
    blmLocZset = 0;  blmLocThetaset = 0;
    blmLocZ.erase(blmLocZ.begin(), blmLocZ.end());
    blmLocTheta.erase(blmLocTheta.begin(), blmLocTheta.end());

    //precisionRegion
    precisionRegion = 0; precisionRegionset=0;

    strcpy(geometry,"");  geomset = 0;

    strcpy(bmap,""); bmapset = 0;

    strcpy(material,""); materialset = 0;
    strcpy(scintmaterial,""); scintmaterialset = 0;
    strcpy(airmaterial,""); airmaterialset = 0;
    strcpy(tunnelMaterial,""); tunnelmaterialset = 0;
    strcpy(tunnelCavityMaterial,""); tunnelcavitymaterialset = 0;
    strcpy(spec,""); specset = 0;
  }
  
};


extern std::list<Element> beamline_list;
extern std::list<Element> material_list;
extern std::list<Element> atom_list;

extern Options options;
=======
>>>>>>> 1250cdfe

// parse the input file and construct beamline_list and options 
int gmad_parser(FILE *f);

int gmad_parser(std::string name);

/** Python interface **/ 
extern "C" {   
  int    gmad_parser_c(char *name);

  /* Interface to extern ElementList beamline_list */
  int    get_nelements(); // Length of list
  short  get_type(int);   // Type of element 
  const char*  get_name(int);   // Name of element
  double get_length(int); // Length of element
  double get_angle(int);  // Angle of element

  /* Interface to extern Options options*/
  /*
  char*  get_physicsList();
  char*  get_particleName();
  char*  get_distribType();
  char*  get_distribFile();
  int    get_numberToGenerate();
  
  double get_sigmaX();
  double get_sigmaY();
  double get_sigmaXp();
  double get_sigmaYp();
  double get_sigmaE();
  
  double get_shellX();
  double get_shellY();
  double get_shellXp();
  double get_shellYp();
  
  double get_rMin();
  double get_rMax();
 
  double get_betx();
  double get_bety();
  double get_alfx();
  double get_alfy();
  double get_emitx();
  double get_emity();
   
  */
  
  
}
#endif<|MERGE_RESOLUTION|>--- conflicted
+++ resolved
@@ -11,482 +11,6 @@
 
 #include <cstdio>
 #include <string>
-<<<<<<< HEAD
-#include <cstring>
-
-// types of elements
-
-enum {
-  _NONE = -1,
-  _MARKER = 1,
-  _DRIFT = 2,
-  _PCLDRIFT = 63,
-  _RF = 3,
-  _SBEND = 4, 
-  _QUAD  = 5,
-  _SEXTUPOLE  = 6,
-  _OCTUPOLE = 7,
-  _MULT  = 8,
-  _SOLENOID = 9,
-  _ELEMENT = 10,
-  _LINE = 11,
-  _REV_LINE= -11, //for line inversion in sublines
-  _COLLIMATOR = 12,
-  _ECOL = 13,
-  _MUSPOILER = 62,
-  _RCOL = 14,
-  _LASER=15,
-  _MATERIAL=16,
-  _RBEND=17,
-  _ATOM = 18,
-  _SEQUENCE = 19,
-
-  _SCREEN = 21,
-
-  _AWAKESCREEN = 22,
-    
-  _VKICK=31,
-  _HKICK=32,
-  
-  _SAMPLER = 41,
-  _CSAMPLER = 42,
-  _DUMP = 43,
-  _GAS = 51,
-  _TUNNEL = 52,
-
-  _TRANSFORM3D = 61
-};
-
-const char *typestr(int type);
-
-
-// geometry and field formats
-enum {
-  _GMAD = 0,
-  _MOKKA = 1
-};
-
-// options passed with option and beam command
-
-struct Options {
-
-  // list of pyhysics processes 
-  std::string physicsList;
-
-  // beam parameters
-  std::string particleName;
-  std::string distribType;
-  std::string distribFile;
-
-  int numberToGenerate;
-  int nlinesIgnore; // ignore first lines in the input bunch file
-
-  double elossHistoBinWidth;
-  double elossHistoTransBinWidth;
-  double defaultRangeCut;
-  double ffact;
-  double beamEnergy;
-
-  // initial beam centroid
-  double X0, Y0, Z0;
-  double Xp0, Yp0, Zp0;
-  double T0; 
-  
-  // bunch length
-  double sigmaT;
-
-  // initial twiss parameters
-  double betx, bety, alfx, alfy, emitx, emity; 
-
-  // for the gaussian beam distribution
-  double sigmaX, sigmaXp, sigmaY, sigmaYp;
-
-  // for the circle/square beam distribution
-  double envelopeX, envelopeXp, envelopeY, envelopeYp, envelopeT, envelopeE;
-
-  // for the gaussian sigma matrix distribution
-  double sigma11, sigma12, sigma13, sigma14, sigma15, sigma16;
-  double          sigma22, sigma23, sigma24, sigma25, sigma26;
-  double                   sigma33, sigma34, sigma35, sigma36;
-  double                            sigma44, sigma45, sigma46;
-  double                                     sigma55, sigma56;
-  double                                              sigma66;
-  
-  // for the elliptic shell distribution
-  double shellX, shellXp, shellY, shellYp;
-
-  // for the ring beam distribution
-  double Rmin, Rmax;
-
-  // for the gaussian, elliptic shell, ring distributions
-  double sigmaE;
-
-  // bdsim options 
-  int       doTwiss;
-  int       doPlanckScattering;
-  int       checkOverlaps;
-  int       numberOfEventsPerNtuple;
-  unsigned long int eventNumberOffset;
-  double    vacuumPressure;
-  double    planckScatterFe; 
-
-  // for element specification
-  double xsize, ysize;
-
-  int backgroundScaleFactor;
-
-  // default geometry parameters
-  double    componentBoxSize;
-  double    tunnelRadius;
-  double    beampipeRadius;
-  double    beampipeThickness;
-  std::string pipeMaterial;
-  std::string vacMaterial;
-  std::string tunnelMaterial;
-  std::string tunnelCavityMaterial;
-  std::string soilMaterial;
-
-  int      includeIronMagFields;
-
-  // tunnel geometry parameters
-  int      buildTunnel;
-  int      buildTunnelFloor;
-  int      showTunnel;
-  double   tunnelOffsetX;
-  double   tunnelOffsetY;
-  double   samplerDiameter;
-  double   tunnelThickness;
-  double   tunnelSoilThickness;
-  double   tunnelFloorOffset;
-  
-  //Geometry biasing
-  int      geometryBias;
-
-  //BLM geometry
-  double   blmRad;
-  double   blmLength;
-
-  //Cross section biasing parameters
-  double   gammaToMuFe;
-  double   annihiToMuFe;
-  double   eeToHadronsFe;
- 
-  int      useEMLPB;
-  int      useHadLPB;
-
-  int      sensitiveBeamlineComponents;
-  int      sensitiveBeamPipe;
-  int      sensitiveBLMs;
- 
-  double   LPBFraction;
-
-  double   thresholdCutCharged;
-  double   thresholdCutPhotons;
-  
-  double   prodCutPhotons;
-  double   prodCutPhotonsP;
-  double   prodCutPhotonsA;
-  double   prodCutElectrons;
-  double   prodCutElectronsP;
-  double   prodCutElectronsA;
-  double   prodCutPositrons;
-  double   prodCutPositronsP;
-  double   prodCutPositronsA;
-
-  // Tracking related parameters 
-  double   maximumTrackingTime; // maximum tracking time per volume [s]
-  double   deltaChord;
-  double   chordStepMinimum;
-  double   deltaIntersection;
-  double   minimumEpsilonStep;
-  double   maximumEpsilonStep;
-  double   deltaOneStep;
-  int turnOnCerenkov ;
-  int turnOnOpticalAbsorption ;
-  int turnOnMieScattering ;
-  int turnOnRayleighScattering ;
-  int turnOnOpticalSurface ;
-  int turnOnBirksSaturation ;
-  double scintYieldFactor;
-  int      synchRadOn;
-  int      decayOn;
-  int      synchRescale;
-  int      synchTrackPhotons;
-  double   synchLowX;
-  double   synchLowGamE;
-  int      synchPhotonMultiplicity;
-  int      synchMeanFreeFactor;
-  double   lengthSafety;
-  long int randomSeed;
-
-  int      useTimer;
-  int      storeMuonTrajectories;
-  double   trajCutGTZ;
-  double   trajCutLTR;
-  int      storeNeutronTrajectories;
-  int      storeTrajectory;
-  int      stopTracks;
-
-  std::string fifo; // fifo for BDSIM-placet
-  std::string refvolume; //initial starting volume
-  int refcopyno; //initial starting volume copy number
-};
-
-// type of beamline list entries
-
-struct Element {
-  short type;
-  int precisionRegion;
-  const char * name;
-
-  double inR; double bpRad; // inner radius and beam pipe radius of muon spoiler  
-  double l,ks,k0,k1,k2,k3,angle,beampipeThickness,aper,aperX, aperY, tilt,xsize,ysize,r,outR,hgap,B, phiAngleIn, phiAngleOut, tscint, fieldZOffset;
-  double xdir, ydir, zdir, waveLength; // for laser wire and 3d transforms
-  double flatlength,taperlength; //for realistic collimators
-  double gradient; // for rf cavities
-  double aperYUp, aperYDown, aperDy;  //pcldrift
-  double phi, theta, psi; // for 3d transforms
-  double tunnelRadius;
-  double tunnelOffsetX;
-  std::string scintmaterial, airmaterial;
-
-  std::list<double> knl;
-  std::list<double> ksl;
-
-  //List of beam loss monitor locations
-  std::list<double> blmLocZ;
-  std::list<double> blmLocTheta;
-
-   // material properties
-  double A; 
-  double Z; 
-  double density; 
-  double temper;
-  double pressure;
-  std::string state;
-  std::string symbol;
-  std::list<const char*> components;
-  std::list<double> componentsFractions;
-  std::list<int> componentsWeights;
-
-  std::string geometryFile;
-  std::string bmapFile;
-  std::string material;
-  std::string tunnelMaterial;
-  std::string tunnelCavityMaterial;
-  
-
-
-
-  std::string spec;  // arbitrary specification to pass to beamline builder
-  
-  // in case the element is a list itself (line)
-  std::list <Element> *lst;
-
-  
-};
-
-
-// parameters - used in the parser
-
-struct Parameters {
-
-  // length, multipole coefficients
-
-  double B;  int Bset;    // magnetic field
-  double l;  int lset;    // length
-  double k0; int k0set;   // dipole 
-  double k1; int k1set;   // quadrupole
-  double k2; int k2set;   // sextupole
-  double k3; int k3set;   // octupole
-  double ks; int ksset;   // solenoid
-
-  double tscint; int tscintset; //thickness of scintillating part of screen
-  char scintmaterial[256]; int scintmaterialset;
-  char airmaterial[256]; int airmaterialset;
-
-  std::list<double> knl;           // multipole expansion coefficients
-  std::list<double> ksl;           // skew multipole expansion
-  
-  int knlset; int kslset;
-
-  //List of beam loss monitor locations
-  std::list<double> blmLocZ;
-  std::list<double> blmLocTheta;
-  int blmLocZset; int blmLocThetaset;
-
-
-  //For MADX style sequences
-  double at; int atset;//"at" and "from" define position in beam line
-  char from[256]; int fromset;
-  char refer[64]; int referset;
-  double absp; int abspset;//pos. from beg. of line
-  
-  // placement, geometrical sizes etc.
-
-  double r; int rset; //radius, i.e cylindrical sampler
-  
-  double angle; int angleset;   // bending angle
-  double fieldZOffset; int fieldZOffsetset;   // offset of the 3D magnetic field
-  double phiAngleIn; int phiAngleInset;   // incoming bending angle for element
-  double phiAngleOut; int phiAngleOutset;   // outgoing bending angle for element
-  double beampipeThickness; int beampipeThicknessset;  
-  double aper; int aperset;   // aperture (circular)
-  double aperX; int aperXset;   // aperture (elliptical)
-  double aperY; int aperYset;   
-  double phi, theta, psi; // for 3d transforms
-  int phiset, thetaset, psiset;
-  double tunnelRadius;
-  int tunnelRadiusset;
-  double tunnelOffsetX;
-  int tunnelOffsetXset;
-
-  //which precision physics region the element is in (0 = none)
-  int precisionRegion; int precisionRegionset;
-
-  double aperYUp; int aperYUpset;  
-  double aperYDown; int aperYDownset; 
-  double aperDy; int aperDyset;
-  
-  double flatlength; int flatlengthset;
-  double taperlength; int taperlengthset;
-  double gradient; int gradientset;
-
-  double outR; int outRset; // outer radius of magnets
-  double inR, bpRad; int inRset, bpRadset;// inner radius and beam pipe radius of muon spoiler
-  double hgap, hgapset;
-  double xsize, ysize; int xsizeset, ysizeset; // aperture (or laser spotsize for laser)
-  double xdir, ydir, zdir, waveLength; int xdirset, ydirset, zdirset, waveLengthset;
-
-  double tilt; int tiltset;   // tilt
-
-  // twiss parameters
-  
-
-  // for external geometry and field definition files
-  char geometry[256]; int geomset;
-  char bmap[256]; int bmapset;
-  char emap[256];
-  char material[256]; int materialset;
-  char tunnelMaterial[256]; int tunnelmaterialset;
-  char tunnelCavityMaterial[256]; int tunnelcavitymaterialset;
-
-
-  // string to pass a custom type specification
-  char spec[1024]; int specset;
-
-  // material properties
-  double A; int Aset;
-  double Z; int Zset;
-  double density; int densityset;
-  double temper; int temperset;
-  double pressure; int pressureset;
-  char state[64]; int stateset;
-  char symbol[64]; int symbolset;
-  std::list<const char*> components; int componentsset;
-  std::list<double> componentsFractions; int componentsFractionsset;
-  std::list<int> componentsWeights; int componentsWeightsset;
-
-  // reset the parameters to defaults
-  void flush() {
-
-    l=0; lset = 0;
-    r = 0; rset = 0;
-    tscint = 0.0001; tscintset = 0;
-    scintmaterialset=0;
-    airmaterialset=0;
-
-    // materials' parameters
-    A = 0; Aset = 0; //g*mol^-1
-    Z = 0; Zset = 0; 
-    density = 0; densityset = 0; //g*cm-3
-    temper = 300; temperset = 0; //kelvin
-    pressure = 1; pressureset = 0; //atm
-    strcpy(state,"solid"); stateset = 0; // "solid", "liquid", or "gas"
-    strcpy(symbol,""); symbolset = 0;
-    componentsset = 0; componentsFractionsset = 0; componentsWeightsset = 0;
-    components.erase(components.begin(),components.end());
-    componentsFractions.erase(componentsFractions.begin(),componentsFractions.end());
-    componentsWeights.erase(componentsWeights.begin(),componentsWeights.end());
-
-    flatlength = 0; flatlengthset = 0;
-    taperlength = 0; taperlengthset = 0;
-    angle = 0; angleset = 0;
-    fieldZOffset = 0; fieldZOffsetset = 0;
-    phiAngleIn = 0; phiAngleInset = 0;
-    phiAngleOut = 0; phiAngleOutset = 0;
-    xsize = 0; xsizeset = 0;
-    ysize = 0; ysizeset = 0;
-    hgap = 0; hgapset = 0;    
-    xdir = 0; xdirset = 0;
-    ydir = 0; ydirset = 0;
-    zdir = 0; zdirset = 0; 
-    waveLength = 0; waveLengthset = 0; 
-
-    phi = 0; phiset = 0;
-    theta = 0; thetaset = 0;
-    psi = 0; psiset = 0;
-
-    tunnelRadius = 0; tunnelRadiusset = 0;
-    tunnelOffsetX = 0; tunnelOffsetXset = 0;
-
-    precisionRegion = 0; precisionRegionset = 0;
-
-    beampipeThickness = 0;
-    aper = 0; aperset = 0;
-    outR = 0; outRset = 0;
-    tilt = 0; tiltset = 0;
-
-    aperX = 0; aperXset = 0;
-    aperY = 0; aperYset = 0;
-    aperYUp = 0; aperYUp = 0;
-    aperYDown = 0; aperYDownset = 0;
-    aperDy=0; aperDyset = 0;
-
-    B  = 0; Bset  = 0;
-    k0 = 0; k0set = 0;
-    k1 = 0; k1set = 0;
-    k2 = 0; k2set = 0;
-    k3 = 0; k3set = 0;
-    ks = 0; ksset = 0;
-
-    gradient = 0; gradientset = 0;
-    
-    knlset = 0; kslset=0;
-
-    knl.erase(knl.begin(),knl.end());
-    ksl.erase(ksl.begin(),ksl.end());
-
-    //Beam loss monitor locations
-    blmLocZset = 0;  blmLocThetaset = 0;
-    blmLocZ.erase(blmLocZ.begin(), blmLocZ.end());
-    blmLocTheta.erase(blmLocTheta.begin(), blmLocTheta.end());
-
-    //precisionRegion
-    precisionRegion = 0; precisionRegionset=0;
-
-    strcpy(geometry,"");  geomset = 0;
-
-    strcpy(bmap,""); bmapset = 0;
-
-    strcpy(material,""); materialset = 0;
-    strcpy(scintmaterial,""); scintmaterialset = 0;
-    strcpy(airmaterial,""); airmaterialset = 0;
-    strcpy(tunnelMaterial,""); tunnelmaterialset = 0;
-    strcpy(tunnelCavityMaterial,""); tunnelcavitymaterialset = 0;
-    strcpy(spec,""); specset = 0;
-  }
-  
-};
-
-
-extern std::list<Element> beamline_list;
-extern std::list<Element> material_list;
-extern std::list<Element> atom_list;
-
-extern Options options;
-=======
->>>>>>> 1250cdfe
 
 // parse the input file and construct beamline_list and options 
 int gmad_parser(FILE *f);
