--- conflicted
+++ resolved
@@ -74,13 +74,8 @@
 
     /// @{ Conversion constructor.
     Placement(const SamplerPlacement& samplerPlacement);
-<<<<<<< HEAD
-    Placement(const BLMPlacement&     blmPlacement);
-    Placement(const ScorerMesh&       scorerMesh);
-=======
     Placement(const ScorerMesh&       scorerMesh);
     Placement(const BLMPlacement&     blmPlacement);
->>>>>>> 4ca0832b
     /// @}
 
   private:
