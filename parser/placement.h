/* 
Beam Delivery Simulation (BDSIM) Copyright (C) Royal Holloway, 
University of London 2001 - 2020.

This file is part of BDSIM.

BDSIM is free software: you can redistribute it and/or modify 
it under the terms of the GNU General Public License as published 
by the Free Software Foundation version 3 of the License.

BDSIM is distributed in the hope that it will be useful, but 
WITHOUT ANY WARRANTY; without even the implied warranty of
MERCHANTABILITY or FITNESS FOR A PARTICULAR PURPOSE.  See the
GNU General Public License for more details.

You should have received a copy of the GNU General Public License
along with BDSIM.  If not, see <http://www.gnu.org/licenses/>.
*/
#ifndef PLACEMENT_H
#define PLACEMENT_H

#include <iomanip>
#include <iostream>
#include <string>

#include "published.h"

namespace GMAD
{
  class BLMPlacement;
  class SamplerPlacement;
  class ScorerMesh;
  
  /**
   * @brief Placement class for parser
   * 
   * @author Laurie Nevay
   */
  class Placement : public Published<Placement>
  {
  public:
    std::string name;         ///< Name of this placement.
    std::string geometryFile; ///< Geometry to load in format:path.
    std::string sequence;     ///< Name of sequence to place.
    std::string referenceElement; ///< Name of reference element w.r.t. to place to.
    int         referenceElementNumber; ///< Index of repetition of element if there are multiple uses.
    double s; ///< Curvilinear s position to place w.r.t..
    double x; ///< Offset in x.
    double y; ///< Offset in y.
    double z; ///< Offset in z.
    /// @{ Euler angle for rotation.
    double phi;
    double theta;
    double psi;
    /// @}
    /// @{ Axis angle rotation.
    double axisX;
    double axisY;
    double axisZ;
    double angle;
    /// @}
    bool   sensitive;     ///< Whether to record hits or not.
    bool   axisAngle;     ///< Flag to use the axis angle construction of rotation.
<<<<<<< HEAD
    std::string side;     ///< which side to attach to: top, bottom, left, right.
    double sideOffset;    ///< Gap between side and component.

=======
    bool   autoColour;    ///< Whether to auto colour the geometry.
    
>>>>>>> 694c761d
    /// constructor
    Placement();
    /// reset
    void clear();
    /// print some properties
    void print()const;
    /// set methods by property name and value
    template <typename T>
    void set_value(std::string property, T value);

    /// @{ Conversion constructor.
    Placement(const SamplerPlacement& samplerPlacement);
    Placement(const ScorerMesh&       scorerMesh);
    Placement(const BLMPlacement&     blmPlacement);
    /// @}

  private:
    /// publish members
    void PublishMembers();
  };
  
  template <typename T>
  void Placement::set_value(std::string property, T value)
    {
#ifdef BDSDEBUG
      std::cout << "placement> Setting value " << std::setw(25) << std::left
		<< property << value << std::endl;
#endif
      // member method can throw runtime_error, catch and exit gracefully
      try
	{set(this,property,value);}
      catch (const std::runtime_error&)
	{
	  std::cerr << "Error: placement> unknown option \"" << property
		    << "\" with value " << value  << std::endl;
	  exit(1);
	}
    }
}

#endif<|MERGE_RESOLUTION|>--- conflicted
+++ resolved
@@ -61,14 +61,10 @@
     /// @}
     bool   sensitive;     ///< Whether to record hits or not.
     bool   axisAngle;     ///< Flag to use the axis angle construction of rotation.
-<<<<<<< HEAD
     std::string side;     ///< which side to attach to: top, bottom, left, right.
     double sideOffset;    ///< Gap between side and component.
-
-=======
     bool   autoColour;    ///< Whether to auto colour the geometry.
     
->>>>>>> 694c761d
     /// constructor
     Placement();
     /// reset
