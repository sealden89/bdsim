/*
 *  parser.h
 *
 *    GMAD parser functions
 *    Ilya Agapov 2005-2006
 *    bdsim v.0.3
 */

#ifndef __PARSER_H
#define __PARSER_H

#include "sym_table.h"
#ifndef _WIN32
#include <unistd.h>
#endif
#include <cstdlib>
#include <cstdio>
#include <cstring>
#include <cmath>
#include <list>
#include <map>
#include <string>
#include <vector>

#include <iostream>

#include "element.h"
#include "elementlist.h"
#include "enums.h"
#include "gmad.h"
#include "options.h"
#include "parameters.h"

int yyerror(const char *);

extern FILE* yyin;
extern int yylex();


const int MAX_EXPAND_ITERATIONS = 50;
//const int MAX_MULTIPOLE_ORDER = 5;

//const int _undefined = 0;

std::list<double> _tmparray;  // for reading of arrays
std::list<char*> _tmpstring;

struct Parameters params;
struct Options options;
struct Element element;


// list of all encountered elements
ElementList element_list;

// temporary list
std::list<struct Element> tmp_list;

ElementList beamline_list;
std::list<struct Element> material_list;
std::list<struct Element> atom_list;

const char* current_line = "";
const char* current_start = "";
const char* current_end = "";

//struct symtab *symtab; 
std::map<std::string, struct symtab*> symtab_map;

extern struct symtab * symlook(const char *s);

// representation of arrays used in tokens
struct Array {
  std::vector<char*> symbols;
  double *data;
  int size;
};

void set_vector(std::list<double>& dst, struct Array *src)
{
  for(int i=0; i< src->size;i++){
    dst.push_back(src->data[i]);
#ifdef BDSDEBUG 
    std::cout << src->data[i] << " ";
#endif
  }
#ifdef BDSDEBUG 
  std::cout << std::endl;
#endif
}


void set_vector(std::list<char*>& dst, struct Array *src)
{
  for(int i=0; i< src->size;i++){
    dst.push_back(src->symbols[i]);
#ifdef BDSDEBUG 
    std::cout << src->symbols[i] << " ";
#endif
  }
#ifdef BDSDEBUG 
  std::cout << std::endl;
#endif
}

void set_vector(std::list<const char*>& dst, struct Array *src)
{
  for(int i=0; i< src->size;i++){
    dst.push_back(src->symbols[i]);
#ifdef BDSDEBUG 
    std::cout << src->symbols[i] << " ";
#endif
  }
#ifdef BDSDEBUG 
  std::cout << std::endl;
#endif
}

void set_vector(std::list<std::string>& dst, struct Array *src)
{
  for(int i=0; i< src->size;i++){
    dst.push_back((std::string)src->symbols[i]);
#ifdef BDSDEBUG 
    std::cout << (std::string)src->symbols[i] << " ";
#endif
  }
#ifdef BDSDEBUG 
  std::cout << std::endl;
#endif
}


void set_vector(std::list<int>& dst, struct Array *src)
{
  for(int i=0; i< src->size;i++){
    dst.push_back((int)(src->data[i]));
#ifdef BDSDEBUG 
    std::cout << (int)(src->data[i]) << " ";
#endif
  }
#ifdef BDSDEBUG 
  std::cout << std::endl;
#endif
}

/// method that transfers parameters to element properties
int write_table(struct Parameters pars,const char* name, int type, std::list<struct Element> *lst=NULL);
int expand_line(const char *name, const char *start, const char *end);

// *********************
// functions
// *********************

void quit()
{
  printf("parsing complete...\n");
  exit(0);
}

int write_table(struct Parameters params,const char* name, int type, std::list<struct Element> *lst)
{
#ifdef BDSDEBUG 
  printf("k1=%.10g, k2=%.10g, k3=%.10g, type=%d, lset = %d\n", params.k1, params.k2, params.k3, type, params.lset);
#endif
  struct Element e;
  
  e.type = type;
  // common parameters for all elements
  e.name = std::string(name);
  e.lst = NULL;
  e.l = params.l;

<<<<<<< HEAD
  //aperture model
=======
  //old aperture model
  e.aper = params.aper;

  //new aperture model
>>>>>>> 69202a27
  e.aper1 = params.aper1;
  e.aper2 = params.aper2;
  e.aper3 = params.aper3;
  e.aper4 = params.aper4;
  e.apertureType = params.apertureType;
  e.beampipeMaterial = params.beampipeMaterial;

  //magnet geometry
  e.outerDiameter = params.outerDiameter;
  e.outerMaterial = params.outerMaterial;
  e.magnetGeometryType = params.magnetGeometryType;
  
  e.xsize = params.xsize;
  e.ysize = params.ysize;
  e.material = params.material;  
  e.tunnelMaterial = params.tunnelMaterial;
  e.tunnelRadius = params.tunnelRadius;
  e.tunnelOffsetX = params.tunnelOffsetX;
  e.precisionRegion = params.precisionRegion;
  // end of common parameters

  // specific parameters
  // JS: perhaps add a printout warning in case it is not used doesn't match the element; how to do this systematically?

  // for transform3ds, lasers and for tracker
  e.xdir = params.xdir;
  e.ydir = params.ydir;
  e.zdir = params.zdir;

  // BLM
  if(params.blmLocZset)
    e.blmLocZ = params.blmLocZ;
  if(params.blmLocThetaset)
    e.blmLocTheta = params.blmLocTheta;

  // Drift
  if(params.phiAngleInset)
    e.phiAngleIn = params.phiAngleIn;
  if(params.phiAngleOutset)
    e.phiAngleOut = params.phiAngleOut;

  // Drift, Drift
  if(params.beampipeThicknessset)
    e.beampipeThickness = params.beampipeThickness;
  // RF
  e.gradient = params.gradient;
  // SBend, RBend, (Awake)Screen
  e.angle = params.angle;
  // SBend, RBend
  e.hgap = params.hgap;
  // SBend, RBend, HKick, VKick, Quad
  e.k1 = params.k1;
  // SBend, RBend, HKick, VKick, Solenoid, MuSpoiler
  e.B = params.B;
  // SBend, RBend, HKick, VKick, Quad, Sext, Oct, Mult
  if(params.tiltset) e.tilt = params.tilt;
  // Quad
  e.spec = params.spec;
  // Sext
  if(params.k2set) {
    if (type==_SEXTUPOLE) e.k2 = params.k2;
    else {
      printf("Warning: k2 will not be set for element %s of type %d\n",name, type);
    }
  }
  // Octupole
  if(params.k3set) {
    if (type==_OCTUPOLE) e.k3 = params.k3;
    else {
      printf("Warning: k3 will not be set for element %s of type %d\n",name, type);
    }
  }
  // Multipole
  if(params.knlset)
    e.knl = params.knl;
  if(params.kslset)
    e.ksl = params.ksl;
  // Solenoid
  e.ks = params.ks;
  // RCOL
  e.flatlength = params.flatlength;
  e.taperlength = params.taperlength;
<<<<<<< HEAD
=======
  e.outR = params.outR;
>>>>>>> 69202a27
  // Laser
  e.waveLength = params.waveLength;
  // Element, Tunnel
  e.geometryFile = params.geometry;
  // Element
  e.bmapFile = params.bmap;
  if(params.bmapZOffsetset)
    e.bmapZOffset = params.bmapZOffset;
  // Transform3D
  e.theta = params.theta;
  e.phi = params.phi;
  e.psi = params.psi;
  // (Awake) Screen
  e.tscint = params.tscint;
  e.scintmaterial = params.scintmaterial;
  // Screen
  e.airmaterial = params.airmaterial;
  // AwakeScreen
  e.twindow = params.twindow;
  e.windowmaterial = params.windowmaterial;

  // overwriting of other parameters or specific printing
  switch(type) {

  case _LINE:
  case _REV_LINE:
    e.lst = lst;
    break;

  case _MATERIAL:
    e.A = params.A;
    e.Z = params.Z;
    e.density = params.density;
    e.temper = params.temper;
    e.pressure = params.pressure;
    e.state = params.state;
    e.components = params.components;
    e.componentsWeights = params.componentsWeights;
    e.componentsFractions = params.componentsFractions;
    material_list.push_back(e);
    return 0;

  case _ATOM:
    e.A = params.A;
    e.Z = params.Z;
    e.symbol = params.symbol;
    atom_list.push_back(e);
    return 0;

  case _TUNNEL:
    e.l = -1;
    break;

  case _AWAKESCREEN:
    std::cout << "scintmaterial: " << e.scintmaterial << " " <<  params.scintmaterial << std::endl;
    std::cout << "windowmaterial: " << e.windowmaterial << " " <<  params.windowmaterial << std::endl;
    break;

  default:
    break;
  }

  element_list.push_back(e);

  return 0;
}

int expand_line(const char *charname, const char *start, const char* end)
{
  std::list<struct Element>::const_iterator iterEnd = element_list.end();
  std::list<struct Element>::iterator it;
  
  struct Element e;
  std::string name = std::string(charname);
  it = element_list.find(name);

  if (it==element_list.end()) {
    printf("line '%s' not found\n",charname);
    return 1;
  }
  if((*it).type != _LINE && (*it).type != _REV_LINE ) {
    printf("'%s' is not a line\n",charname);
  }

  // delete the previous beamline
  
  beamline_list.clear();
  
  // expand the desired beamline
  
  e.type = (*it).type;
  e.name = name;
  e.l = 0;
  e.lst = NULL;
  
  beamline_list.push_back(e);
  
  if(VERBOSE) printf("expanding line %s, range = %s/%s\n",charname,start,end);
  
  if(!(*it).lst) return 0; //list empty
  
  
  // first expand the whole range 
  std::list<struct Element>::iterator sit = (*it).lst->begin();
  std::list<struct Element>::iterator eit = (*it).lst->end();
  
  // copy the list into the resulting list
  switch((*it).type){
  case _LINE:
    beamline_list.insert(beamline_list.end(),sit,eit);
    break;
  case _REV_LINE:
    beamline_list.insert(beamline_list.end(),(*it).lst->rbegin(),(*it).lst->rend());
    break;
  default:
    beamline_list.insert(beamline_list.end(),sit,eit);
  }
  bool is_expanded = false;
  
  // insert material entries.
  // TODO:::
  
  
  // parse starting from the second element until the list is expanded
  int iteration = 0;
  while(!is_expanded)
    {
      is_expanded = true;
      for(it = ++beamline_list.begin();it!=beamline_list.end();it++ )
	{
#ifdef BDSDEBUG 
	  printf("%s , %s \n",(*it).name.c_str(),typestr((*it).type));
#endif
	  if((*it).type == _LINE || (*it).type == _REV_LINE)  // list - expand further	  
	    {
	      is_expanded = false;
	      // lookup the line in main list
	      std::list<struct Element>::iterator tmpit = element_list.find((*it).name);
	      
	      if( (tmpit != iterEnd) && ( (*tmpit).lst != NULL) ) { // sublist found and not empty
		
#ifdef BDSDEBUG
		printf("inserting sequence for %s - %s ...",(*it).name.c_str(),(*tmpit).name.c_str());
#endif
		if((*it).type == _LINE)
		  beamline_list.insert(it,(*tmpit).lst->begin(),(*tmpit).lst->end());
		else if((*it).type == _REV_LINE){
		  //iterate over list and invert any sublines contained within. SPM
		  std::list<struct Element> tmpList;
		  tmpList.insert(tmpList.end(),(*tmpit).lst->begin(),(*tmpit).lst->end());
		  for(std::list<struct Element>::iterator 
		      itLineInverter = tmpList.begin();
		      itLineInverter != tmpList.end(); itLineInverter++){
		    if((*itLineInverter).type == _LINE ||
		       (*itLineInverter).type == _REV_LINE)
		      (*itLineInverter).type *= -1;}
		  beamline_list.insert(it,tmpList.rbegin(),tmpList.rend());
		}
#ifdef BDSDEBUG
		printf("inserted\n");
#endif
		
		// delete the list pointer
		beamline_list.erase(it--);
		
	      } else if ( tmpit != iterEnd ) // entry points to a scalar element type -
		//transfer properties from the main list
		{ 
#ifdef BDSDEBUG 
		  printf("keeping element...%s\n",(*it).name.c_str());
#endif
		  // copy properties
		  //		  copy_properties(it,tmpit);
		  // better use default assign operator:
		  (*it) = (*tmpit);
#ifdef BDSDEBUG 
		  printf("done\n");
#endif
		  
		} else  // element of undefined type - neglecting
		{
		  printf("Warning : Expanding line %s : element %s has not been defined , skipping \n",charname,(*it).name.c_str());
		  beamline_list.erase(it--);
		}
	      
	    } else  // element - keep as it is 
	    {
	      // do nothing
	    }
	  
	}
      iteration++;
      if( iteration > MAX_EXPAND_ITERATIONS )
	{
	  printf("Error : Line expansion of '%s' seems to loop, \
                     \n possible recursive line definition,quitting \n",charname);
	  exit(0);
	}
      
    }// while
  
  
  // leave only the desired range
  //
  // rule - from first occurence of 'start' till first 'end' coming after 'start'
  
  
  if( (start!=NULL)) // determine the start element
    {
      sit = beamline_list.find(std::string(start));
      
      if(sit==beamline_list.end())
	{
	  sit = beamline_list.begin();
	}
      
      if(!strcmp(start,"#s")) sit = beamline_list.begin(); 
      
      beamline_list.erase(beamline_list.begin(),sit);
      
    }
  
  if( (end!=NULL)) // determine the end element
    {
      eit = beamline_list.find(std::string(end));
      
      if(!strcmp(end,"#e")) eit = beamline_list.end();
      
      beamline_list.erase(++eit,beamline_list.end());
    }
  
  
  // insert the tunnel if present
  
  it = element_list.find("tunnel");
  if(it!=iterEnd)
    beamline_list.push_back(*it);
  
  return 0;
}

// insert a sampler into beamline_list
void add_sampler(char *name, char *before, int before_count)
{
#ifdef BDSDEBUG 
  std::cout<<"inserting sampler before "<<before<<"["<<before_count<<"]"<<std::endl;
#endif

  struct Element e;
  e.type = _SAMPLER;
  e.name = name;
  e.lst = NULL;

  std::list<struct Element>::iterator it = beamline_list.find(std::string(before),before_count);
  if (it==beamline_list.end()) {
    std::cerr<<"current beamline doesn't contain element "<<before<<" with number "<<before_count<<std::endl;
    exit(1);
  }
  beamline_list.insert(it,e);
}

// insert a cylindrical sampler into beamline_list
void add_csampler(char *name, char *before, int before_count, double length, double rad)
{
#ifdef BDSDEBUG 
  std::cout<<"inserting csampler before "<<before<<"["<<before_count<<"]"<<std::endl;
#endif

  struct Element e;
  e.type = _CSAMPLER;
  e.l = length;
  e.r = rad;
  e.name = name;
  e.lst = NULL;

  std::list<struct Element>::iterator it = beamline_list.find(std::string(before),before_count);
  if (it==beamline_list.end()) {
    std::cerr<<"current beamline doesn't contain element "<<before<<" with number "<<before_count<<std::endl;
    exit(1);
  }
  beamline_list.insert(it,e);
}

// insert a beam dumper into beamline_list
void add_dump(char *name, char *before, int before_count)
{
#ifdef BDSDEBUG 
  std::cout<<"inserting dump before "<<before<<"["<<before_count<<"]"<<std::endl;
#endif

  struct Element e;
  e.type = _DUMP;
  e.name = name;
  e.lst = NULL;

  std::list<struct Element>::iterator it = beamline_list.find(std::string(before),before_count);
  if (it==beamline_list.end()) {
    std::cerr<<"current beamline doesn't contain element "<<before<<" with number "<<before_count<<std::endl;
    exit(1);
  }
  beamline_list.insert(it,e);
}

// insert beam gas                                             
void add_gas(const char *name, const char *before, int before_count, std::string material)
{
  printf("gas %s will be inserted into %s number %d\n",material.c_str(),before,before_count);
  struct Element e;
  e.type = _GAS;
  e.name = name;
  e.lst = NULL;
  element_list.insert(beamline_list.end(),e);
 
}

double property_lookup(ElementList& el_list, char *element_name, char *property_name)
{
   std::list<struct Element>::iterator it = el_list.find(std::string(element_name));
   std::list<struct Element>::const_iterator iterEnd = el_list.end();

   if(it == iterEnd) {
     std::cerr << "parser.h> Error: unknown element \"" << element_name << "\". Returning 0." << std::endl; 
     exit(1);
   }

   return (*it).property_lookup(property_name);
}

// ******************************************************
// parser functions
// ******************************************************


int add_func(const char *name, double (*func)(double))
{
  struct symtab *sp=symlook(name);
  sp->funcptr=func;
  return 0;
}

int add_var(const char *name, double value, int is_reserved = 0)
{
  struct symtab *sp=symlook(name);
  sp->value=value;
  sp->is_reserved = is_reserved;
  return 0;
}


#endif<|MERGE_RESOLUTION|>--- conflicted
+++ resolved
@@ -170,14 +170,7 @@
   e.lst = NULL;
   e.l = params.l;
 
-<<<<<<< HEAD
   //aperture model
-=======
-  //old aperture model
-  e.aper = params.aper;
-
-  //new aperture model
->>>>>>> 69202a27
   e.aper1 = params.aper1;
   e.aper2 = params.aper2;
   e.aper3 = params.aper3;
@@ -260,10 +253,7 @@
   // RCOL
   e.flatlength = params.flatlength;
   e.taperlength = params.taperlength;
-<<<<<<< HEAD
-=======
   e.outR = params.outR;
->>>>>>> 69202a27
   // Laser
   e.waveLength = params.waveLength;
   // Element, Tunnel
