--- conflicted
+++ resolved
@@ -52,12 +52,9 @@
 struct Options options;
 //struct Element element;
 struct Tunnel tunnel;
-<<<<<<< HEAD
 struct CavityModel cavitymodel;
-=======
 class PhysicsBiasing xsecbias;
  
->>>>>>> 0a0a5aaa
 // list of all encountered elements
 FastList<Element> element_list;
 
@@ -68,11 +65,8 @@
 std::list<struct Element>  material_list;
 std::list<struct Element>  atom_list;
 std::vector<struct Tunnel> tunnel_list;
-<<<<<<< HEAD
 std::vector<struct CavityModel> cavitymodel_list;
-=======
 FastList<PhysicsBiasing> xsecbias_list;
->>>>>>> 0a0a5aaa
 
 std::string current_line;
 std::string current_start;
@@ -99,15 +93,11 @@
 void add_dump(std::string name, std::string before, int before_count);
 /// insert tunnel
 void add_tunnel(Tunnel& tunnel);
-<<<<<<< HEAD
 /// insert cavitymodel
 void add_cavitymodel(CavityModel& cavitymodel);
-double property_lookup(ElementList& el_list, std::string element_name, std::string property_name);
-=======
 /// insert xsecbias
 void add_xsecbias(PhysicsBiasing& xsecbias);
 double property_lookup(FastList<Element>& el_list, std::string element_name, std::string property_name);
->>>>>>> 0a0a5aaa
 /// add element to temporary element sequence tmp_list
 void add_element_temp(std::string name, int number, bool pushfront, ElementType linetype);
 
@@ -535,7 +525,6 @@
   tunnel_list.push_back(t);
 }
 
-<<<<<<< HEAD
 void add_cavitymodel(CavityModel& cavitymodel)
 {
   // copy from global
@@ -548,8 +537,6 @@
   cavitymodel_list.push_back(c);
 }
 
-double property_lookup(ElementList& el_list, std::string element_name, std::string property_name)
-=======
 void add_xsecbias(PhysicsBiasing& xsecbias)
 {
   // copy from global
@@ -563,7 +550,6 @@
 }
  
 double property_lookup(FastList<Element>& el_list, std::string element_name, std::string property_name)
->>>>>>> 0a0a5aaa
 {
   std::list<struct Element>::iterator it = el_list.find(element_name);
   std::list<struct Element>::const_iterator iterEnd = el_list.end();
