--- conflicted
+++ resolved
@@ -45,327 +45,20 @@
 std::list<double> _tmparray;  // for reading of arrays
 std::list<char*> _tmpstring;
 
-<<<<<<< HEAD
-// representation of arrays used in tokens
-struct Array {
-  std::vector<char*> symbols;
-  double *data;
-  int size;
-};
-
-const char *typestr(int type) {
-  switch(type){
-  case _MARKER : 
-    return "marker";
-  case _DRIFT :
-    return "drift";
-  case _PCLDRIFT :
-    return "pcldrift";
-  case _RF :
-   return "rf";
-  case _SBEND : 
-    return "sbend";
-  case _RBEND :
-    return "rbend";
-  case _QUAD :
-    return "quadrupole";
-  case _SEXTUPOLE :
-    return "sextupole";
-  case _OCTUPOLE :
-    return "octupole";
-  case _MULT :
-    return "multipole";
-  case _SOLENOID : 
-    return "solenoid";
-  case _ECOL : 
-    return "ecol";
-  case _MUSPOILER : 
-    return "muspoiler";
-  case _VKICK :
-    return "vkick";
-  case _HKICK :
-    return "hkick";
-  case _RCOL : 
-    return "rcol";
-  case _LINE :
-    return "line";
-  case _REV_LINE :
-    return "rev_line";
-  case _SAMPLER :
-    return "sampler";
-  case _CSAMPLER:
-    return "csampler";
-  case _GAS:
-    return "gas";
-  case _TUNNEL:
-    return "tunnel";
-  case _MATERIAL:
-    return "material";
-  case _ATOM:
-    return "atom";
-  case _LASER:
-    return "laser";
-  case _ELEMENT :
-    return "element";
-  case _TRANSFORM3D :
-    return "transform3d";
-  case _SCREEN :
-    return "screen";
-  case _AWAKESCREEN :
-    return "awakescreen";
-  default:
-    return "none";
-  }
-}
-=======
->>>>>>> 1250cdfe
 struct Parameters params;
 struct Options options;
 struct Element element;
 
 
-<<<<<<< HEAD
-void flush(struct Element& e )
-{
-  e.l = 0;
-  e.B = 0;
-  e.ks = 0;
-  e.k0 = 0;
-  e.k1 = 0;
-  e.k2 = 0;
-  e.k3 = 0;
-  e.angle = 0;
-  e.fieldZOffset = 0;
-  e.phiAngleIn = 0;
-  e.phiAngleOut = 0;
-  e.tilt = 0;
-  e.phi = 0;
-  e.psi = 0;
-  e.theta = 0;
-
-  e.gradient = 0;
-
-  e.flatlength = 0;
-  e.taperlength = 0;
-  e.hgap = 0;
-  e.beampipeThickness = 0;
-  e.aper = 0;
-  e.aperX = 0;
-  e.aperY = 0;
-  e.aperYUp = 0;
-  e.aperYDown = 0;
-  e.aperDy = 0;
-  e.inR = 0;
-  e.bpRad = 0;
-  e.outR = 0;
-  e.waveLength = 0;
-
-  e.xdir = 0;
-  e.ydir = 0;
-  e.zdir = 0;
-
-  e.name = NULL;
-  e.type = _NONE;
-
-  e.A = 0;
-  e.Z = 0;
-  e.density = 0;      //g*cm-3
-  e.temper = 300;     //kelvin
-  e.pressure = 0;     //atm
-  e.state = "";  //allowed values: "solid", "liquid", "gas"
-
-  /*  
-      e.knl = std::list<double>(0);
-      e.ksl = std::list<double>(0);
-      
-      geometryFile
-      bmapFile
-      material;
-  */
-
-  e.tscint=0.0001;
-  e.spec = "";
-  e.material="";
-  e.scintmaterial="lanex";
-  e.airmaterial="air";
-  e.tunnelMaterial="";
-  e.tunnelCavityMaterial="Air";
-  e.tunnelRadius=0;
-  e.tunnelOffsetX=1e6;
-}
-=======
 // list of all encountered elements
 ElementList element_list;
->>>>>>> 1250cdfe
 
 // temporary list
 std::list<struct Element> tmp_list;
 
-<<<<<<< HEAD
-#ifdef DEBUG 
-  printf("%s %s \n",typestr((*dest).type),typestr((*src).type));
-#endif
-  (*dest).type = (*src).type;  
- 
-  (*dest).l = (*src).l;
-
-  (*dest).angle = (*src).angle; 
-  (*dest).fieldZOffset = (*src).fieldZOffset; 
-  (*dest).phiAngleIn = (*src).phiAngleIn; 
-  (*dest).phiAngleOut = (*src).phiAngleOut; 
-  (*dest).xsize = (*src).xsize; 
-  (*dest).ysize = (*src).ysize; 
-
-  (*dest).xdir = (*src).xdir; 
-  (*dest).ydir = (*src).ydir; 
-  (*dest).zdir = (*src).zdir; 
-  (*dest).phi = (*src).phi; 
-  (*dest).theta = (*src).theta; 
-  (*dest).psi = (*src).psi; 
-  (*dest).waveLength = (*src).waveLength; 
- 
-  (*dest).flatlength = (*src).flatlength;
-  (*dest).taperlength = (*src).taperlength;
-  (*dest).beampipeThickness = (*src).beampipeThickness;
-  (*dest).aper = (*src).aper; 
-  (*dest).aperX = (*src).aperX; 
-  (*dest).aperY = (*src).aperY;
-  (*dest).aperYUp = (*src).aperYUp;
-  (*dest).aperYDown = (*src).aperYDown;
-  (*dest).aperDy = (*src).aperDy; 
-  (*dest).inR = (*src).inR; 
-  (*dest).bpRad = (*src).bpRad ;
-  (*dest).outR = (*src).outR; 
-  (*dest).tilt = (*src).tilt; 
-  (*dest).B = (*src).B; 
-  (*dest).ks = (*src).ks;
-  (*dest).k0 = (*src).k0;
-  (*dest).k1 = (*src).k1;
-  (*dest).k2 = (*src).k2;
-  (*dest).k3 = (*src).k3;
-  (*dest).knl = (*src).knl;
-  (*dest).ksl = (*src).ksl;
-  (*dest).blmLocZ = (*src).blmLocZ;
-  (*dest).blmLocTheta = (*src).blmLocTheta;
-  (*dest).hgap = (*src).hgap;
-
-  (*dest).gradient = (*src).gradient; 
-
-  (*dest).A = (*src).A;
-  (*dest).Z = (*src).Z;
-  (*dest).density = (*src).density;
-  (*dest).temper = (*src).temper; 
-  (*dest).pressure = (*src).pressure; 
-  (*dest).state = (*src).state; 
-  (*dest).components = (*src).components;
-  (*dest).componentsWeights = (*src).componentsWeights;
-  (*dest).componentsFractions = (*src).componentsFractions;
-  (*dest).symbol = (*src).symbol;
-
-  (*dest).geometryFile = (*src).geometryFile;
-
-  (*dest).bmapFile = (*src).bmapFile;  
-  (*dest).fieldZOffset = (*src).fieldZOffset;
-  (*dest).precisionRegion = (*src).precisionRegion;
-
-  (*dest).material = (*src).material;
-  (*dest).scintmaterial = (*src).scintmaterial;
-  (*dest).airmaterial = (*src).airmaterial;
-  (*dest).tscint = (*src).tscint;
-  (*dest).tunnelMaterial = (*src).tunnelMaterial;
-  (*dest).tunnelCavityMaterial = (*src).tunnelCavityMaterial;
-
-  (*dest).tunnelRadius = (*src).tunnelRadius;
-  (*dest).tunnelOffsetX = (*src).tunnelOffsetX;
-
-  (*dest).spec = (*src).spec;
-
-  
-
-  return;
-} 
-
-void inherit_properties(struct Element e)
-{
-  // copy parameters into temporary buffer params from element e
-  // parameters already set in params have priority and are not overridden
-  
-  if(!params.lset) { params.l = e.l; params.lset = 1; }
-  if(!params.Bset) { params.B = e.B; params.Bset = 1; }
-  if(!params.ksset) { params.ks = e.ks; params.ksset = 1; }
-  if(!params.k0set) { params.k0 = e.k0; params.k0set = 1; }
-  if(!params.k1set) { params.k1 = e.k1; params.k1set = 1; }
-  if(!params.k2set) { params.k2 = e.k2; params.k2set = 1; }
-  if(!params.k3set) { params.k3 = e.k3; params.k3set = 1; }
-  if(!params.angleset) { params.angle = e.angle; params.angleset = 1; }
-  if(!params.fieldZOffsetset) { params.fieldZOffset = e.fieldZOffset; params.fieldZOffsetset = 1; }
-  if(!params.phiAngleInset) { params.phiAngleIn = e.phiAngleIn; params.phiAngleInset = 1; }
-  if(!params.phiAngleOutset) { params.phiAngleOut = e.phiAngleOut; params.phiAngleOutset = 1; }
-  if(!params.xsizeset) { params.xsize = e.xsize; params.xsizeset = 1; }
-  if(!params.ysizeset) { params.ysize = e.ysize; params.ysizeset = 1; }
- 
-  if(!params.xdirset) { params.xdir = e.xdir; params.xdirset = 1; }
-  if(!params.ydirset) { params.ydir = e.ydir; params.ydirset = 1; }
-  if(!params.zdirset) { params.zdir = e.zdir; params.zdirset = 1; }
-  if(!params.waveLength) { params.waveLength = e.waveLength; params.waveLengthset = 1; }
-  if(!params.phiset) { params.phi = e.phi; params.phiset = 1; }
-  if(!params.psiset) { params.psi = e.psi; params.psiset = 1; }
-  if(!params.thetaset) { params.theta = e.theta; params.thetaset = 1; }
-  if(!params.hgapset) { params.hgap = e.hgap; params.hgapset = 1; }
-  if(!params.flatlengthset) { params.flatlength = e.flatlength; params.flatlengthset = 1; }
-  if(!params.taperlengthset) { params.taperlength = e.taperlength; params.taperlengthset = 1; }
-
-  if(!params.tscintset) { params.tscint = e.tscint; params.tscintset = 1; }
-
-  //materials
-  if(!params.Aset) { params.A = e.A; params.Aset = 1; }
-  if(!params.Zset) { params.Z = e.Z; params.Zset = 1; }
-  if(!params.densityset) { params.density = e.density; params.densityset = 1; }
-  if(!params.temperset) { params.temper = e.temper; params.temperset = 1; }
-  if(!params.pressureset) { params.pressure = e.pressure; params.pressureset = 1; }
-  if(!params.stateset) { strncpy(params.state, e.state.c_str(),64); params.stateset = 1; }
-  if(!params.symbolset) { strncpy(params.symbol, e.symbol.c_str(),64); params.symbolset = 1; }
-  if(!params.componentsset) 
-    { params.components = e.components; params.componentsset = 1; }
-  if(!params.componentsWeightsset) 
-    { params.componentsWeights = e.componentsWeights; params.componentsWeightsset = 1; }
-  if(!params.componentsFractionsset) 
-    { params.componentsFractions = e.componentsFractions; params.componentsFractionsset = 1; }
-
-  if(!params.beampipeThicknessset) { params.beampipeThickness = e.beampipeThickness; params.beampipeThicknessset = 1; }
-  if(!params.aperset) { params.aper = e.aper; params.aperset = 1; }
-  if(!params.aperXset) { params.aperX = e.aperX; params.aperXset = 1; }
-  if(!params.aperYset) { params.aperY = e.aperY; params.aperYset = 1; }
-  if(!params.aperYUpset) { params.aperYUp = e.aperYUp; params.aperYUpset = 1; }
-  if(!params.aperYDownset) { params.aperYDown = e.aperYDown; params.aperYDownset = 1; }
-  if(!params.aperDyset) { params.aperDy = e.aperDy; params.aperDyset = 1; }
-  if(!params.inRset) { params.inR = e.inR; params.inRset = 1; }
-  if(!params.bpRadset) { params.bpRad = e.bpRad; params.bpRadset = 1; }
-  if(!params.outRset) { params.outR = e.outR; params.outRset = 1; }
-
-  if(!params.gradientset) { params.gradient = e.gradient; params.gradientset = 1; }
-
-  if(!params.tiltset) { params.tilt = e.tilt; params.tiltset = 1; }
-  if(!params.knlset) { params.knl = e.knl; params.knlset = 1; }
-  if(!params.kslset) { params.ksl = e.ksl; params.kslset = 1; }
-  //beam loss monitor locations
-  if(!params.blmLocZset) { params.blmLocZ = e.blmLocZ; params.blmLocZset = 1; }
-  if(!params.blmLocThetaset) { params.blmLocTheta = e.blmLocTheta; params.blmLocThetaset = 1; }
-
-  if(!params.specset) { strncpy(params.spec,e.spec.c_str(),1024); params.specset = 1; }
-  if(!params.materialset) { strncpy(params.material,e.material.c_str(),64); params.materialset = 1; }
-  if(!params.scintmaterialset) { strncpy(params.scintmaterial,e.scintmaterial.c_str(),64); params.scintmaterialset = 1; }
-  if(!params.airmaterialset) { strncpy(params.airmaterial,e.airmaterial.c_str(),64); params.airmaterialset = 1; }
-  if(!params.tunnelmaterialset) { strncpy(params.tunnelMaterial,e.tunnelMaterial.c_str(),64); params.tunnelmaterialset = 1; }
-  if(!params.tunnelcavitymaterialset) { strncpy(params.tunnelCavityMaterial,e.tunnelCavityMaterial.c_str(),64); params.tunnelcavitymaterialset = 1; }
-  if(!params.tunnelRadiusset) { params.tunnelRadius = e.tunnelRadius; params.tunnelRadiusset = 1; }
-  if(!params.tunnelOffsetXset) { params.tunnelOffsetX = e.tunnelOffsetX; params.tunnelOffsetXset = 1; }
-  if(!params.precisionRegionset) { params.precisionRegion = e.precisionRegion; params.precisionRegionset = 1; }
-=======
 ElementList beamline_list;
 std::list<struct Element> material_list;
 std::list<struct Element> atom_list;
->>>>>>> 1250cdfe
 
 const char* current_line = "";
 const char* current_start = "";
@@ -1102,346 +795,7 @@
  
 }
 
-<<<<<<< HEAD
-
-void print(std::list<struct Element> l, int ident)
-{
-
-  if(VERBOSE) if(ident == 0) printf("using line %s\n",current_line);
-
-  std::list<struct Element>::iterator it;
-  std::list<double>::iterator it2;
-
-  for(it=l.begin();it!=l.end();it++)
-    {
-      for(int i=0;i<ident;i++)
-	printf("--");
-
-      printf("->%s : %s",(*it).name,typestr((*it).type));
-
-      switch((*it).type) {
-      case _DRIFT:
-      case _PCLDRIFT:
-      case _SBEND:
-      case _RBEND:
-      case _QUAD:
-      case _SEXTUPOLE:
-      case _OCTUPOLE:
-	printf(", l=%.10g, k0=%.10g, k1=%.10g, k2=%.10g, k3=%.10g, angle=%.10g,tilt=%.10g ",
-	       (*it).l,(*it).k0,(*it).k1,(*it).k2,(*it).k3,(*it).angle,(*it).tilt);
-	break;
-
-      case _SOLENOID:
-	printf(", l=%.10g, ks=%.10g ", (*it).l, (*it).ks);
-	break;
-
-      case _MULT:
-	printf(" , knl={");
-	for(it2=(*it).knl.begin();it2!=(*it).knl.end();it2++)
-	  printf("%.10g, ",(*it2));
-	printf("},  ksl={");
-	for(it2=(*it).ksl.begin();it2!=(*it).ksl.end();it2++)
-	  printf("%.10g, ",(*it2));
-	printf("}");
-	break;
-
-      case _ELEMENT:
-	printf("\ngeometry file : %s\n",(*it).geometryFile.c_str());
-	printf("B map file : %s\n",(*it).bmapFile.c_str());
-	printf("Field Z offset : %.10g\n",(*it).fieldZOffset);
-	//printf("E map driver : %s\n",(*it).geometryFile);
-	//printf("E map file : %s\n",(*it).geometryFile);
-	break;
-
-      case _SCREEN:
-	break;
-
-      case _AWAKESCREEN:
-	break;
-
-      case _CSAMPLER:
-	printf(" length=%.10g, radius=%.10g",(*it).l, (*it).r);
-	break;
-
-      case _TRANSFORM3D:
-	printf(" xdir=%.10g, ydir=%.10g, zdir=%.10g,  phi=%.10g, theta=%.10g,psi=%.10g",
-	       (*it).xdir, (*it).ydir, (*it).zdir, (*it).phi, (*it).theta, (*it).psi);
-	break;
-      case _MATERIAL:
-	printf(" A=%.10g, Z=%.10g, density=%.10g,  temper=%.10g, pressure=%.10g",
-	       (*it).A, (*it).Z, (*it).density, (*it).temper, (*it).pressure);
-	break;
-      default:
-	break;
-      }
-
-      printf("\n");
-
-      if((*it).lst != NULL)
-	{
-	  print(*(*it).lst,++ident);
-	  ident--;
-	}
-    }
-}
-
-void print(struct Options opt)
-{
-  std::cout<<"Options : "<<std::endl;
-  std::cout<<"particle : "<<opt.particleName<<std::endl;
-  std::cout<<"energy : "<<opt.beamEnergy<<std::endl;
-  std::cout<<"n macroparticles : "<<opt.numberToGenerate<<std::endl;
-  std::cout<<"sigmaX           : "<<opt.sigmaX<<std::endl;
-  std::cout<<"Cerenkov on               : "<<opt.turnOnCerenkov<<std::endl;
-  std::cout<<"optical absorption on: "<<opt.turnOnOpticalAbsorption <<std::endl;
-  std::cout<<"mie scattering on: "<<opt.turnOnMieScattering <<std::endl;
-  std::cout<<"rayleigh scattering on: "<<opt.turnOnRayleighScattering <<std::endl;
-  std::cout<<"optical surface on: "<<opt.turnOnOpticalSurface <<std::endl;
-  std::cout<<"birks saturation on: "<<opt.turnOnBirksSaturation <<std::endl;
-  std::cout<<"scintillation yield factor: "<<opt.scintYieldFactor <<std::endl;
-}
-
-
-void set_value(std::string name, double value )
-{
-#ifdef DEBUG
-  std::cout << "parser.h> Setting value " << name << ", " << value << std::endl; 
-#endif
-  //
-  // numeric options for the "beam" command
-  //
-  if(name == "elossHistoBinWidth") {options.elossHistoBinWidth = value; return;}
-  if(name == "elossHistotransBinWidth") {options.elossHistoTransBinWidth = value; return;}
-  if(name == "defaultRangeCut") {options.defaultRangeCut = value; return;}
-  if(name == "ffact") {options.ffact = value; return;}
-  if(name == "energy" ) {options.beamEnergy = value; return;}
-  if(name == "X0" ) { options.X0 = value; return; }
-  if(name == "Y0" ) { options.Y0 = value; return; }
-  if(name == "Z0" ) { options.Z0 = value; return; }
-  if(name == "T0" ) { options.T0 = value; return; }
-  if(name == "Xp0" ) { options.Xp0 = value; return; }
-  if(name == "Yp0" ) { options.Yp0 = value; return; }
-  if(name == "Zp0" ) { options.Zp0 = value; return; }
-
-  if(name == "sigmaT" ) { options.sigmaT = value; return; }
-  if(name == "sigmaE" ) { options.sigmaE = value; return; }
-
-  // options for beam distrType="gauss"
-  if(name == "sigmaX" ) { options.sigmaX = value; return; }
-  if(name == "sigmaY" ) { options.sigmaY = value; return; }
-  if(name == "sigmaXp" ) { options.sigmaXp = value; return; }
-  if(name == "sigmaYp" ) { options.sigmaYp = value; return; }
-
-  // options for beam distrType="square" or distrType="circle"
-  if(name == "envelopeX" ) { options.envelopeX = value; return; }
-  if(name == "envelopeY" ) { options.envelopeY = value; return; }
-  if(name == "envelopeXp" ) { options.envelopeXp = value; return; }
-  if(name == "envelopeYp" ) { options.envelopeYp = value; return; }
-  if(name == "envelopeT" ) { options.envelopeT = value; return; }
-  if(name == "envelopeE" ) { options.envelopeE = value; return; }
-
-  // options for beam distrType="gaussmatrix"
-  if(name == "sigma11" ) { options.sigma11 = value; return; }
-  if(name == "sigma12" ) { options.sigma12 = value; return; }
-  if(name == "sigma13" ) { options.sigma13 = value; return; }
-  if(name == "sigma14" ) { options.sigma14 = value; return; }
-  if(name == "sigma15" ) { options.sigma15 = value; return; }
-  if(name == "sigma16" ) { options.sigma16 = value; return; }
-
-  if(name == "sigma22" ) { options.sigma22 = value; return; }
-  if(name == "sigma23" ) { options.sigma23 = value; return; }
-  if(name == "sigma24" ) { options.sigma24 = value; return; }
-  if(name == "sigma25" ) { options.sigma25 = value; return; }
-  if(name == "sigma26" ) { options.sigma26 = value; return; }
-
-  if(name == "sigma33" ) { options.sigma33 = value; return; }
-  if(name == "sigma34" ) { options.sigma34 = value; return; }
-  if(name == "sigma35" ) { options.sigma35 = value; return; }
-  if(name == "sigma36" ) { options.sigma36 = value; return; }
-
-  if(name == "sigma44" ) { options.sigma44 = value; return; }
-  if(name == "sigma45" ) { options.sigma45 = value; return; }
-  if(name == "sigma46" ) { options.sigma46 = value; return; }
-
-  if(name == "sigma55" ) { options.sigma55 = value; return; }
-  if(name == "sigma56" ) { options.sigma56 = value; return; }
-
-  if(name == "sigma66" ) { options.sigma66 = value; return; }
-    
-  // options for beam distrType="eshell"
-  if(name == "shellX" ) { options.shellX = value; return; }
-  if(name == "shellY" ) { options.shellY = value; return; }
-  if(name == "shellXp" ) { options.shellXp = value; return; }
-  if(name == "shellYp" ) { options.shellYp = value; return; }
-
-  // options for beam distrType="ring"
-  if(name == "Rmin" ) { options.Rmin = value; return; }
-  if(name == "Rmax" ) { options.Rmax = value; return; }
-
-  //
-  // numeric options for the"option" command
-  //
-
-  // options for beam loss monitor geometry
-  if(name == "blmRad" ) { options.blmRad = value; return; }
-  if(name == "blmLength" ) { options.blmLength = value; return; }
-
-  // options which influence the geometry
-  if(name == "boxSize" ) {options.componentBoxSize = value; return; }
-  if(name == "tunnelRadius" ) { options.tunnelRadius = value; return; }
-  if(name == "beampipeThickness" ) { options.beampipeThickness = value; return; }
-  if(name == "beampipeRadius" ) { options.beampipeRadius = value; return; }
-
-  if(name == "includeIronMagFields") {
-    options.includeIronMagFields = (int)value; return;
-  } 
-
-  if(name == "buildTunnel") {
-      options.buildTunnel = (int)value; return;
-  }
-
-  if(name == "buildTunnelFloor") {
-    options.buildTunnelFloor = (int)value; return;
-  }
-  
-  if(name == "showTunnel") {
-    options.showTunnel = (int)value; return;
-  }
-
-  if(name == "synchRadOn") { 
-    options.synchRadOn=(int)value;
-    return; 
-  }
-
-  if(name == "decayOn") { 
-    options.decayOn = (int)value; return; 
-  }
-  
-  if(name == "tunnelOffsetX" ) { options.tunnelOffsetX = value; return; }
-  if(name == "tunnelOffsetY" ) { options.tunnelOffsetY = value; return; }
-  if(name == "samplerDiameter" ) { options.samplerDiameter = value; return; }
-  if(name == "tunnelThickness" ) { options.tunnelThickness = value; return; }
-  if(name == "tunnelSoilThickness" ) { options.tunnelSoilThickness = value; return; }
-  if(name == "tunnelFloorOffset" ) { options.tunnelFloorOffset = value; return; }
-
-  //geometry biasing
-  if(name == "geometryBias") {
-    options.geometryBias = (int)value; return;
-  }
-
-
-  // options which influence tracking 
-  if(name == "maximumTrackingTime") {options.maximumTrackingTime = value; return;}
-  if(name == "deltaChord") { options.deltaChord = value; return; }
-  if(name == "deltaIntersection") { options.deltaIntersection = value; return; }
-  if(name == "chordStepMinimum") { options.chordStepMinimum = value; return; }
-  if(name == "lengthSafety") { options.lengthSafety = value; return; }
-  if(name == "minimumEpsilonStep" ) { options.minimumEpsilonStep = value; return; }
-  if(name == "maximumEpsilonStep" ) { options.maximumEpsilonStep = value; return; }
-  if(name == "deltaOneStep" ) { options.deltaOneStep = value; return; }
-
-  // physics processes
-  if(name == "turnOnCerenkov") {
-      options.turnOnCerenkov = (int)value; return;
-  }
-
-  if(name == "turnOnOpticalAbsorption") {
-      options.turnOnOpticalAbsorption = (int)value; return;
-  }
-  if(name == "turnOnMieScattering") {
-      options.turnOnMieScattering = (int)value; return;
-  }
-  if(name == "turnOnRayleighScattering") {
-      options.turnOnRayleighScattering = (int)value; return;
-  }
-  if(name == "turnOnOpticalSurface") {
-      options.turnOnOpticalSurface = (int)value; return;
-  }
-  if(name == "turnOnBirksSaturation") {
-      options.turnOnBirksSaturation = (int)value; return;
-  }
-
-  if(name == "scintYieldFactor"){
-    options.scintYieldFactor = value; return;
-  }
-
-  if(name == "srRescale") {
-      options.synchRescale = (int)value; return;
-  }
-
-  if(name == "srTrackPhotons") {
-    options.synchTrackPhotons = (int)value; return;
-  }
-
-  if(name == "useEMLPB") { options.useEMLPB = value; return; }
-  if(name == "useHadLPB") { options.useHadLPB = value; return; }
-  if(name == "sensitiveBeamlineComponents") { options.sensitiveBeamlineComponents = value; return; }
-  if(name == "sensitiveBeamPipe") { options.sensitiveBeamPipe = value; return; }
-  if(name == "sensitiveBLMs") { options.sensitiveBLMs = value; return; }
-  if(name == "LPBFraction") { options.LPBFraction = value; return; }
-  if(name == "annihiToMuFe") { options.annihiToMuFe = value; return; }
-  if(name == "gammaToMuFe") { options.gammaToMuFe = value; return; }
-  if(name == "eeToHadronsFe") { options.eeToHadronsFe = value; return; }
-  if(name == "thresholdCutCharged" ) { options.thresholdCutCharged = (double)value; return; }
-  if(name == "thresholdCutPhotons" ) { options.thresholdCutPhotons = (double)value; return; }
-  if(name == "vacuumPressure") { options.vacuumPressure = (double)value; return; }
-  if(name == "planckScatterFe") { options.planckScatterFe = (double)value; return; }
-  if(name == "stopTracks") { options.stopTracks = (int) value; return; } 
-  if(name == "srLowX") { options.synchLowX = value; return; }
-  if(name == "srLowGamE") { options.synchLowGamE = value; return; }
-  if(name == "srMultiplicity") { options.synchPhotonMultiplicity = (int) value; return; }
-  if(name == "srMeamFreeFactor") { options.synchMeanFreeFactor = (int) value; return; }
-
-  if(name == "prodCutPhotons" ) { options.prodCutPhotons = value; return; }
-  if(name == "prodCutPhotonsP" ) { options.prodCutPhotonsP = value; return; }
-  if(name == "prodCutPhotonsA" ) { options.prodCutPhotonsA = value; return; }
-  if(name == "prodCutElectrons" ) { options.prodCutElectrons = value; return; }
-  if(name == "prodCutElectronsP" ) { options.prodCutElectronsP = value; return; }
-  if(name == "prodCutElectronsA" ) { options.prodCutElectronsA = value; return; }
-  if(name == "prodCutPositrons" ) { options.prodCutPositrons = value; return; }
-  if(name == "prodCutPositronsP" ) { options.prodCutPositronsP = value; return; }
-  if(name == "prodCutPositronsA" ) { options.prodCutPositronsA = value; return; }
-
-  // twiss parameters
-  if(name == "betx" ) { options.betx = value; return; }
-  if(name == "bety" ) { options.bety = value; return; }
-  if(name == "alfx" ) { options.alfx = value; return; }
-  if(name == "alfy" ) { options.alfy = value; return; }
-  if(name == "emitx" ) { options.emitx = value; return; }
-  if(name == "emity" ) { options.emity = value; return; }
-  if(name == "doTwiss" ) { options.doTwiss = (int) value; return; }
-  if(name == "doPlanckScattering" ) { options.doPlanckScattering = (int) value; return; }
-  if(name == "checkOverlaps" ) { options.checkOverlaps = (int) value; return; }
-
-  if(name == "storeTrajectory") { options.storeTrajectory = (int) value; return; } 
-  if(name == "storeTrajectories") { options.storeTrajectory = (int) value; return; } 
-  if(name == "storeMuonTrajectory") { options.storeMuonTrajectories = (int) value; return; } 
-  if(name == "storeMuonTrajectories") { options.storeMuonTrajectories = (int) value; return; } 
-  if(name == "trajCutGTZ") { options.trajCutGTZ = (double) value; return; } 
-  if(name == "trajCutLTR") { options.trajCutLTR = (double) value; return; } 
-
-  if(name == "storeNeutronTrajectory") { options.storeNeutronTrajectories = (int) value; return; } 
-  if(name == "storeNeutronTrajectories") { options.storeNeutronTrajectories = (int) value; return; } 
-
-
-  // options for generation and storage
-  if(name == "randomSeed") { options.randomSeed = (int) value; return; }
-  if(name == "ngenerate" ) { options.numberToGenerate = (int)value; return; }
-  if(name == "nperfile" ) { options.numberOfEventsPerNtuple = (int)value; return; }
-  if(name == "eventNumberOffset" ) { options.eventNumberOffset = (int)value; return; }
-  if(name == "nlinesIgnore") { options.nlinesIgnore = (int) value; return; }
-
-  // options for neutrons
-  if(name=="refcopyno") { options.refcopyno = (int) value; return; }
-  std::cerr << "Error: parser.h> unkown option \"" << name << "\"" << std::endl; 
-  exit(1);
-}
-
-
-void set_value(std::string name, std::string value )
-=======
 double property_lookup(ElementList& el_list, char *element_name, char *property_name)
->>>>>>> 1250cdfe
 {
    std::list<struct Element>::iterator it = el_list.find(std::string(element_name));
    std::list<struct Element>::const_iterator iterEnd = el_list.end();
@@ -1451,63 +805,7 @@
      exit(1);
    }
 
-<<<<<<< HEAD
-double property_lookup(char *element_name, char *property_name)
-{
-   std::list<struct Element>::iterator it = element_lookup(element_name);
-   std::list<struct Element>::const_iterator iterNULL = element_list.end();
-
-   if(it == iterNULL) return 0;
-   
-   if(!strcmp(property_name,"l")) return (*it).l;
-   if(!strcmp(property_name,"B")) return (*it).B;
-   if(!strcmp(property_name,"ks")) return (*it).ks;
-   if(!strcmp(property_name,"k0")) return (*it).k0;
-   if(!strcmp(property_name,"k1")) return (*it).k1;
-   if(!strcmp(property_name,"k2")) return (*it).k2;
-   if(!strcmp(property_name,"k3")) return (*it).k3;
-   if(!strcmp(property_name,"angle")) return (*it).angle;
-   if(!strcmp(property_name,"fieldZOffset")) return (*it).fieldZOffset;
-   if(!strcmp(property_name,"phiAngleIn")) return (*it).phiAngleIn;
-   if(!strcmp(property_name,"phiAngleOut")) return (*it).phiAngleOut;
-   if(!strcmp(property_name,"beampipeThickness")) return (*it).beampipeThickness;
-   if(!strcmp(property_name,"aper")) return (*it).aper;
-   if(!strcmp(property_name,"aperX")) return (*it).aperX;
-   if(!strcmp(property_name,"aperY")) return (*it).aperY;
-   if(!strcmp(property_name,"aperYUp")) return (*it).aperYUp;
-   if(!strcmp(property_name,"aperYDown")) return (*it).aperYDown;
-   if(!strcmp(property_name,"aperDy")) return (*it).aperDy;
-   if(!strcmp(property_name,"outR")) return (*it).outR;
-   if(!strcmp(property_name,"inR")) return (*it).inR;
-   if(!strcmp(property_name,"bpRad")) return (*it).bpRad;
-   if(!strcmp(property_name,"xsize")) return (*it).xsize;
-   if(!strcmp(property_name,"ysize")) return (*it).ysize;
-   if(!strcmp(property_name,"xdir")) return (*it).xdir;
-   if(!strcmp(property_name,"ydir")) return (*it).ydir;
-   if(!strcmp(property_name,"zdir")) return (*it).zdir;
-   if(!strcmp(property_name,"phi")) return (*it).phi;
-   if(!strcmp(property_name,"psi")) return (*it).psi;
-   if(!strcmp(property_name,"theta")) return (*it).theta;
-   if(!strcmp(property_name,"waveLength")) return (*it).waveLength;
-   if(!strcmp(property_name,"tilt")) return (*it).tilt;
-   if(!strcmp(property_name,"gradient")) return (*it).gradient;
-   if(!strcmp(property_name,"hgap")) return (*it).hgap;
-   if(!strcmp(property_name,"flatlength")) return (*it).flatlength;
-   if(!strcmp(property_name,"taperlength")) return (*it).taperlength;
-   if(!strcmp(property_name,"tscint")) return (*it).tscint;
-
-   if(!strcmp(property_name,"A")) return (*it).A;
-   if(!strcmp(property_name,"Z")) return (*it).Z;
-   if(!strcmp(property_name,"density")) return (*it).density;
-   if(!strcmp(property_name,"T")) return (*it).temper;
-   if(!strcmp(property_name,"P")) return (*it).pressure;
-
-   std::cerr << "parser.h> Error: unkown property \"" << property_name << "\". Returning 0." << std::endl; 
-   exit(1);
-   //what about property_lookup for attributes of type string, like material?
-=======
    return (*it).property_lookup(property_name);
->>>>>>> 1250cdfe
 }
 
 // ******************************************************
