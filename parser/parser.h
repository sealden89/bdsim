/* 
Beam Delivery Simulation (BDSIM) Copyright (C) Royal Holloway, 
University of London 2001 - 2022.

This file is part of BDSIM.

BDSIM is free software: you can redistribute it and/or modify 
it under the terms of the GNU General Public License as published 
by the Free Software Foundation version 3 of the License.

BDSIM is distributed in the hope that it will be useful, but 
WITHOUT ANY WARRANTY; without even the implied warranty of
MERCHANTABILITY or FITNESS FOR A PARTICULAR PURPOSE.  See the
GNU General Public License for more details.

You should have received a copy of the GNU General Public License
along with BDSIM.  If not, see <http://www.gnu.org/licenses/>.
*/
#ifndef PARSER_H
#define PARSER_H

#include <list>
#include <map>
#include <set>
#include <string>
#include <vector>

#include "aperture.h"
#include "atom.h"
#include "beam.h"
#include "blmplacement.h"
#include "cavitymodel.h"
#include "newcolour.h"
#include "crystal.h"
#include "element.h"
#include "elementtype.h"
#include "field.h"
#include "fastlist.h"
#include "laser.h"
#include "material.h"
#include "options.h"
#include "parameters.h"
#include "physicsbiasing.h"
#include "placement.h"
#include "query.h"
#include "region.h"
#include "scorer.h"
#include "scorermesh.h"
#include "samplerplacement.h"
#include "symbolmap.h"
#include "tunnel.h"

/// parser error message, defined in parser.y
int yyerror(const char *);
/// declaration needed by bison
extern int yylex();

/** 
 * @brief Parser namespace for GMAD language. Combination of Geant4 and MAD.
 *
 * @author Jochem Snuverink
 */

namespace GMAD
{
  class Array;
  class Symtab;
  /**
   * @brief Parser class
   * 
   * Parser class that holds all objects and relevant methods
   *
   * Singleton pattern
   *
   * @author Jochem Snuverink
   */
  
  class Parser
  {
  public:
    /// No default constructor
    Parser() = delete;
    /// Constructor method
    static Parser* Instance(const std::string& filename);
    /// Access method
    static Parser* Instance();
    /// Destructor
    virtual ~Parser();

  protected:
    /// Constructor from filename
    explicit Parser(std::string filename);
  private:
    /// Instance
    static Parser* instance;
    /// Initialisation of parser functions and constants
    void Initialise();
    /// Parse the input file and construct beamline_list and options 
    void ParseFile(FILE *f);

  public:
    /// Exit method
    void quit();
    /// Method that transfers parameters to element properties
    void write_table(std::string* name, ElementType type, bool isLine=false);

    /// Expand a sequence by name from start to end into the target list. This
    /// removes sublines from the beamline into one LINE.
    void expand_line(FastList<Element>& target,
                     const std::string& name,
                     std::string        start = "",
                     std::string        end   = "");

    /// Expand the main beamline as defined by the use command.
    void expand_line(const std::string& name, std::string start, std::string end);

    /// Find the sequence defined in the parser and expand it if not already
    /// done so. Cache result in map of fastlists.
    const FastList<Element>& get_sequence(const std::string& name);
  
    /// Add a particle set for a sampler and return a unique integer ID for that set. If no list
    /// or empty list given, returns -1, the default for 'no filter'.
    int add_sampler_partIDSet(std::list<int>* samplerPartIDListIn);
    /// insert a sampler into beamline_list
    void add_sampler(const std::string& name, int count, ElementType type, std::string samplerType, std::list<int>* samplerPartIDListIn = nullptr);
    /// Insert global object of parser class C in Container class
    template <class C, class Container=FastList<C>>
    void Add();
    template <class C, class Container=FastList<C>>
    void Add(bool unique, const std::string& className);
    /// Get global object of parser class C
    template <class C>
    C& GetGlobal();
    /// Get list for parser class C
    template <class C, class Container=FastList<C>>
    Container& GetList();
  
    const std::set<std::set<int>>& GetSamplerFilters() const {return samplerFilters;}
    const std::map<int, std::set<int>>& GetSamplerFilterIDToSet() const {return samplerFilterIDToSet;}

    /// find element
    Element& find_element(const std::string& element_name);
    /// find element (const) 
    const Element& find_element(const std::string& element_name) const;
    /// find element by pointer - nullptr if not found - searches element_list
    const Element* find_element_safe(const std::string& element_name) const;
    /// search placement_element
    const Element* find_placement_element_safe(const std::string& element_name) const;
    /// access property of Element with element_name
    double property_lookup(const std::string& element_name, const std::string& property_name) const;
    /// add element to temporary element sequence tmp_list
    void add_element_temp(const std::string& name, int number, bool pushfront, ElementType linetype);
    /// copy properties from Element into params, returns element type as integer, returs _NONE if not found
    int copy_element_to_params(const std::string& elementName);

    /// create new parser symbol
    Symtab * symcreate(const std::string& s);
    /// look up parser symbol
    Symtab * symlook(const std::string& s);

    ///@{ Add value to front of temporary list
    void Store(double value);
    void Store(const std::string& name);
    ///@}
    ///@{ Fill array object from temporary list and clear temporary list
    void FillArray(Array*);
    void FillString(Array*);
    ///@}
    /// Reset parameters
    void ClearParams();
    /// Set value for parser class
    template <class C, typename T>
    void SetValue(std::string property, T value);
    /// Get value for parser class (only for doubles)
    template <class C>
    double GetValue(std::string property);
    
    template<typename T>
    std::list<T>* ArrayToList(Array*);

    /// Add value to be extended to object
    template <typename T>
    void ExtendValue(const std::string& property, T value);

    /// Overwrite object with current values
    void Overwrite(const std::string& objectName);
    /// Add variable memory to variable list for memory management
    void AddVariable(std::string* name);
    ///@{ Print methods
    void PrintBeamline()const;
    void PrintElements()const;
    void PrintOptions()const;
    ///@}
    /// Search each member vector for an object with the matching name.
    /// Return true if successfully printed.
    bool TryPrintingObject(const std::string& objectName) const;
    
    ///@{ Name of beamline
    std::string current_line;
    std::string current_start;
    std::string current_end;
    ///@}
    /// Beamline Access.
    const FastList<Element>& GetBeamline() const;
    
  private:
    /// Set sampler
    void set_sampler(const std::string& name,
                     int count, ElementType type,
                     const std::string& samplerType,
                     double samplerRadius=0,
                     int particleSetID = -1);
    /// Add function to parser
    void add_func(std::string name, double (*func)(double));
    void add_var(std::string name, double value, int is_reserved = 0);

    /// Expand all sequences define with 'line' into FastLists.
    void expand_sequences();

    // protected implementation (for inheritance to BDSParser - hackish)
  protected:
    /// Beam instance;
    Beam beam;
    /// General options
    Options options;
    /// Beamline
    FastList<Element>   beamline_list;
    /// List of parser defined atoms
    FastList<Atom>   atom_list;
    FastList<NewColour> colour_list; ///< List of parser defined colours.
    FastList<Crystal> crystal_list;  ///< List of parser defined crystals.
    /// List of parser defined fields
    FastList<Field>  field_list;
    /// List of parser defined materials
    FastList<Material> material_list;
    /// List of parser defined query objects
    FastList<Query> query_list;
    /// List of parser defined regions
    FastList<Region> region_list;
    /// List of parser defined tunnels
    FastList<Tunnel> tunnel_list;
    /// List of parser defined cross section biasing objects
    FastList<PhysicsBiasing> xsecbias_list;
    /// List of parser defined placements.
<<<<<<< HEAD
    std::vector<Placement> placement_list;
    /// List of parser defined placements.
    std::vector<Laser> laser_list;
=======
    FastList<Placement> placement_list;
>>>>>>> 37e9a7b7
    /// List of parser defined rf cavity models
    FastList<CavityModel> cavitymodel_list;
    /// List of parser defined sampler placements.
    FastList<SamplerPlacement> samplerplacement_list;
    FastList<Scorer> scorer_list;
    FastList<ScorerMesh> scorermesh_list;
    /// List of parser defined apertures.
    FastList<Aperture> aperture_list;
    /// List of parser defined blms.
    FastList<BLMPlacement> blm_list;

  private:
    // *****************
    // Private members *
    // *****************
    /// maximum number of nested lines
    const int MAX_EXPAND_ITERATIONS = 50;

    ///@{ temporary list for reading of arrays in parser
    std::list<double> tmparray;
    std::list<std::string> tmpstring;
    ///@}
    /// vector of defined lines for memory management
    std::vector<std::list<Element>*> allocated_lines;

    /// Parameters to copy to Element
    Parameters params;
    /// Atom instance;
    Atom atom;
    NewColour  colour; ///< NewColour instance.
    Crystal crystal;   ///< Crystal instance.
    /// Field instance;
    Field field;
    /// Material instance;
    Material material;
    /// PhysicsBiasing instance 
    PhysicsBiasing xsecbias;
    /// Placement instance
    Placement placement;
    /// Laser instance
    Laser laser;
    /// Query instance
    Query query;
    /// Region instance;
    Region region;
    /// Tunnel instance
    Tunnel tunnel;
    /// RF Cavity model instance
    CavityModel cavitymodel;
    /// Sampler placement instance
    SamplerPlacement samplerplacement;
    /// Scorer instance.
    Scorer scorer;
    /// ScorerMesh instance.
    ScorerMesh scorermesh;
    /// Aperture instance.
    Aperture aperture;
    /// BLM instance.
    BLMPlacement blm;
    
    /// Find object by name in list
    template <class C>
      bool FindAndExtend(const std::string& objectName);
    /// Extend object with maps
    template <class C>
      void ExtendObject(C& object);

    /// Map for options of type double for extending objects
    std::map<std::string, double> extendedNumbers;
    /// Map for options of type string for extending objects
    std::map<std::string, std::string> extendedStrings;
    /// Map for options of type vector for extending objects
    std::map<std::string, Array*> extendedVectors;

    /// List of all encountered elements
    FastList<Element> element_list;
    
    /// List of element definitions that are used in placements - keep separately a copy
    /// so that when we clear all the lists after expanding the lines we still have the
    /// element definitions we need
    FastList<Element> placement_elements;
    
    /// Temporary list
    std::list<Element> tmp_list;
    
    /// Names of all defined sequences in the parser with 'line'.
    std::vector<std::string> sequences;

    /// Cached copy of expanded sequences.
    std::map<std::string, FastList<Element>*> expandedSequences;

    /// Parser symbol map
    SymbolMap symtab_map;
    /// Variable vector for memory storage
    std::vector<std::string*> var_list;
    
    /// Set of unique sets of particle IDs. This will allow us to build up unique
    /// Sensitive detectors for particles later on.
    std::set<std::set<int>> samplerFilters;
    std::map<int, std::set<int>> samplerFilterIDToSet;
    std::map<std::set<int>, int> setToSamplerFilterID;
  };

  template <class C, typename T>
  void Parser::SetValue(std::string property, T value)
  {
    GetGlobal<C>().set_value(property, value);
  }
  
  template <class C>
  double Parser::GetValue(std::string property)
  {
    return GetGlobal<C>().get_value(property);
  }
  
  template<typename T>
  std::list<T>* Parser::ArrayToList(Array* arrayIn)
  {
    if (!arrayIn)
      {return nullptr;}
    else
    {
      std::list<T>* result = new std::list<T>();
      const auto& doubleData = arrayIn->GetDataList();
      for (auto& value : doubleData)
      {result->push_back((T)value);}
      return result;
    }
  }
}

#endif<|MERGE_RESOLUTION|>--- conflicted
+++ resolved
@@ -242,13 +242,9 @@
     /// List of parser defined cross section biasing objects
     FastList<PhysicsBiasing> xsecbias_list;
     /// List of parser defined placements.
-<<<<<<< HEAD
-    std::vector<Placement> placement_list;
+    FastList<Placement> placement_list;
     /// List of parser defined placements.
-    std::vector<Laser> laser_list;
-=======
-    FastList<Placement> placement_list;
->>>>>>> 37e9a7b7
+    FastList<Laser> laser_list;
     /// List of parser defined rf cavity models
     FastList<CavityModel> cavitymodel_list;
     /// List of parser defined sampler placements.
