#ifndef PARSER_H
#define PARSER_H

#include <list>
#include <string>
#include <vector>

#include "atom.h"
#include "cavitymodel.h"
#include "element.h"
#include "elementtype.h"
#include "field.h"
#include "fastlist.h"
#include "material.h"
#include "options.h"
#include "parameters.h"
#include "physicsbiasing.h"
#include "placement.h"
#include "query.h"
#include "region.h"
#include "symbolmap.h"
#include "tunnel.h"

/// parser error message, defined in parser.y
int yyerror(const char *);
/// declaration needed by bison
extern int yylex();

namespace GMAD
{
  class Array;
  class Symtab;
  /**
   * @brief Parser class
   * 
   * Parser class that holds all objects and relevant methods
   *
   * Singleton pattern
   *
   * @author Jochem Snuverink
   */
  
  class Parser
  {
  public:
    /// No default constructor
    Parser() = delete;
    /// Constructor method
    static Parser* Instance(std::string filename);
    /// Access method
    static Parser* Instance();
    /// Destructor
    virtual ~Parser();

  protected:
    /// Constructor from filename
    Parser(std::string filename);
  private:
    /// Instance
    static Parser* instance;
    /// Initialisation of parser functions and constants
    void Initialise();
    /// Parse the input file and construct beamline_list and options 
    void ParseFile(FILE *f);

  public:
    // ***********************
    // Public Parser methods *
    // ***********************

    /// Exit method
    void quit();
    /// Method that transfers parameters to element properties
    void write_table(std::string* name, ElementType type, bool isLine=false);
    /// Remove sublines from beamline, expand all into one LINE
    void expand_line(std::string name, std::string start, std::string end);
    /// insert a sampler into beamline_list
    void add_sampler(std::string name, int count, ElementType type);
    /// insert a cylindrical sampler into beamline_list
    void add_csampler(std::string name, int count, ElementType type);
    /// Insert global object of parser class C in Container class
    template <class C, class Container=std::vector<C>>
      void Add();
    /// Get global object of parser class C
    template <class C>
      C& GetGlobal();
    /// Get list for parser class C
    template <class C, class Container=std::vector<C>>
      Container& GetList();

    /// access property of Element with element_name
    double property_lookup(std::string element_name, std::string property_name);
    /// add element to temporary element sequence tmp_list
    void add_element_temp(std::string name, int number, bool pushfront, ElementType linetype);
    /// copy properties from Element into params, returns element type as integer, returs _NONE if not found
    int copy_element_to_params(std::string elementName);

    /// create new parser symbol
    Symtab * symcreate(std::string s);
    /// look up parser symbol
    Symtab * symlook(std::string s);

    ///@{ Add value to front of temporary list
    void Store(double value);
    void Store(std::string name);
    ///@}
    ///@{ Fill array object from temporary list and clear temporary list
    void FillArray(Array*);
    void FillString(Array*);
    ///@}
    /// Reset parameters
    void ClearParams();
    /// Set value for parser class
    template <class C, typename T>
      void SetValue(std::string property, T value);

    /// Overwrite element with current parameters
    void OverwriteElement(std::string elementName);
    /// Add variable memory to variable list for memory management
    void AddVariable(std::string* name);
    ///@{ Print methods
    void PrintBeamline()const;
    void PrintElements()const;
    void PrintOptions()const;
    ///@}
    
    ///@{ Name of beamline
    std::string current_line;
    std::string current_start;
    std::string current_end;
    ///@}
    /// Beamline Access (for pybdsim)
    const FastList<Element>& GetBeamline()const;
    
  private:
    // *****************
    // Private methods *
    // *****************
    
    /// Set sampler
    void set_sampler(std::string name, int count, ElementType type, std::string samplerType, double samplerRadius=0.0);
    /// Add function to parser
    void add_func(std::string name, double (*func)(double));
    /// Add reserved variable to parser
    void add_var(std::string name, double value, int is_reserved = 0);

    // *****************
    // Private members *
    // *****************
    /// maximum number of nested lines
    const int MAX_EXPAND_ITERATIONS = 50;
    const int PEDANTIC = 1; ///< strict checking, exits when element or parameter is not known

    ///@{ temporary list for reading of arrays in parser
    std::list<double> tmparray;
    std::list<std::string> tmpstring;
    ///@}
    /// vector of defined lines for memory management
    std::vector<std::list<Element>*> allocated_lines;

    // protected implementation (for inheritance to BDSParser - hackish)
  protected:
    /// Parameters to copy to Element
    Parameters params;
    /// General options
    Options options;
    /// Atom instance;
    Atom atom;
    /// Field instance;
    Field field;
    /// Material instance;
    Material material;
    /// PhysicsBiasing instance 
    PhysicsBiasing xsecbias;
    /// Placement instance
    Placement placement;
    /// Query instance
    Query query;
    /// Region instance;
    Region region;
    /// Tunnel instance
    Tunnel tunnel;
    /// RF Cavity model instance
    CavityModel cavitymodel;
    
    /// List of all encountered elements
    FastList<Element> element_list;
    
    /// Temporary list
    std::list<Element> tmp_list;
    
    /// Beamline
    FastList<Element>   beamline_list;
    /// List of parser defined atoms
    std::vector<Atom>   atom_list;
    /// List of parser defined fields
    std::vector<Field>  field_list;
    /// List of parser defined materials
    std::vector<Material> material_list;
    /// List of parser defined query objects
    std::vector<Query> query_list;
    /// List of parser defined regions
    std::vector<Region> region_list;
    /// List of parser defined tunnels
    std::vector<Tunnel> tunnel_list;
    /// List of parser defined cross section biasing objects
    FastList<PhysicsBiasing> xsecbias_list;
    /// List of parser defined placements.
    std::vector<Placement> placement_list;
    /// List of parser defined rf cavity models
    std::vector<CavityModel> cavitymodel_list;
    
<<<<<<< HEAD
    break;

  case _MUSPOILER:
    e.type = _MUSPOILER;
    e.l = params.l;
    e.B = params.B;
    e.outR = params.outR;
    e.inR = params.inR;
    if(params.blmLocZset)
      e.blmLocZ = params.blmLocZ;
    if(params.blmLocThetaset)
      e.blmLocTheta = params.blmLocTheta;
    break;

  case _RCOL:
    e.type = _RCOL;
    e.l = params.l;
    e.material = std::string(params.material);
    e.flatlength = params.flatlength;
    e.taperlength = params.taperlength;
    if(params.blmLocZset)
      e.blmLocZ = params.blmLocZ;
    if(params.blmLocThetaset)
      e.blmLocTheta = params.blmLocTheta;
    break;

  case _LASER:
    e.type = _LASER;
    e.l = params.l;
    e.xdir = params.xdir;
    e.ydir = params.ydir;
    e.zdir = params.zdir;
    e.waveLength = params.waveLength;
    if(params.blmLocZset)
      e.blmLocZ = params.blmLocZ;
    if(params.blmLocThetaset)
      e.blmLocTheta = params.blmLocTheta;
    break;

  case _ELEMENT:
    e.type = _ELEMENT;
    e.l = params.l;
    e.geometryFile = std::string(params.geometry);
    if(params.blmLocZset)
      e.blmLocZ = params.blmLocZ;
    if(params.blmLocThetaset)
      e.blmLocTheta = params.blmLocTheta;
    break;

  case _LINE:
    e.lst = lst;
    e.type = _LINE;
    break;

  case _REV_LINE:
    e.lst = lst;
    e.type = _REV_LINE;
    break;

  case _SAMPLER:
    e.type = _SAMPLER;
    break;
    
  case _TRANSFORM3D:
    e.type = _TRANSFORM3D;
    e.xdir = params.xdir;
    e.ydir = params.ydir;
    e.zdir = params.zdir;
    e.theta = params.theta;
    e.phi = params.phi;
    e.psi = params.psi;
    break;

  case _MATERIAL:
    e.type = _MATERIAL;
    e.A = params.A;
    e.Z = params.Z;
    e.density = params.density;
    e.temper = params.temper;
    e.pressure = params.pressure;
    e.state = params.state;
    e.components = params.components;
    e.componentsWeights = params.componentsWeights;
    e.componentsFractions = params.componentsFractions;
    material_list.push_back(e);
    return 0;

  case _ATOM:
    e.type = _ATOM;
    e.A = params.A;
    e.Z = params.Z;
    e.symbol = params.symbol;
    atom_list.push_back(e);
    return 0;

  case _TUNNEL:
    e.type = _TUNNEL;
    e.l = -1;
    e.geometryFile = std::string(params.geometry);
    break;

  case _SCREEN:
    e.type = _SCREEN;
    e.l = params.l;
    if(params.layerThicknessesset)
      e.layerThicknesses = params.layerThicknesses;
    if(params.layerMaterialsset)
      e.layerMaterials = params.layerMaterials;
    if(params.layerIsSamplerset)
      e.layerIsSampler = params.layerIsSampler;
    e.angle = params.angle;
    if(params.beampipeThicknessset)
      e.beampipeThickness = params.beampipeThickness;
    e.screenXSize = params.screenXSize;
    e.screenYSize = params.screenYSize;
    break;

  case _AWAKESCREEN:
    e.type = _AWAKESCREEN;
    e.scintmaterial = std::string(params.scintmaterial);
    std::cout << "scintmaterial: " << e.scintmaterial << " " <<  params.scintmaterial << std::endl;
    e.tscint = params.tscint;
    e.screenPSize = params.screenPSize;
    e.windowScreenGap = params.windowScreenGap;
    e.angle = params.angle;
    e.twindow = params.twindow;
    e.tmount = params.tmount;
    e.windowmaterial = std::string(params.windowmaterial);
    e.mountmaterial = std::string(params.mountmaterial);
    e.vacuummaterial = std::string(params.vacuummaterial);
    break;

  case _AWAKESPECTROMETER:
    e.type = _AWAKESPECTROMETER;
    e.l = params.l;
    e.B = params.B;
    e.screenWidth = params.screenWidth;
    e.screenEndZ = params.screenEndZ;
    e.poleStartZ = params.poleStartZ;
    e.scintmaterial = std::string(params.scintmaterial);
    std::cout << "scintmaterial: " << e.scintmaterial << " " <<  params.scintmaterial << std::endl;
    e.tscint = params.tscint;
    e.screenPSize = params.screenPSize;
    e.windowScreenGap = params.windowScreenGap;
    e.angle = params.angle;
    e.twindow = params.twindow;
    e.tmount = params.tmount;
    e.windowmaterial = std::string(params.windowmaterial);
    e.mountmaterial = std::string(params.mountmaterial);
    e.vacuummaterial = std::string(params.vacuummaterial);
    e.spec = std::string(params.spec); 
    e.magnetOffsetX = params.magnetOffsetX;
    break;

  default:
    break;  

  }

  element_list.push_back(e);

  return 0;
}

int expand_line(const char *charname, const char *start, const char* end)
{
  std::list<struct Element>::const_iterator iterEnd = element_list.end();
  std::list<struct Element>::iterator it;
  
  struct Element e;
  std::string name = std::string(charname);
  it = element_list.find(name);

  if (it==element_list.end()) {
    printf("line '%s' not found\n",charname);
    return 1;
  }
  if((*it).type != _LINE && (*it).type != _REV_LINE ) {
    printf("'%s' is not a line\n",charname);
  }

  // delete the previous beamline
  
  beamline_list.clear();
  
  // expand the desired beamline
  
  e.type = (*it).type;
  e.name = name;
  e.l = 0;
  e.lst = NULL;
  
  beamline_list.push_back(e);
  
  if(VERBOSE) printf("expanding line %s, range = %s/%s\n",charname,start,end);
  
  if(!(*it).lst) return 0; //list empty
  
  
  // first expand the whole range 
  std::list<struct Element>::iterator sit = (*it).lst->begin();
  std::list<struct Element>::iterator eit = (*it).lst->end();
  
  // copy the list into the resulting list
  switch((*it).type){
  case _LINE:
    beamline_list.insert(beamline_list.end(),sit,eit);
    break;
  case _REV_LINE:
    beamline_list.insert(beamline_list.end(),(*it).lst->rbegin(),(*it).lst->rend());
    break;
  default:
    beamline_list.insert(beamline_list.end(),sit,eit);
  }
  bool is_expanded = false;
  
  // insert material entries.
  // TODO:::
  
  
  // parse starting from the second element until the list is expanded
  int iteration = 0;
  while(!is_expanded)
=======
    /// Parser symbol map
    SymbolMap symtab_map;
    /// Variable vector for memory storage
    std::vector<std::string*> var_list;
  };

  template <class C, class Container>
    void Parser::Add()
>>>>>>> 8501b84b
    {
      // copy from global
      C& global = GetGlobal<C>();
      C instance(global);
      // reset global
      global.clear();
#ifdef BDSDEBUG 
      instance.print();
#endif
      GetList<C, Container>().push_back(instance);
    }

  template <class C, typename T>
    void Parser::SetValue(std::string property, T value)
    {
      GetGlobal<C>().set_value(property, value);
    }
}

#endif<|MERGE_RESOLUTION|>--- conflicted
+++ resolved
@@ -27,6 +27,7 @@
 extern int yylex();
 
 namespace GMAD
+    e.magnetOffsetX = params.magnetOffsetX;
 {
   class Array;
   class Symtab;
@@ -210,231 +211,6 @@
     /// List of parser defined rf cavity models
     std::vector<CavityModel> cavitymodel_list;
     
-<<<<<<< HEAD
-    break;
-
-  case _MUSPOILER:
-    e.type = _MUSPOILER;
-    e.l = params.l;
-    e.B = params.B;
-    e.outR = params.outR;
-    e.inR = params.inR;
-    if(params.blmLocZset)
-      e.blmLocZ = params.blmLocZ;
-    if(params.blmLocThetaset)
-      e.blmLocTheta = params.blmLocTheta;
-    break;
-
-  case _RCOL:
-    e.type = _RCOL;
-    e.l = params.l;
-    e.material = std::string(params.material);
-    e.flatlength = params.flatlength;
-    e.taperlength = params.taperlength;
-    if(params.blmLocZset)
-      e.blmLocZ = params.blmLocZ;
-    if(params.blmLocThetaset)
-      e.blmLocTheta = params.blmLocTheta;
-    break;
-
-  case _LASER:
-    e.type = _LASER;
-    e.l = params.l;
-    e.xdir = params.xdir;
-    e.ydir = params.ydir;
-    e.zdir = params.zdir;
-    e.waveLength = params.waveLength;
-    if(params.blmLocZset)
-      e.blmLocZ = params.blmLocZ;
-    if(params.blmLocThetaset)
-      e.blmLocTheta = params.blmLocTheta;
-    break;
-
-  case _ELEMENT:
-    e.type = _ELEMENT;
-    e.l = params.l;
-    e.geometryFile = std::string(params.geometry);
-    if(params.blmLocZset)
-      e.blmLocZ = params.blmLocZ;
-    if(params.blmLocThetaset)
-      e.blmLocTheta = params.blmLocTheta;
-    break;
-
-  case _LINE:
-    e.lst = lst;
-    e.type = _LINE;
-    break;
-
-  case _REV_LINE:
-    e.lst = lst;
-    e.type = _REV_LINE;
-    break;
-
-  case _SAMPLER:
-    e.type = _SAMPLER;
-    break;
-    
-  case _TRANSFORM3D:
-    e.type = _TRANSFORM3D;
-    e.xdir = params.xdir;
-    e.ydir = params.ydir;
-    e.zdir = params.zdir;
-    e.theta = params.theta;
-    e.phi = params.phi;
-    e.psi = params.psi;
-    break;
-
-  case _MATERIAL:
-    e.type = _MATERIAL;
-    e.A = params.A;
-    e.Z = params.Z;
-    e.density = params.density;
-    e.temper = params.temper;
-    e.pressure = params.pressure;
-    e.state = params.state;
-    e.components = params.components;
-    e.componentsWeights = params.componentsWeights;
-    e.componentsFractions = params.componentsFractions;
-    material_list.push_back(e);
-    return 0;
-
-  case _ATOM:
-    e.type = _ATOM;
-    e.A = params.A;
-    e.Z = params.Z;
-    e.symbol = params.symbol;
-    atom_list.push_back(e);
-    return 0;
-
-  case _TUNNEL:
-    e.type = _TUNNEL;
-    e.l = -1;
-    e.geometryFile = std::string(params.geometry);
-    break;
-
-  case _SCREEN:
-    e.type = _SCREEN;
-    e.l = params.l;
-    if(params.layerThicknessesset)
-      e.layerThicknesses = params.layerThicknesses;
-    if(params.layerMaterialsset)
-      e.layerMaterials = params.layerMaterials;
-    if(params.layerIsSamplerset)
-      e.layerIsSampler = params.layerIsSampler;
-    e.angle = params.angle;
-    if(params.beampipeThicknessset)
-      e.beampipeThickness = params.beampipeThickness;
-    e.screenXSize = params.screenXSize;
-    e.screenYSize = params.screenYSize;
-    break;
-
-  case _AWAKESCREEN:
-    e.type = _AWAKESCREEN;
-    e.scintmaterial = std::string(params.scintmaterial);
-    std::cout << "scintmaterial: " << e.scintmaterial << " " <<  params.scintmaterial << std::endl;
-    e.tscint = params.tscint;
-    e.screenPSize = params.screenPSize;
-    e.windowScreenGap = params.windowScreenGap;
-    e.angle = params.angle;
-    e.twindow = params.twindow;
-    e.tmount = params.tmount;
-    e.windowmaterial = std::string(params.windowmaterial);
-    e.mountmaterial = std::string(params.mountmaterial);
-    e.vacuummaterial = std::string(params.vacuummaterial);
-    break;
-
-  case _AWAKESPECTROMETER:
-    e.type = _AWAKESPECTROMETER;
-    e.l = params.l;
-    e.B = params.B;
-    e.screenWidth = params.screenWidth;
-    e.screenEndZ = params.screenEndZ;
-    e.poleStartZ = params.poleStartZ;
-    e.scintmaterial = std::string(params.scintmaterial);
-    std::cout << "scintmaterial: " << e.scintmaterial << " " <<  params.scintmaterial << std::endl;
-    e.tscint = params.tscint;
-    e.screenPSize = params.screenPSize;
-    e.windowScreenGap = params.windowScreenGap;
-    e.angle = params.angle;
-    e.twindow = params.twindow;
-    e.tmount = params.tmount;
-    e.windowmaterial = std::string(params.windowmaterial);
-    e.mountmaterial = std::string(params.mountmaterial);
-    e.vacuummaterial = std::string(params.vacuummaterial);
-    e.spec = std::string(params.spec); 
-    e.magnetOffsetX = params.magnetOffsetX;
-    break;
-
-  default:
-    break;  
-
-  }
-
-  element_list.push_back(e);
-
-  return 0;
-}
-
-int expand_line(const char *charname, const char *start, const char* end)
-{
-  std::list<struct Element>::const_iterator iterEnd = element_list.end();
-  std::list<struct Element>::iterator it;
-  
-  struct Element e;
-  std::string name = std::string(charname);
-  it = element_list.find(name);
-
-  if (it==element_list.end()) {
-    printf("line '%s' not found\n",charname);
-    return 1;
-  }
-  if((*it).type != _LINE && (*it).type != _REV_LINE ) {
-    printf("'%s' is not a line\n",charname);
-  }
-
-  // delete the previous beamline
-  
-  beamline_list.clear();
-  
-  // expand the desired beamline
-  
-  e.type = (*it).type;
-  e.name = name;
-  e.l = 0;
-  e.lst = NULL;
-  
-  beamline_list.push_back(e);
-  
-  if(VERBOSE) printf("expanding line %s, range = %s/%s\n",charname,start,end);
-  
-  if(!(*it).lst) return 0; //list empty
-  
-  
-  // first expand the whole range 
-  std::list<struct Element>::iterator sit = (*it).lst->begin();
-  std::list<struct Element>::iterator eit = (*it).lst->end();
-  
-  // copy the list into the resulting list
-  switch((*it).type){
-  case _LINE:
-    beamline_list.insert(beamline_list.end(),sit,eit);
-    break;
-  case _REV_LINE:
-    beamline_list.insert(beamline_list.end(),(*it).lst->rbegin(),(*it).lst->rend());
-    break;
-  default:
-    beamline_list.insert(beamline_list.end(),sit,eit);
-  }
-  bool is_expanded = false;
-  
-  // insert material entries.
-  // TODO:::
-  
-  
-  // parse starting from the second element until the list is expanded
-  int iteration = 0;
-  while(!is_expanded)
-=======
     /// Parser symbol map
     SymbolMap symtab_map;
     /// Variable vector for memory storage
@@ -443,7 +219,6 @@
 
   template <class C, class Container>
     void Parser::Add()
->>>>>>> 8501b84b
     {
       // copy from global
       C& global = GetGlobal<C>();
