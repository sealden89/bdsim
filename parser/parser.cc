/* 
Beam Delivery Simulation (BDSIM) Copyright (C) Royal Holloway, 
University of London 2001 - 2019.

This file is part of BDSIM.

BDSIM is free software: you can redistribute it and/or modify 
it under the terms of the GNU General Public License as published 
by the Free Software Foundation version 3 of the License.

BDSIM is distributed in the hope that it will be useful, but 
WITHOUT ANY WARRANTY; without even the implied warranty of
MERCHANTABILITY or FITNESS FOR A PARTICULAR PURPOSE.  See the
GNU General Public License for more details.

You should have received a copy of the GNU General Public License
along with BDSIM.  If not, see <http://www.gnu.org/licenses/>.
*/
#include "parser.h"

#include <cmath>
#include <iostream>

// for getpwuid: http://linux.die.net/man/3/getpwuid
#include <unistd.h>
#include <sys/types.h>
#include <pwd.h>

#include "array.h"
#include "sym_table.h"

namespace {
  // helper method
  // replace algorithm of all substring instances
  // from http://stackoverflow.com/questions/2896600/how-to-replace-all-occurrences-of-a-character-in-string
  void replaceAll(std::string& source, const std::string& from, const std::string& to)
  {
    std::string newString;
    newString.reserve( source.length() );  // avoids a few memory allocations
    
    std::string::size_type lastPos = 0;
    std::string::size_type findPos;
    
    while( std::string::npos != ( findPos = source.find( from, lastPos )))
      {
        newString.append( source, lastPos, findPos - lastPos );
        newString += to;
        lastPos = findPos + from.length();
      }

    // Care for the rest after last occurrence
    newString += source.substr( lastPos );
    
    source.swap( newString );
  }
}

using namespace GMAD;

namespace GMAD {
  extern std::string yyfilename;
}

extern int yyparse();
extern FILE *yyin;

Parser* Parser::instance = nullptr;

Parser* Parser::Instance()
{
  if (!instance) {
    std::cerr << "Parser has not been initialized!" << std::endl;
    exit(1);
  }
  return instance;
}

Parser* Parser::Instance(const std::string& name)
{
  if(instance) {
    std::cerr << "Warning parser was already initialized!" << std::endl;
    delete instance;
  }
  instance = new Parser(name);
  return instance;
}

Parser::~Parser()
{
  beamline_list.erase();
  // delete allocated lines
  for (auto element : allocated_lines)
    {delete element;}
  
  instance = nullptr;
}

Parser::Parser(std::string name)
{
  instance = this;
#ifdef BDSDEBUG
  std::cout << "gmad_parser> opening file" << std::endl;
#endif
  // replace all ~ symbols with home directory to allow for that
  // note $HOME is not necessarily equivalent to ~
  // see http://linux.die.net/man/3/getpwuid
  std::string tilde("~");
  std::string home(getpwuid(getuid())->pw_dir);

  replaceAll(name,tilde,home);
  
  FILE *f = fopen(name.c_str(),"r");

  if(f==nullptr) {
    std::cerr << "gmad_parser> Can't open input file " << name << std::endl;
    exit(1);
  }
  // set global string for parser
  yyfilename = std::string(name);

  Initialise();
  
  std::cout.precision(10); // set output precision to 10 decimals

  ParseFile(f);
}

void Parser::ParseFile(FILE *f)
{
  yyin=f; 

#ifdef BDSDEBUG
  std::cout << "gmad_parser> beginning to parse file" << std::endl;
#endif

  while(!feof(yyin))
    {
      yyparse();
    }
  
  expand_sequences();
#ifdef BDSDEBUG
  std::cout << "gmad_parser> finished to parsing file" << std::endl;
#endif
  // clear temporary stuff
#ifdef BDSDEBUG
  std::cout << "gmad_parser> clearing temporary lists" << std::endl;
#endif
  element_list.clear();
  tmp_list.clear();
  symtab_map.clear();
  for(auto it : var_list)
    {delete it;}

#ifdef BDSDEBUG
  std::cout << "gmad_parser> finished" << std::endl;
#endif

  fclose(f);
}

void Parser::Initialise()
{
  const int reserved = 1;
  // embedded arithmetical functions
  add_func("sqrt",std::sqrt);
  add_func("cos",std::cos);
  add_func("sin",std::sin);
  add_func("exp",std::exp);
  add_func("log",std::log);
  add_func("tan",std::tan);
  add_func("asin",std::asin);
  add_func("acos",std::acos);
  add_func("atan",std::atan);
  add_func("abs",std::abs);
 
  add_var("pi",     4.0*std::atan(1),reserved);
  add_var("twopi",  8.0*std::atan(1),reserved);
  add_var("halfpi", 2.0*std::atan(1),reserved);

<<<<<<< HEAD
  add_var("PeV",1e6, reserved);
=======
  add_var("PeV",1e+6,reserved);
>>>>>>> 06e56f05
  add_var("TeV",1e+3,reserved);
  add_var("GeV",1.0 ,reserved);
  add_var("MeV",1e-3,reserved);
  add_var("keV",1e-6,reserved);
  add_var("KeV",1e-6,reserved); // for compatibility
  add_var("eV" ,1e-9,reserved);

  add_var("PJ", 1e12,  reserved);
  add_var("GJ", 1e9,   reserved);
  add_var("MJ", 1e6,   reserved);
  add_var("kJ", 1e3,   reserved);
  add_var("J",  1,     reserved);
  add_var("mJ", 1e-3,  reserved);
  add_var("uJ", 1e-6,  reserved);
  add_var("nJ", 1e-9,  reserved);
  add_var("pJ", 1e-12, reserved);

  add_var("V" ,1.0, reserved);
  add_var("kV",1e+3,reserved);
  add_var("MV",1e+6,reserved);

  add_var("Tesla",1.0,reserved);
  add_var("T",    1.0,reserved);

  add_var("km" ,1e3 ,reserved);
  add_var("m"  ,1.0 ,reserved);
  add_var("cm" ,1e-2,reserved);
  add_var("mm" ,1e-3,reserved);
  add_var("um" ,1e-6,reserved);
  add_var("mum",1e-6,reserved);
  add_var("nm" ,1e-9,reserved);
  add_var("ang",1e-10,reserved);
  add_var("pm" ,1e-12,reserved);

  add_var("s"  ,1.0  ,reserved);
  add_var("ms" ,1.e-3,reserved);
  add_var("us" ,1.e-6,reserved);
  add_var("ns" ,1.e-9,reserved);
  add_var("ps" ,1.e-12,reserved);

  add_var("Hz" ,1.0,  reserved);
  add_var("kHz",1e+3, reserved);
  add_var("MHz",1e+6, reserved);
  add_var("GHz",1e+9, reserved);

  add_var("rad" ,1.0  ,reserved);
  add_var("mrad",1.e-3,reserved);
  add_var("urad",1.e-6,reserved);

  add_var("degrees",std::atan(1)/45,reserved);

  add_var("clight",2.99792458e+8,reserved);

  params.flush();
}

void Parser::quit()
{
  std::cout << "parsing complete..." << std::endl;
  exit(0);
}

void Parser::write_table(std::string* name, ElementType type, bool isLine)
{
  Element e;
  e.set(params,*name,type);
  if (isLine)
    {
      e.lst = new std::list<Element>(tmp_list);
      allocated_lines.push_back(e.lst);
      // clean list
      tmp_list.clear();
      sequences.push_back(*name); // append to all sequence definitions
    }
  
  // insert element with uniqueness requirement
  element_list.push_back(e,true);
}

void Parser::expand_sequences()
{
  for (const auto& name : sequences)
    {
      FastList<Element>* newLine = new FastList<Element>();
      expand_line(*newLine, name);
      expandedSequences[name] = newLine;
    }
}

void Parser::expand_line(const std::string& name, std::string start, std::string end)
{
  expand_line(beamline_list, name, start, end);
}

void Parser::expand_line(FastList<Element>& target,
                         const std::string& name,
                         std::string        start,
                         std::string        end)
{
  const Element& line = find_element(name);
  if(line.type != ElementType::_LINE && line.type != ElementType::_REV_LINE ) {
    std::cerr << "'ERROR" << name << "' is not a line" << std::endl;
    exit(1);
  }

  // delete the previous beamline  
  target.clear();
  
  // expand the desired beamline
  Element e;
  e.type = line.type;
  e.name = name;
  e.l = 0;
  e.lst = nullptr;
  
  target.push_back(e);

#ifdef BDSDEBUG 
  std::cout << "expanding line " << name << ", range = " << start << end << std::endl;
#endif
  if(!line.lst) return; //list empty
    
  // first expand the whole range 
  std::list<Element>::iterator sit = line.lst->begin();
  std::list<Element>::iterator eit = line.lst->end();
  
  // copy the list into the resulting list
  switch(line.type){
  case ElementType::_LINE:
    target.insert(target.end(),sit,eit);
    break;
  case ElementType::_REV_LINE:
    target.insert(target.end(),line.lst->rbegin(),line.lst->rend());
    break;
  default:
    target.insert(target.end(),sit,eit);
  }
  // bool to check if beamline is fully expanded
  bool is_expanded = false;
  
  // parse starting from the second element until the list is expanded
  int iteration = 0;
  while(!is_expanded)
    {
      is_expanded = true;
      // start at second element
      std::list<Element>::iterator it = ++target.begin();
      for(;it!=target.end();++it)
        {
          Element& element = *it; // alias
          const ElementType& type = element.type;
#ifdef BDSDEBUG 
          std::cout << element.name << " , " << type << std::endl;
#endif
          // if list - expand further
          if(type != ElementType::_LINE && type != ElementType::_REV_LINE)
            {continue;}
          is_expanded = false;
          // lookup the line in main list
          std::list<Element>::const_iterator tmpit = element_list.find(element.name);
          std::list<Element>::const_iterator iterEnd = element_list.end();
          if( (tmpit != iterEnd) && ( (*tmpit).lst != nullptr) ) { // sublist found and not empty
            const Element& list = *tmpit; // alias
#ifdef BDSDEBUG
            std::cout << "inserting sequence for " << element.name << " - " << list.name << " ...";
#endif
            if(type == ElementType::_LINE)
              target.insert(it,list.lst->begin(),list.lst->end());
            else if(type == ElementType::_REV_LINE){
              //iterate over list and invert any sublines contained within. SPM
              std::list<Element> tmpList;
              tmpList.insert(tmpList.end(),list.lst->begin(),list.lst->end());
              for(std::list<Element>::iterator itLineInverter = tmpList.begin();
                  itLineInverter != tmpList.end(); ++itLineInverter){
                if((*itLineInverter).type == ElementType::_LINE)
                  (*itLineInverter).type = ElementType::_REV_LINE;
                else if ((*itLineInverter).type == ElementType::_REV_LINE)
                  (*itLineInverter).type = ElementType::_LINE;
              }
              target.insert(it,tmpList.rbegin(),tmpList.rend());
            }
#ifdef BDSDEBUG
            std::cout << "inserted" << std::endl;
#endif
            // delete the list pointer
            target.erase(it--);
          } else if ( tmpit != iterEnd ) { // entry points to a scalar element type -
            //transfer properties from the main list
#ifdef BDSDEBUG 
            std::cout << "keeping element..." << element.name << std::endl;
#endif
            // copy properties
            element = (*tmpit);

#ifdef BDSDEBUG 
            std::cout << "done" << std::endl;
#endif
          } else { // element of undefined type
            std::cerr << "Error : Expanding line \"" << name << "\" : element \"" << element.name << "\" has not been defined! " << std::endl;
            exit(1);
          }
        }
      iteration++;
      if( iteration > MAX_EXPAND_ITERATIONS )
        {
          std::cerr << "Error : Line expansion of '" << name << "' seems to loop, " << std::endl
                    << "possible recursive line definition, quitting" << std::endl;
          exit(1);
        }
    }// while
  
  // leave only the desired range
  //
  // rule - from first occurence of 'start' till first 'end' coming after 'start'
  
  if( !start.empty()) // determine the start element
    {
      std::list<Element>::const_iterator startIt = target.find(std::string(start));
      
      if(startIt!=target.end())
        {target.erase(target.begin(),startIt);}
    }
  
  if( !end.empty()) // determine the end element
    {
      std::list<Element>::const_iterator endIt = target.find(std::string(end));
      
      if(endIt!=target.end())
        {target.erase(++endIt,target.end());}
    }
  
  // insert the tunnel if present
  
  std::list<Element>::iterator itTunnel = element_list.find("tunnel");
  if(itTunnel!=element_list.end())
    {target.push_back(*itTunnel);}
}

const FastList<Element>& Parser::get_sequence(const std::string& name)
{
  // search for previously queried beamlines
  const auto search = expandedSequences.find(name);
  if (search != expandedSequences.end())
    {return *(search->second);}
  else
    {std::cerr << "parser> no such sequence \"" << name << "\"" << std::endl; exit(1);} 
}

void Parser::set_sampler(std::string name, int count, ElementType type, std::string samplerType, double samplerRadius)
{
  // if count equal to -2 add to all elements regardless of name
  // typically used for output elements like samplers
  // skip first element and add one at the end
  if (count==-2)
    {
      for (auto it=beamline_list.begin(); it!=beamline_list.end(); ++it) {
	// skip LINEs
	if((*it).type == ElementType::_LINE || (*it).type == ElementType::_REV_LINE)
	  {continue;}
	// if type not equal to NONE and elements have to match type 
	if (type != ElementType::_NONE && type != (*it).type) {
	  continue;
	}

	(*it).setSamplerInfo(samplerType,(*it).name,samplerRadius);
      }
    }
  // if count equal to -1 add sampler to all element instances
  else if (count==-1)
    {
      auto itPair = beamline_list.equal_range(name);
      if (itPair.first==itPair.second) {
	std::cerr<<"current beamline doesn't contain element "<< name << std::endl;
	exit(1);
      }
      for (auto it = itPair.first; it!= itPair.second; ++it) {
        // if sampler is attached to a marker, really attach it to the previous element with the name of marker
        auto elementIt = (it->second);
        std::string samplerName = elementIt->name;
        if ((*elementIt).type == ElementType::_MARKER) {
          // need to find real element before
          // but careful not to go beyond first element also!
          while ((*elementIt).isSpecial()) {
            elementIt--;
            // have to break first before continue since in while loop
            if (elementIt==beamline_list.begin()) break;
          }
	  
          if (elementIt==beamline_list.begin()) {
            std::cout << "WARNING: no element before marker " << name << ", no sampler added" << std::endl;
            continue;
          }
        }
        (*elementIt).setSamplerInfo(samplerType,samplerName,samplerRadius);
      }
    }
  else
    {
      auto it = beamline_list.find(name,count);
      if (it==beamline_list.end()) {
	std::cerr<<"current beamline doesn't contain element "<<name<<" with number "<<count<<std::endl;
	exit(1);
      }
      // if sampler is attached to a marker, really attach it to the previous element with the name of marker
      std::string samplerName = (*it).name;
      if ((*it).type == ElementType::_MARKER) {
        // need to find real element before
        // but careful not to go beyond first element also!
        while ((*it).isSpecial()) {
          it--;
          if (it==beamline_list.begin()) {
            std::cout << "WARNING: no element before marker " << name << ", no sampler added" << std::endl;
            return;
          }
        }
      }
      (*it).setSamplerInfo(samplerType,samplerName,samplerRadius);
    }
}

void Parser::add_sampler(const std::string& name, int count, ElementType type)
{
#ifdef BDSDEBUG 
  std::cout<<"inserting sampler "<<name;
  if (count>=0) std::cout<<"["<< count <<"]";
  std::cout<<std::endl;
#endif

  set_sampler(name,count,type,"plane");
}

void Parser::add_csampler(const std::string& name, int count, ElementType type)
{
#ifdef BDSDEBUG 
  std::cout<<"inserting csampler "<<name;
  if (count>=0) std::cout<<"["<<count<<"]";
  std::cout<<std::endl;
#endif

  set_sampler(name,count,type,"cylinder", params.samplerRadius);
}

Element& Parser::find_element(const std::string& element_name)
{
  std::list<Element>::iterator it = element_list.find(element_name);
  std::list<Element>::const_iterator iterEnd = element_list.end();

  if(it == iterEnd) {
    std::cerr << "parser.h> Error: element (type) \"" << element_name << "\" has not been defined." << std::endl;
    exit(1);
  }
  return (*it);
}

const Element& Parser::find_element(const std::string& element_name)const
{
  std::list<Element>::const_iterator it = element_list.find(element_name);
  std::list<Element>::const_iterator iterEnd = element_list.end();

  if(it == iterEnd) {
    std::cerr << "parser.h> Error: unknown element \"" << element_name << "\"." << std::endl; 
    exit(1);
  }
  return (*it);
}

double Parser::property_lookup(const std::string& element_name, const std::string& property_name)const
{
  const Element& element = find_element(element_name);
  return element.property_lookup(property_name);
}

void Parser::add_element_temp(const std::string& name, int number, bool pushfront, ElementType linetype)
{
#ifdef BDSDEBUG
  std::cout << "matched sequence element, " << name;
  if (number > 1) std::cout << " * " << number;
  std::cout << std::endl;
#endif
  // add to temporary element sequence
  Element e;
  e.name = name;
  e.type = linetype;
  e.lst = nullptr;
  if (pushfront) {
    for(int i=0;i<number;i++) {
      tmp_list.push_front(e);
    }
  }
  else {
    for(int i=0;i<number;i++) {
      tmp_list.push_back(e);
    }
  }
}

int Parser::copy_element_to_params(const std::string& elementName)
{
  int type;
#ifdef BDSDEBUG
  std::cout << "newinstance : VARIABLE -- " << elementName << std::endl;
#endif
  const Element& element = find_element(elementName);

  // inherit properties from the base type
  type = static_cast<int>(element.type);
  params.inherit_properties(element);

  return type;
}

void Parser::add_func(std::string name, double (*func)(double))
{
  Symtab *sp=symtab_map.symcreate(name);
  sp->Set(func);
}

void Parser::add_var(std::string name, double value, int is_reserved)
{
  Symtab *sp=symtab_map.symcreate(name);
  sp->Set(value,is_reserved);
}

Symtab * Parser::symcreate(std::string s)
{
  return symtab_map.symcreate(s);
}

Symtab * Parser::symlook(std::string s)
{
  return symtab_map.symlook(s);
}
void Parser::Store(double value)
{
  tmparray.push_front(value);
}

void Parser::Store(std::string name)
{
  tmpstring.push_front(name);
}

void Parser::FillArray(Array* array)
{
  array->Copy(tmparray);
  tmparray.clear();
}

void Parser::FillString(Array* array)
{
  array->Copy(tmpstring);
  tmpstring.clear();
}

void Parser::ClearParams()
{
  params.flush();
}

void Parser::Overwrite(const std::string& objectName)
{
  // find object and set values

  // possible object types are:
  // element, atom, colour, crystal, field, material, physicsbiasing, placement,
  // query, region, tunnel, cavitymodel, samplerplacement, aperture, blm
  bool extended = false;
  auto element_it = element_list.find(objectName);
  if (element_it != element_list.end())
    {
      ExtendObject(*element_it);
      extended = true;
    }
  else
    {
      auto it = xsecbias_list.find(objectName);
      if (it != xsecbias_list.end() )
	{
	  ExtendObject(*it);
	  extended = true;
	}
    }
  // vectors
  if (extended == false) {
    if (      (extended = FindAndExtend<Atom>       (objectName)) ) {}
    else if ( (extended = FindAndExtend<NewColour>  (objectName)) ) {}
    else if ( (extended = FindAndExtend<Crystal>    (objectName)) ) {}
    else if ( (extended = FindAndExtend<Field>      (objectName)) ) {}
    else if ( (extended = FindAndExtend<Material>   (objectName)) ) {}
    else if ( (extended = FindAndExtend<Placement>  (objectName)) ) {}
    else if ( (extended = FindAndExtend<Query>      (objectName)) ) {}
    else if ( (extended = FindAndExtend<Region>     (objectName)) ) {}
    else if ( (extended = FindAndExtend<Tunnel>     (objectName)) ) {}
    else if ( (extended = FindAndExtend<CavityModel>(objectName)) ) {}
    else if ( (extended = FindAndExtend<SamplerPlacement>(objectName)) ) {}
    else if ( (extended = FindAndExtend<Aperture>   (objectName)) ) {}
    else if ( (extended = FindAndExtend<BLMPlacement> (objectName)) ) {}
    else if ( (extended = FindAndExtend<Laser>      (objectName)) ) {}
  }

  if (extended==false)
    {
      std::cerr << "parser.h> Error: object \"" << objectName
		<< "\" has not been defined and can't be extended." << std::endl;
      exit(1);
    }

  // clear maps
  extendedNumbers.clear();
  extendedStrings.clear();
  extendedVectors.clear();
}

template <class C>
bool Parser::FindAndExtend(const std::string& objectName)
{
  auto vec = GetList<C>();
  for (auto it = vec.begin(); it!=vec.end(); ++it) {
    if ((*it).name == objectName) {
      ExtendObject(*it);
      return true;
    }
  }
  return false;
}

template<class C>
void Parser::ExtendObject(C& object)
{
  for (auto option : extendedNumbers)
    {object.set_value(option.first, option.second);}
  for (auto option : extendedStrings)
    {object.set_value(option.first, option.second);}
  for (auto option : extendedVectors)
    {object.set_value(option.first, option.second);}
}

void Parser::AddVariable(std::string* name)
{
  var_list.push_back(name);
}

void Parser::PrintBeamline()const
{
  beamline_list.print();
}

void Parser::PrintElements()const
{
  element_list.print();
}

void Parser::PrintOptions()const
{
  options.print();
}

const FastList<Element>& Parser::GetBeamline()const
{
  return beamline_list;
}

//template specialisation
// put explicitly in namespace since g++ complains
namespace GMAD {
  template<>
  Beam& Parser::GetGlobal(){return beam;}
  
  template<>
  Parameters& Parser::GetGlobal(){return params;}

  template<>
  Options& Parser::GetGlobal(){return options;}

  template<>
  Region& Parser::GetGlobal(){return region;}

  template<>
  std::vector<Region>& Parser::GetList<Region>(){return region_list;}

  template<>
  NewColour& Parser::GetGlobal(){return colour;}

  template<>
  std::vector<NewColour>& Parser::GetList<NewColour>(){return colour_list;}
  
  template<>
  Crystal& Parser::GetGlobal(){return crystal;}

  template<>
  std::vector<Crystal>& Parser::GetList<Crystal>(){return crystal_list;}
  
  template<>
  Field& Parser::GetGlobal(){return field;}

  template<>
  std::vector<Field>& Parser::GetList<Field>(){return field_list;}

  template<>
  Query& Parser::GetGlobal(){return query;}
  
  template<>
  std::vector<Query>& Parser::GetList<Query>(){return query_list;}
  
  template<>
  Atom& Parser::GetGlobal(){return atom;}

  template<>
  std::vector<Atom>& Parser::GetList<Atom>(){return atom_list;}

  template<>
  Material& Parser::GetGlobal(){return material;}

  template<>
  std::vector<Material>& Parser::GetList<Material>(){return material_list;}

  template<>
  Tunnel& Parser::GetGlobal(){return tunnel;}

  template<>
  std::vector<Tunnel>& Parser::GetList<Tunnel>(){return tunnel_list;}

  template<>
  CavityModel& Parser::GetGlobal(){return cavitymodel;}

  template<>
  std::vector<CavityModel>& Parser::GetList<CavityModel>(){return cavitymodel_list;}

  template<>
  Placement& Parser::GetGlobal(){return placement;}

  template<>
  std::vector<Placement>& Parser::GetList<Placement>() {return placement_list;}

  template<>
  Laser&     Parser::GetGlobal(){return laser;}

  template<>
  std::vector<Laser>& Parser::GetList<Laser>() {return laser_list;}

  template<>
  PhysicsBiasing& Parser::GetGlobal(){return xsecbias;}

  template<>
  FastList<PhysicsBiasing>& Parser::GetList<PhysicsBiasing, FastList<PhysicsBiasing>>(){return xsecbias_list;}

  template<>
  SamplerPlacement& Parser::GetGlobal(){return samplerplacement;}

  template<>
  std::vector<SamplerPlacement>& Parser::GetList<SamplerPlacement>() {return samplerplacement_list;}

  template<>
  BLMPlacement& Parser::GetGlobal() {return blm;}

  template<>
  std::vector<BLMPlacement>& Parser::GetList<BLMPlacement>() {return blm_list;}

  template<>
  Aperture& Parser::GetGlobal() {return aperture;}

  template<>
  std::vector<Aperture>& Parser::GetList<Aperture>() {return aperture_list;}
  
  template<>
  void Parser::ExtendValue(std::string property, double value)
  {extendedNumbers[property]=value;}

  template<>
  void Parser::ExtendValue(std::string property, std::string value)
  {extendedStrings[property]=value;}

  template<>
  void Parser::ExtendValue(std::string property, Array* value)
  {extendedVectors[property]=value;}
}<|MERGE_RESOLUTION|>--- conflicted
+++ resolved
@@ -178,11 +178,7 @@
   add_var("twopi",  8.0*std::atan(1),reserved);
   add_var("halfpi", 2.0*std::atan(1),reserved);
 
-<<<<<<< HEAD
   add_var("PeV",1e6, reserved);
-=======
-  add_var("PeV",1e+6,reserved);
->>>>>>> 06e56f05
   add_var("TeV",1e+3,reserved);
   add_var("GeV",1.0 ,reserved);
   add_var("MeV",1e-3,reserved);
