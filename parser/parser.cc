--- conflicted
+++ resolved
@@ -671,12 +671,9 @@
     else if ( (extended = FindAndExtend<Region>     (objectName)) ) {}
     else if ( (extended = FindAndExtend<Tunnel>     (objectName)) ) {}
     else if ( (extended = FindAndExtend<CavityModel>(objectName)) ) {}
-<<<<<<< HEAD
-    else if ( (extended = FindAndExtend<Laser>      (objectName)) ) {}
-=======
     else if ( (extended = FindAndExtend<SamplerPlacement>(objectName)) ) {}
     else if ( (extended = FindAndExtend<Aperture>   (objectName)) ) {}
->>>>>>> 8592689d
+    else if ( (extended = FindAndExtend<Laser>      (objectName)) ) {}
   }
 
   if (extended==false)
