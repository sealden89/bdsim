--- conflicted
+++ resolved
@@ -673,11 +673,8 @@
     else if ( (extended = FindAndExtend<CavityModel>(objectName)) ) {}
     else if ( (extended = FindAndExtend<SamplerPlacement>(objectName)) ) {}
     else if ( (extended = FindAndExtend<Aperture>   (objectName)) ) {}
-<<<<<<< HEAD
+    else if ( (extended = FindAndExtend<BLMPlacement> (objectName)) ) {}
     else if ( (extended = FindAndExtend<Laser>      (objectName)) ) {}
-=======
-    else if ( (extended = FindAndExtend<BLMPlacement> (objectName)) ) {}
->>>>>>> 1bdb3b8b
   }
 
   if (extended==false)
