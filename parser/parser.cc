--- conflicted
+++ resolved
@@ -828,7 +828,6 @@
   Placement& Parser::GetGlobal(){return placement;}
 
   template<>
-<<<<<<< HEAD
   std::vector<Placement>& Parser::GetList<Placement>() {return placement_list;}
 
   template<>
@@ -837,10 +836,6 @@
   template<>
   std::vector<Laser>& Parser::GetList<Laser>() {return laser_list;}
 
-=======
-  std::vector<Placement>& Parser::GetList<Placement>(){return placement_list;}
-  
->>>>>>> 2ceba8ba
   template<>
   PhysicsBiasing& Parser::GetGlobal(){return xsecbias;}
 
