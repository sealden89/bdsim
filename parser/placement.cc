/* 
Beam Delivery Simulation (BDSIM) Copyright (C) Royal Holloway, 
University of London 2001 - 2021.

This file is part of BDSIM.

BDSIM is free software: you can redistribute it and/or modify 
it under the terms of the GNU General Public License as published 
by the Free Software Foundation version 3 of the License.

BDSIM is distributed in the hope that it will be useful, but 
WITHOUT ANY WARRANTY; without even the implied warranty of
MERCHANTABILITY or FITNESS FOR A PARTICULAR PURPOSE.  See the
GNU General Public License for more details.

You should have received a copy of the GNU General Public License
along with BDSIM.  If not, see <http://www.gnu.org/licenses/>.
*/
#include "blmplacement.h"
#include "placement.h"
#include "samplerplacement.h"
#include "scorermesh.h"

using namespace GMAD;

Placement::Placement()
{
  clear();
  PublishMembers();
}

void Placement::clear()
{
  name         = "";
  geometryFile = "";
  bdsimElement = "";
  sequence     = "";
  referenceElement = "";
  referenceElementNumber = 0;
  s     = 0;
  x     = 0;
  y     = 0;
  z     = 0;
  phi   = 0;
  theta = 0;
  psi   = 0;
  axisX = 0;
  axisY = 0;
  axisZ = 0;
  angle = 0;
  sensitive  = true;
  axisAngle  = false;
  side       = "";
  sideOffset = 0;
  autoColour = true;
  stripOuterVolume = false;
  fieldAll   = "";
}

void Placement::PublishMembers()
{
  publish("name",          &Placement::name);
  publish("geometryFile",  &Placement::geometryFile);
  publish("bdsimElement",  &Placement::bdsimElement);
  publish("sequence",      &Placement::sequence);
  publish("referenceElement", &Placement::referenceElement);
  publish("referenceElementNumber", &Placement::referenceElementNumber);
  publish("s",             &Placement::s);
  publish("x",             &Placement::x);
  publish("y",             &Placement::y);
  publish("z",             &Placement::z);
  publish("phi",           &Placement::phi);
  publish("theta",         &Placement::theta);
  publish("psi",           &Placement::psi);
  publish("axisX",         &Placement::axisX);
  publish("axisY",         &Placement::axisY);
  publish("axisZ",         &Placement::axisZ);
  publish("angle",         &Placement::angle);
  publish("sensitive",     &Placement::sensitive);
  publish("axisAngle",     &Placement::axisAngle);
  publish("side",          &Placement::side);
  publish("sideOffset",    &Placement::sideOffset);
  publish("autoColour",    &Placement::autoColour);
  publish("stripOuterVolume", &Placement::stripOuterVolume);
  publish("fieldAll",      &Placement::fieldAll);
}

void Placement::print()const
{
<<<<<<< HEAD
  std::cout << "Placement: "
	    << "name "          << name          << std::endl
	    << "geometryFile "  << geometryFile  << std::endl
	    << "bdsimElement "  << bdsimElement  << std::endl
	    << "sequence "      << sequence      << std::endl
	    << "referenceElement" << referenceElement << std::endl
	    << "referenceElementNumber" << referenceElementNumber << std::endl
	    << "s"              << s             << std::endl
	    << "x "             << x             << std::endl
    	    << "y "             << y             << std::endl
    	    << "z "             << z             << std::endl
    	    << "phi "           << phi           << std::endl
    	    << "theta "         << theta         << std::endl
    	    << "psi "           << psi           << std::endl
    	    << "axisX "         << axisX         << std::endl
    	    << "axisY "         << axisY         << std::endl
    	    << "axisZ "         << axisZ         << std::endl
    	    << "angle "         << angle         << std::endl
	    << "sensitive "     << sensitive     << std::endl
	    << "axisAngle "     << axisAngle     << std::endl
	    << "side "          << side          << std::endl
            << "sideOffset "    << sideOffset    << std::endl
	    << "axisAngle "     << axisAngle     << std::endl
	    << "autoColour "    << autoColour    << std::endl
	    << "stripOuterVolume "    << stripOuterVolume    << std::endl
	    << "fieldAll "      << fieldAll      << std::endl;
=======
  std::cout << "Placement: \n"
	    << "name \""           << name             << "\"\n"
	    << "geometryFile \""   << geometryFile     << "\"\n"
	    << "bdsimElement \""   << bdsimElement     << "\"\n"
	    << "sequence \""       << sequence         << "\"\n"
	    << "referenceElement " << referenceElement << "\"\n"
	    << "referenceElementNumber " << referenceElementNumber << "\n"
	    << "s "             << s             << "\n"
	    << "x "             << x             << "\n"
    	    << "y "             << y             << "\n"
    	    << "z "             << z             << "\n"
    	    << "phi "           << phi           << "\n"
    	    << "theta "         << theta         << "\n"
    	    << "psi "           << psi           << "\n"
    	    << "axisX "         << axisX         << "\n"
    	    << "axisY "         << axisY         << "\n"
    	    << "axisZ "         << axisZ         << "\n"
    	    << "angle "         << angle         << "\n"
	    << "sensitive "     << sensitive     << "\n"
	    << "axisAngle "     << axisAngle     << "\n"
	    << "side \""        << side          << "\"\n"
            << "sideOffset "    << sideOffset    << "\n"
	    << "axisAngle "     << axisAngle     << "\n"
	    << "autoColour "    << autoColour    << "\n"
	    << "fieldAll \""    << fieldAll      << "\"" << std::endl;
>>>>>>> f989dd9b
}

Placement::Placement(const SamplerPlacement& sp):
  geometryFile(""),
  sequence(""),
  sensitive(false),
  side(""),
  sideOffset(0),
  fieldAll("")
{
  name      = sp.name;
  referenceElement       = sp.referenceElement;
  referenceElementNumber = sp.referenceElementNumber;
  s         = sp.s;
  x         = sp.x;
  y         = sp.y;
  z         = sp.z;
  phi       = sp.phi;
  theta     = sp.theta;
  psi       = sp.psi;
  axisX     = sp.axisX;
  axisY     = sp.axisY;
  axisZ     = sp.axisZ;
  angle     = sp.angle;
  axisAngle = sp.axisAngle;
  autoColour = false;
  stripOuterVolume = false;
}

Placement::Placement(const ScorerMesh& sm):
  geometryFile(""),
  sensitive(false),
  side(""),
  sideOffset(0),
  fieldAll("")
{
  name      = sm.name;
  sequence  = sm.sequence;
  referenceElement       = sm.referenceElement;
  referenceElementNumber = sm.referenceElementNumber;
  s         = sm.s;
  x         = sm.x;
  y         = sm.y;
  z         = sm.z;
  phi       = sm.phi;
  theta     = sm.theta;
  psi       = sm.psi;
  axisX     = sm.axisX;
  axisY     = sm.axisY;
  axisZ     = sm.axisZ;
  angle     = sm.angle;
  axisAngle = sm.axisAngle;
  autoColour = false;
  stripOuterVolume = false;
}

Placement::Placement(const BLMPlacement& bp):
  geometryFile(""),
  sequence(""),
  sensitive(false),
  fieldAll("")
{
  name      = bp.name;
  referenceElement       = bp.referenceElement;
  referenceElementNumber = bp.referenceElementNumber;
  s          = bp.s;
  x          = bp.x;
  y          = bp.y;
  z          = bp.z;
  phi        = bp.phi;
  theta      = bp.theta;
  psi        = bp.psi;
  axisX      = bp.axisX;
  axisY      = bp.axisY;
  axisZ      = bp.axisZ;
  angle      = bp.angle;
  axisAngle  = bp.axisAngle;
  side       = bp.side;
  sideOffset = bp.sideOffset;
  autoColour = false;
  stripOuterVolume = false;
}<|MERGE_RESOLUTION|>--- conflicted
+++ resolved
@@ -87,34 +87,6 @@
 
 void Placement::print()const
 {
-<<<<<<< HEAD
-  std::cout << "Placement: "
-	    << "name "          << name          << std::endl
-	    << "geometryFile "  << geometryFile  << std::endl
-	    << "bdsimElement "  << bdsimElement  << std::endl
-	    << "sequence "      << sequence      << std::endl
-	    << "referenceElement" << referenceElement << std::endl
-	    << "referenceElementNumber" << referenceElementNumber << std::endl
-	    << "s"              << s             << std::endl
-	    << "x "             << x             << std::endl
-    	    << "y "             << y             << std::endl
-    	    << "z "             << z             << std::endl
-    	    << "phi "           << phi           << std::endl
-    	    << "theta "         << theta         << std::endl
-    	    << "psi "           << psi           << std::endl
-    	    << "axisX "         << axisX         << std::endl
-    	    << "axisY "         << axisY         << std::endl
-    	    << "axisZ "         << axisZ         << std::endl
-    	    << "angle "         << angle         << std::endl
-	    << "sensitive "     << sensitive     << std::endl
-	    << "axisAngle "     << axisAngle     << std::endl
-	    << "side "          << side          << std::endl
-            << "sideOffset "    << sideOffset    << std::endl
-	    << "axisAngle "     << axisAngle     << std::endl
-	    << "autoColour "    << autoColour    << std::endl
-	    << "stripOuterVolume "    << stripOuterVolume    << std::endl
-	    << "fieldAll "      << fieldAll      << std::endl;
-=======
   std::cout << "Placement: \n"
 	    << "name \""           << name             << "\"\n"
 	    << "geometryFile \""   << geometryFile     << "\"\n"
@@ -138,9 +110,9 @@
 	    << "side \""        << side          << "\"\n"
             << "sideOffset "    << sideOffset    << "\n"
 	    << "axisAngle "     << axisAngle     << "\n"
-	    << "autoColour "    << autoColour    << "\n"
+        << "autoColour "    << autoColour    << "\n"
+        << "stripOuterVolume "    << stripOuterVolume << "\n"
 	    << "fieldAll \""    << fieldAll      << "\"" << std::endl;
->>>>>>> f989dd9b
 }
 
 Placement::Placement(const SamplerPlacement& sp):
