/* 
Beam Delivery Simulation (BDSIM) Copyright (C) Royal Holloway, 
University of London 2001 - 2019.

This file is part of BDSIM.

BDSIM is free software: you can redistribute it and/or modify 
it under the terms of the GNU General Public License as published 
by the Free Software Foundation version 3 of the License.

BDSIM is distributed in the hope that it will be useful, but 
WITHOUT ANY WARRANTY; without even the implied warranty of
MERCHANTABILITY or FITNESS FOR A PARTICULAR PURPOSE.  See the
GNU General Public License for more details.

You should have received a copy of the GNU General Public License
along with BDSIM.  If not, see <http://www.gnu.org/licenses/>.
*/
#ifndef ELEMENTTYPE_H
#define ELEMENTTYPE_H

#include <ostream>
#include <string>

namespace GMAD
{
  /// types of elements
  enum class ElementType {
    _NONE        = -1,
    _MARKER      = 1,
    _DRIFT       = 2,
    _RF          = 3,
    _SBEND       = 4, 
    _QUAD        = 5,
    _SEXTUPOLE   = 6,
    _OCTUPOLE    = 7,
    _DECAPOLE    = 8,
    _MULT        = 9,
    _SOLENOID    = 10,
    _LINE        = 11,
    _REV_LINE    = -11, //for line inversion in sublines
    // = 12,
    _ECOL        = 13,
    _RCOL        = 14,
    _LASERWIREOLD      = 15,
    _MATERIAL    = 16,
    _RBEND       = 17,
    // = 18,
    // = 19,
    _ELEMENT     = 20,
    _SCREEN      = 21,
    _AWAKESCREEN = 22,
    _AWAKESPECTROMETER = 23,
    _SHIELD      = 24,
    _VKICKER     = 31,
    _HKICKER     = 32,
    _KICKER      = 33,
    _TKICKER     = 34,
    _TRANSFORM3D = 61,
    _MUONSPOILER = 62,
    _DEGRADER    = 63,
    _THINMULT    = 64,
    _GAP         = 65,
    _THINRMATRIX = 66,
    _PARALLELTRANSPORTER = 67,
    _RMATRIX     = 68,
    _CRYSTALCOL  = 69,
    _UNDULATOR   = 70,
    _JCOL        = 71,
    _WIRESCANNER = 72,
    _USERCOMPONENT = 73,
    _DUMP          = 74,
    _LASERWIRE     = 75
<<<<<<< HEAD
        };
=======
  };
>>>>>>> bd871cb1

  /// conversion from enum to string
  std::string typestr(ElementType type);

  /// output operator
  std::ostream& operator << (std::ostream& out, ElementType type);
}

#endif<|MERGE_RESOLUTION|>--- conflicted
+++ resolved
@@ -42,7 +42,7 @@
     // = 12,
     _ECOL        = 13,
     _RCOL        = 14,
-    _LASERWIREOLD      = 15,
+    _LASER       = 15,
     _MATERIAL    = 16,
     _RBEND       = 17,
     // = 18,
@@ -71,11 +71,7 @@
     _USERCOMPONENT = 73,
     _DUMP          = 74,
     _LASERWIRE     = 75
-<<<<<<< HEAD
-        };
-=======
   };
->>>>>>> bd871cb1
 
   /// conversion from enum to string
   std::string typestr(ElementType type);
