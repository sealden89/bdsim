--- conflicted
+++ resolved
@@ -72,12 +72,9 @@
     _DUMP          = 74,
     _CT            = 75,
     _TARGET        = 76,
-<<<<<<< HEAD
-    _LASERWIRE     = 91,
-=======
     _RFX           = 77,
     _RFY           = 78
->>>>>>> 9f10df62
+    _LASERWIRE     = 91,
   };
 
   /// conversion from enum to string
