--- conflicted
+++ resolved
@@ -155,11 +155,7 @@
     double ydir;
     double zdir;
     ///@}
-<<<<<<< HEAD
-    
-=======
     double waveLength; ///< for laser wire and 3d transforms
->>>>>>> 37e9a7b7
     double phi, theta, psi; ///< for 3d transforms
     double axisX, axisY, axisZ;
     bool   axisAngle;
