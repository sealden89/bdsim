#ifndef ELEMENT_H
#define ELEMENT_H

#include <iomanip>
#include <iostream>
#include <list>
#include <map>
#include <string>

#include "published.h"

namespace GMAD
{
  enum class ElementType;

  struct Parameters;
 
  /**
   * @brief Element class
   * 
   * @author I. Agapov
   */

  struct Element : public Published<Element>{
    ElementType type; ///< element enum
    std::string name;

    double l; ///< length in metres
    double scaling; ///< Overall scaling of field strength.
    double ks; ///< solenoid
    // double k0; // for dipole field B or angle is used
    double k1; ///< quadrupole
    double k2; ///< sextupole
    double k3; ///< octupole
    double k4; ///< decapole
    double angle; ///< bending angle
    double B; ///< magnetic field
    double e1; ///< input pole face rotation for bends
    double e2; ///< output pole face rotation for bends
    double fint; ///< fringe field integral at the dipole entrance
    double fintx;  ///< fringe field integral at the dipole exit
    double fintK2; ///< second fringe field integral at the dipole entrance - for TRANSPORT matching
    double fintxK2;///< second fringe field integral at the dipole exit - for TRANSPORT matching
    double hgap;   ///< half distance of pole separation for purposes of fringe fields - 'half gap'
    double h1; ///< input pole face curvature for bends
    double h2; ///< output pole face curvature for bends
    double kick;   ///< fractional delta p for either h or v kicker
    double hkick;  ///< fractional delta px for hkicker
    double vkick;  ///< fractional delta py for vkicker
    std::list<double> knl; ///< multipole expansion coefficients
    std::list<double> ksl; ///< skew multipole expansion
    double gradient;  ///< for rf cavities in V / m
    double E;         ///< electric field amplitude for rf cavities in V
    double frequency; ///< frequency for rf cavity in Hz
    double phase;     ///< phase of rf cavity (rad)
    double tOffset;   ///< time offset used for phase calculation (ns)

    ///@{ rmatrix elements, only 4x4
    double kick1;
    double kick2;
    double kick3;
    double kick4;
    double rmat11;
    double rmat12;
    double rmat13;
    double rmat14;
    double rmat21;
    double rmat22;
    double rmat23;
    double rmat24;
    double rmat31;
    double rmat32;
    double rmat33;
    double rmat34;
    double rmat41;
    double rmat42;
    double rmat43;
    double rmat44;
    ///@}


    ///@{ beampipe information, new aperture model
    double beampipeThickness;
    double aper1;
    double aper2;
    double aper3;
    double aper4;
    std::string apertureType;
    std::string beampipeMaterial;
    std::string vacuumMaterial;
    ///@}
  
    // magnet geometry
    std::string magnetGeometryType;
    std::string outerMaterial;
    double horizontalWidth; // formerly outerDiameter
    bool   yokeOnInside;
    int    hStyle;  ///< -1 = unset; 0 = false (ie c style); 1 = true, use hstyle
    double vhRatio; ///< ratio of vertial to horizontal for some magnets
    double coilWidthFraction; ///< Fraction of available h space the coil will take up.
    double coilHeightFraction; ///< Fraction of availalbe v space the coil will take up.
    double tilt;    ///< tilt
    double xsize, ysize; ///< collimator aperture or laser spotsize for laser
    double xsizeOut, ysizeOut; ///< collimator aperture or laser spotsize for laser
    double offsetX; ///< offset X
    double offsetY; ///< offset Y

    // screen parameters
    double tscint; ///<thickness of scintillating part of screen
    double twindow; ///<thickness of window
    double tmount; ///<thickness of the screen mount
    double windowScreenGap; ///< air gap between window and screen
    double screenXSize, screenYSize; ///< for screen
    ///@{ for screen
    std::list<double>      layerThicknesses;
    std::list<std::string> layerMaterials;
    std::list<int>         layerIsSampler;
    ///@}
    
    ///@{ for AWAKE spectrometer
    double screenPSize; ///<Phosphor particle size in screen
    double screenEndZ;
    double poleStartZ;
    double screenWidth;
    double awakeMagnetOffsetX;
    ///@}

    ///@{ for 3d transform and laser
    double xdir;
    double ydir;
    double zdir;
    ///@}
    double waveLength; ///< for laser wire and 3d transforms
    
    double phi, theta, psi; ///< for 3d transforms

    ///@{ for degrader
    int numberWedges;
    double wedgeLength;
    double degraderHeight;
    double materialThickness;
    double degraderOffset;
    ///@}

<<<<<<< HEAD
    ///@[ for wirescanner
    double wireDiameter;
    double wireLength;
    double wirescannerOffset;
    double wirescannerRotx;
    double wirescannerRoty;
    double wirescannerRotz;
    ///@}

    ///@{ for screen
    double screenAnglex;
    double screenAngley;
    double screenAnglez;
    double screenPosx;
    double screenPosy;
    double screenPosz;

=======
    ///@{ for undulator
    double undulatorPeriod;
    double undulatorGap;
    double magnetHeight;
    double magnetWidth;
    ///@}

>>>>>>> 385a7594
    ///@{List of beam loss monitor locations
    std::list<double> blmLocZ;
    std::list<double> blmLocTheta;
    ///@}
  
    ///@{ temporary string for bias setting
    std::string bias;
    std::string biasMaterial;
    std::string biasVacuum;
    ///@}
    /// physics biasing list for the material
    std::list<std::string> biasMaterialList;
    /// physics biasing list for the vacuum
    std::list<std::string> biasVacuumList;

    std::string samplerName; ///< name of sampler (default empty)
    std::string samplerType; ///< element has a sampler of this type (default "none")
    double samplerRadius; ///< radius for cylindrical sampler
    
    std::string region;      ///< region with range cuts
    std::string fieldOuter;  ///< Outer field.
    std::string fieldVacuum; ///< Vacuum field.
    std::string fieldAll;    ///< Field for everything.
    
    std::string geometryFile; ///< for Element, file for external geometry
    std::string material;
    std::string windowmaterial; ///< for AWAKE
    std::string scintmaterial;  ///< for AWAKE
    std::string mountmaterial;  ///< for AWAKE spectrometer
    std::string spec;  ///< arbitrary specification to pass to beamline builder
    std::string cavityModel; ///< model for rf cavities

    /// Override colour for certain items
    std::string colour;

    std::string crystalLeft;
    std::string crystalRight;
    std::string crystalBoth;
    double      crystalAngleYAxisLeft;
    double      crystalAngleYAxisRight;
  
    /// Whether the angle was set. Unique as we may technically have 0 angle but a finite
    /// field. This allows us to distinguish later on.
    /// NOTE: this is not used in Params.
    bool   angleSet;

    /// in case the element is a list itself (line)
    std::list <Element> *lst;

    /// print method
    void print(int ident=0)const;

    /// flush method
    void flush();

    /// check if element is of a special type
    bool isSpecial()const;
    /// property lookup by name (slow method)
    /// only for properties with type int/double!
    double property_lookup(std::string property_name)const;

    /// set sampler info
    void setSamplerInfo(std::string samplerType, std::string samplerName, double samplerRadius);

    ///@{ set method from Parameters structure
    void set(const Parameters& params);
    void set(const Parameters& params,std::string nameIn, ElementType typeIn);
    ///@}
    /// Set methods by property name and value
    template <typename T>
      void set_value(std::string property, T value);
 
    /// constructor
    Element();

  private:
    /// publish members so these can be looked up from parser
    void PublishMembers();
    /// map that translates between alternative parser names for members, could be made static
    std::map<std::string,std::string> alternativeNames;

  protected:
    /// returns 'official' member name for property
    std::string getPublishedName(std::string name)const;
  };

  template <typename T>
    void Element::set_value(std::string property, T value)
    {
#ifdef BDSDEBUG
      std::cout << "element> Setting value " << std::setw(25) << std::left << property << value << std::endl;
#endif
      // member method can throw runtime_error, catch and exit gracefully
      try {
        Published<Element>::set(this,property,value);
      }
      catch(std::runtime_error) {
        std::cerr << "Error: element> unknown option \"" << property << "\" with value " << value  << std::endl;
        exit(1);
      }
    }
}
 
#endif<|MERGE_RESOLUTION|>--- conflicted
+++ resolved
@@ -142,7 +142,6 @@
     double degraderOffset;
     ///@}
 
-<<<<<<< HEAD
     ///@[ for wirescanner
     double wireDiameter;
     double wireLength;
@@ -160,7 +159,6 @@
     double screenPosy;
     double screenPosz;
 
-=======
     ///@{ for undulator
     double undulatorPeriod;
     double undulatorGap;
@@ -168,7 +166,6 @@
     double magnetWidth;
     ///@}
 
->>>>>>> 385a7594
     ///@{List of beam loss monitor locations
     std::list<double> blmLocZ;
     std::list<double> blmLocTheta;
