--- conflicted
+++ resolved
@@ -16,18 +16,8 @@
   int precisionRegion;
   std::string name;
 
-<<<<<<< HEAD
-  //double inR; double bpRad; /// inner radius and beam pipe radius of muon spoiler  
   double l; // l in metres
   double ks,k0,k1,k2,k3,angle;
-
-  //double aper,aperX, aperY; //old aperture model
-=======
-  double l; // l in metres
-  double ks,k0,k1,k2,k3,angle;
-
-  double aper; //old aperture model
->>>>>>> 69202a27
 
   // beampipe information
   double beampipeThickness;
