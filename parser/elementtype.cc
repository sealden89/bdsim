--- conflicted
+++ resolved
@@ -108,13 +108,10 @@
       {return "usercomponent";       break;}
     case ElementType::_DUMP:
       {return "dump";                break;}
-<<<<<<< HEAD
     case ElementType::_LASERWIRE:
       {return "laserwire";           break;}
-=======
     case ElementType::_CT:
       {return "ct";                  break;}
->>>>>>> c2b2ff33
     default:
       {return "none"; break;}
     }
