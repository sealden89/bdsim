#include "element.h"
#include "elementtype.h"
#include "parameters.h"
#include "parser.h"

#include <cstdio>
#include <cstdlib>
#include <iostream>
#include <sstream>
#include <string>

using namespace GMAD;

namespace {
  // helper method
  void print(std::list<Element> l, int ident=0)
  {
    if(ident == 0) std::cout << "using line " << Parser::Instance()->current_line << std::endl;
  
    for(std::list<Element>::iterator it=l.begin();it!=l.end();it++)
      {
	(*it).print(ident);
      }
  }
}

Element::Element():lst(nullptr) {
  flush();

  PublishMembers();
}

void Element::PublishMembers()
{
  publish("l",&Element::l);
  publish("bmapZOffset",&Element::bmapZOffset);
  publish("B",&Element::B);
  publish("ks",&Element::ks);
  publish("k0",&Element::k0);
  publish("k1",&Element::k1);
  publish("k2",&Element::k2);
  publish("k3",&Element::k3);
  publish("k4",&Element::k4);
  publish("angle",&Element::angle);
  publish("phiAngleIn",&Element::phiAngleIn);
  publish("phiAngleOut",&Element::phiAngleOut);
  publish("beampipeThickness",&Element::beampipeThickness);
  publish("aper",&Element::aper1);
  alternativeNames["aper"] = "aper1";
  publish("aperture",&Element::aper1);
  alternativeNames["aperture"] = "aper1";
  publish("aper1",&Element::aper1);
  publish("aperture1",&Element::aper1);
  alternativeNames["aperture1"] = "aper1";
  publish("aper2",&Element::aper2);
  publish("aperture2",&Element::aper2);
  alternativeNames["aperture2"] = "aper2";
  publish("aper3",&Element::aper3);
  publish("aperture3",&Element::aper3);
  alternativeNames["aperture3"] = "aper3";
  publish("aper4",&Element::aper4);
  publish("aperture4",&Element::aper4);
  alternativeNames["aperture4"] = "aper4";
  publish("outerDiameter",&Element::outerDiameter);
  //  publish("outR",2*&Element::outerDiameter);
  publish("xsize",&Element::xsize);
  publish("ysize",&Element::ysize);
  publish("xsizeOut",&Element::xsizeOut);
  publish("ysizeOut",&Element::ysizeOut);
  publish("r",&Element::r);
  publish("tilt",&Element::tilt);
  publish("offsetX",&Element::offsetX);
  publish("offsetY",&Element::offsetY);
  publish("x",&Element::xdir);
  alternativeNames["x"] = "xdir";
  publish("y",&Element::ydir);
  alternativeNames["y"] = "ydir";
  publish("z",&Element::zdir);
  alternativeNames["z"] = "zdir";
  publish("xdir",&Element::xdir);
  publish("ydir",&Element::ydir);
  publish("zdir",&Element::zdir);
  publish("phi",&Element::phi);
  publish("theta",&Element::theta);
  publish("psi",&Element::psi);
  publish("gradient",&Element::gradient);
  publish("precisionRegion",&Element::precisionRegion);
  publish("region",&Element::region);
  publish("A",&Element::A);
  publish("Z",&Element::Z);
  publish("density",&Element::density);
  publish("T",&Element::temper);
  publish("P",&Element::pressure);
  publish("waveLength",&Element::waveLength);
  publish("tscint",&Element::tscint);
  publish("twindow",&Element::twindow);
  publish("numberWedges",&Element::numberWedges);
  publish("wedgeLength",&Element::wedgeLength);
  publish("degraderHeight",&Element::degraderHeight);
  publish("materialThickness",&Element::materialThickness);
  publish("degraderOffset",&Element::degraderOffset);

  publish("geometry",&Element::geometryFile);
  publish("bmap",&Element::bmapFile);
  publish("outerMaterial",&Element::outerMaterial);
  publish("material",&Element::material);
  publish("apertureType",&Element::apertureType);
  publish("magnetGeometryType",&Element::magnetGeometryType);
  publish("beampipeMaterial",&Element::beampipeMaterial);
  publish("vacuumMaterial",&Element::vacuumMaterial);
  publish("scintmaterial",&Element::scintmaterial);
  publish("windowmaterial",&Element::windowmaterial);
  publish("airmaterial",&Element::airmaterial);
  publish("spec",&Element::spec);
  publish("cavityModel",&Element::cavityModel);
  publish("state",&Element::state);
  publish("symbol",&Element::symbol);
  publish("bias",&Element::bias);
  publish("biasMaterial",&Element::biasMaterial);
  publish("biasVacuum",&Element::biasVacuum);

  publish("knl",&Element::knl);
  publish("ksl",&Element::ksl);
  publish("blmLocZ",&Element::blmLocZ);
  publish("blmLocTheta",&Element::blmLocTheta);
  publish("components",&Element::components);
  publish("componentsWeights",&Element::componentsWeights);
  publish("componentsFractions",&Element::componentsFractions);
}

std::string Element::getPublishedName(std::string name)const
{
  auto it = alternativeNames.find(name);
  if (it != alternativeNames.end()) {
    return it->second;
  }
  // if not found return name
  return name;
}

void Element::print(int & ident)const{
  for(int i=0;i<ident;i++)
    printf("--");

  std::cout << "->" << name << " : " << type << std::endl;

  std::list<double>::const_iterator it;
  switch(type) {
  case ElementType::_DRIFT:
  case ElementType::_SBEND:
  case ElementType::_RBEND:
  case ElementType::_QUAD:
  case ElementType::_SEXTUPOLE:
  case ElementType::_OCTUPOLE:
  case ElementType::_DECAPOLE:
    printf(", l=%.10g, k0=%.10g, k1=%.10g, k2=%.10g, k3=%.10g, k4=%.10g, angle=%.10g,tilt=%.10g ",
	   l,k0,k1,k2,k3,k4,angle,tilt);
    break;
    
  case ElementType::_SOLENOID:
    printf(", l=%.10g, ks=%.10g ", l, ks);
    break;
    
  case ElementType::_MULT:
    printf(" , knl={");
    for(it=knl.begin();it!=knl.end();++it)
      printf("%.10g, ",(*it));
    printf("},  ksl={");
    for(it=ksl.begin();it!=ksl.end();++it)
      printf("%.10g, ",(*it));
    printf("}");
    break;
    
  case ElementType::_ELEMENT:
    printf("\ngeometry file : %s\n",geometryFile.c_str());
    printf("B map file : %s\n",bmapFile.c_str());
    break;
    
  case ElementType::_SCREEN:
    break;
    
  case ElementType::_CSAMPLER:
    printf(" length=%.10g, radius=%.10g",l, r);
    break;
    
  case ElementType::_TRANSFORM3D:
    printf(" xdir=%.10g, ydir=%.10g, zdir=%.10g,  phi=%.10g, theta=%.10g,psi=%.10g",
	   xdir, ydir, zdir, phi, theta, psi);
    break;
  case ElementType::_MATERIAL:
    printf(" A=%.10g, Z=%.10g, density=%.10g,  temper=%.10g, pressure=%.10g",
	   A, Z, density, temper, pressure);
    break;
  default:
    break;
  }
  
  printf("\n");
  
  if(lst != nullptr)
    {
      ::print(*lst,++ident);
      ident--;
    }
}

void Element::flush() {
  type = ElementType::_NONE;
  name = "";
  l = 0;
  bmapXOffset = 0;
  bmapYOffset = 0;
  bmapZOffset = 0;
  ks = 0;
  k0 = 0;
  k1 = 0;
  k2 = 0;
  k3 = 0;
  k4 = 0;
  angle = 0;
  
  // degrader
  numberWedges = 1;
  wedgeLength = 0;
  degraderHeight = 0;
  materialThickness = 0;
  degraderOffset = 0;

  // new aperture model
  beampipeThickness = 0;
  aper1 = 0;
  aper2 = 0;
  aper3 = 0;
  aper4 = 0;
  apertureType = "";
  beampipeMaterial = "";
  vacuumMaterial = "";

  // magnet geometry
  magnetGeometryType  = "";
  outerMaterial = "";
  outerDiameter = 0;
  
  tilt = 0;
  xsize = 0;
  ysize = 0;
  xsizeOut = 0;
  ysizeOut = 0;
  r = 0;
  B = 0;
  phiAngleIn = 0;
  phiAngleOut = 0;
  offsetX = 0;
  offsetY = 0;
  tscint = 0.0003;
  twindow = 0;
  xdir = 0;
  ydir = 0;
  zdir = 0;
  waveLength = 0;
  gradient = 0;
  phi = 0;
  theta = 0;
  psi = 0;

  knl.clear();
  ksl.clear();
  blmLocZ.clear();
  blmLocTheta.clear();

  bias = ""; biasMaterial=""; biasVacuum="";
  biasMaterialList.clear();
  biasVacuumList.clear();
  
  precisionRegion = 0;
  region = "";
  
  A = 0;
  Z = 0;
  density = 0;      //g*cm-3
  temper = 300;     //kelvin
  pressure = 0;     //atm
  state = "solid";  //allowed values: "solid", "liquid", "gas"
  symbol = "";

  components.clear();
  componentsFractions.clear();
  componentsWeights.clear();

  geometryFile ="";
  bmapFile = "";
  material="";  
  windowmaterial = "vacuum";
  scintmaterial = "";
  airmaterial="";
  spec = "";
  cavityModel = "";
}

double Element::property_lookup(std::string property_name)const{
<<<<<<< HEAD
  if(property_name == "l") return l;
  if(property_name == "bmapXOffset") return bmapXOffset;
  if(property_name == "bmapYOffset") return bmapYOffset;
  if(property_name == "bmapZOffset") return bmapZOffset;
  if(property_name == "B") return B;
  if(property_name == "ks") return ks;
  if(property_name == "k0") return k0;
  if(property_name == "k1") return k1;
  if(property_name == "k2") return k2;
  if(property_name == "k3") return k3;
  if(property_name == "k4") return k4;
  if(property_name == "angle") return angle;
  if(property_name == "phiAngleIn") return phiAngleIn;
  if(property_name == "phiAngleOut") return phiAngleOut;
  if(property_name == "beampipeThickness") return beampipeThickness;
  if(property_name == "aper") return aper1;
  if(property_name == "aper1") return aper1;
  if(property_name == "aper2") return aper2;
  if(property_name == "aper3") return aper3;
  if(property_name == "aper4") return aper4;
  if(property_name == "outerDiameter") return outerDiameter;
  if(property_name == "boxSize") return outerDiameter;
=======
>>>>>>> 3ec43f8f
  if(property_name == "outR") return 0.5*outerDiameter;

  double value;
  try {
    value = get<double>(this,property_name);
  }
  catch (std::runtime_error) {
    std::cerr << "element.cc> Error: unknown property \"" << property_name << "\" (only works on numerical properties)" << std::endl; 
    exit(1);
  }
  return value;
}

void Element::set(const Parameters& params,std::string nameIn, ElementType typeIn)
{
  // common parameters for all elements
  type = typeIn;
  name = nameIn;
  
  set(params);
}

void Element::set(const Parameters& params)
{
  for (auto& i : params.setMap)
    {
      if(i.second == true)
	{
	  std::string property = i.first;

	  Published<Element>::set(this,(Element*)&params,property);

	  // split bias into tokens and add to both material and vacuum
	  if (property == "bias")
	    {
	      std::stringstream ss(bias);
	      std::string tok;
	      while(ss >> tok)
		{
		  biasMaterialList.push_back(tok);
		  biasVacuumList.push_back(tok);
		}
	    }
	  else if (property == "biasMaterial")
	    {
	      std::stringstream ss(biasMaterial);
	      std::string tok;
	      while(ss >> tok) {biasMaterialList.push_back(tok);}
	    }
	  else if (property == "biasVacuum")
	    {
	      std::stringstream ss(biasVacuum);
	      std::string tok;
	      while(ss >> tok) {biasVacuumList.push_back(tok);}
	    }
	}
    }
<<<<<<< HEAD
  }
  
  // BLM
  if(params.blmLocZset)
    blmLocZ = params.blmLocZ;
  if(params.blmLocThetaset)
    blmLocTheta = params.blmLocTheta;

  // Drift
  if(params.phiAngleInset)
    phiAngleIn = params.phiAngleIn;
  if(params.phiAngleOutset)
    phiAngleOut = params.phiAngleOut;

  // RF
  if(params.gradientset)
    gradient = params.gradient;
  // SBend, RBend, (Awake)Screen
  if(params.angle)
    angle = params.angle;
  // SBend, RBend, HKick, VKick
  if(params.k0set)
    k0 = params.k0;
  // Quad
  if(params.k1set)
    k1 = params.k1;
  // SBend, RBend, HKick, VKick, Solenoid, MuSpoiler
  if(params.Bset)
    B = params.B;
  // SBend, RBend, HKick, VKick, Quad, Sext, Oct, Mult
  if(params.tiltset) tilt = params.tilt;
  // Quad
  if(params.specset) spec = params.spec;
  // Sext
  if(params.k2set && type==ElementType::_SEXTUPOLE) k2 = params.k2;
  // Octupole
  if(params.k3set && type==ElementType::_OCTUPOLE) k3 = params.k3;
  // Decapole
  if(params.k4set && type==ElementType::_DECAPOLE) k4 = params.k4;
  
  // Multipole
  if(params.knlset)
    knl = params.knl;
  if(params.kslset)
    ksl = params.ksl;
  // Solenoid
  if(params.ksset) ks = params.ks;
  // Degrader
  if(params.numberWedgesset)      numberWedges      = params.numberWedges;
  if(params.wedgeLengthset)       wedgeLength       = params.wedgeLength;
  if(params.degraderHeightset)    degraderHeight    = params.degraderHeight;
  if(params.materialThicknessset) materialThickness = params.materialThickness;
  if(params.degraderOffset)       degraderOffset    = params.degraderOffset;
  // Laser
  if(params.waveLengthset) waveLength = params.waveLength;
  // Element, Tunnel
  if(params.geometryFileset) geometryFile = params.geometryFile;
  // Element
  if(params.bmapFileset) bmapFile = params.bmapFile;
  if(params.bmapXOffsetset)
    bmapXOffset = params.bmapXOffset;
  if(params.bmapYOffsetset)
    bmapYOffset = params.bmapYOffset;
  if(params.bmapZOffsetset)
    bmapZOffset = params.bmapZOffset;
  // Transform3D
  if(params.thetaset) theta = params.theta;
  if(params.phiset)   phi = params.phi;
  if(params.psiset)   psi = params.psi;
  // (Awake) Screen
  if(params.tscintset) tscint = params.tscint;
  if(params.scintmaterialset) scintmaterial = params.scintmaterial;
  // Screen
  if(params.airmaterialset) airmaterial = params.airmaterial;
  // AwakeScreen
  if(params.twindowset) twindow = params.twindow;
  if(params.windowmaterialset) windowmaterial = params.windowmaterial;
  // Sampler
  if(params.rset) r = params.r;
  
  // overwriting of other parameters or specific printing
  switch(type) {

  case ElementType::_MATERIAL:
    if(params.Aset) A = params.A;
    if(params.Zset) Z = params.Z;
    if(params.densityset) density = params.density;
    if(params.temperset) temper = params.temper;
    if(params.pressureset) pressure = params.pressure;
    if(params.stateset) state = params.state;
    if(params.componentsset) components = params.components;
    if(params.componentsWeightsset) componentsWeights = params.componentsWeights;
    if(params.componentsFractionsset) componentsFractions = params.componentsFractions;
    break;
    
  case ElementType::_ATOM:
    if(params.Aset) A = params.A;
    if(params.Zset) Z = params.Z;
    if(params.symbolset) symbol = params.symbol;
    break;
    
  case ElementType::_AWAKESCREEN:
    std::cout << "scintmaterial: " << scintmaterial << " " <<  params.scintmaterial << std::endl;
    std::cout << "windowmaterial: " << windowmaterial << " " <<  params.windowmaterial << std::endl;
    break;

  default:
    break;
  }
=======
>>>>>>> 3ec43f8f
}<|MERGE_RESOLUTION|>--- conflicted
+++ resolved
@@ -33,6 +33,8 @@
 void Element::PublishMembers()
 {
   publish("l",&Element::l);
+  publish("bmapXOffset:,&Element::bmapXOffset);
+  publish("bmapYOffset",&Element::bmapYOffset);
   publish("bmapZOffset",&Element::bmapZOffset);
   publish("B",&Element::B);
   publish("ks",&Element::ks);
@@ -298,31 +300,6 @@
 }
 
 double Element::property_lookup(std::string property_name)const{
-<<<<<<< HEAD
-  if(property_name == "l") return l;
-  if(property_name == "bmapXOffset") return bmapXOffset;
-  if(property_name == "bmapYOffset") return bmapYOffset;
-  if(property_name == "bmapZOffset") return bmapZOffset;
-  if(property_name == "B") return B;
-  if(property_name == "ks") return ks;
-  if(property_name == "k0") return k0;
-  if(property_name == "k1") return k1;
-  if(property_name == "k2") return k2;
-  if(property_name == "k3") return k3;
-  if(property_name == "k4") return k4;
-  if(property_name == "angle") return angle;
-  if(property_name == "phiAngleIn") return phiAngleIn;
-  if(property_name == "phiAngleOut") return phiAngleOut;
-  if(property_name == "beampipeThickness") return beampipeThickness;
-  if(property_name == "aper") return aper1;
-  if(property_name == "aper1") return aper1;
-  if(property_name == "aper2") return aper2;
-  if(property_name == "aper3") return aper3;
-  if(property_name == "aper4") return aper4;
-  if(property_name == "outerDiameter") return outerDiameter;
-  if(property_name == "boxSize") return outerDiameter;
-=======
->>>>>>> 3ec43f8f
   if(property_name == "outR") return 0.5*outerDiameter;
 
   double value;
@@ -380,116 +357,4 @@
 	    }
 	}
     }
-<<<<<<< HEAD
-  }
-  
-  // BLM
-  if(params.blmLocZset)
-    blmLocZ = params.blmLocZ;
-  if(params.blmLocThetaset)
-    blmLocTheta = params.blmLocTheta;
-
-  // Drift
-  if(params.phiAngleInset)
-    phiAngleIn = params.phiAngleIn;
-  if(params.phiAngleOutset)
-    phiAngleOut = params.phiAngleOut;
-
-  // RF
-  if(params.gradientset)
-    gradient = params.gradient;
-  // SBend, RBend, (Awake)Screen
-  if(params.angle)
-    angle = params.angle;
-  // SBend, RBend, HKick, VKick
-  if(params.k0set)
-    k0 = params.k0;
-  // Quad
-  if(params.k1set)
-    k1 = params.k1;
-  // SBend, RBend, HKick, VKick, Solenoid, MuSpoiler
-  if(params.Bset)
-    B = params.B;
-  // SBend, RBend, HKick, VKick, Quad, Sext, Oct, Mult
-  if(params.tiltset) tilt = params.tilt;
-  // Quad
-  if(params.specset) spec = params.spec;
-  // Sext
-  if(params.k2set && type==ElementType::_SEXTUPOLE) k2 = params.k2;
-  // Octupole
-  if(params.k3set && type==ElementType::_OCTUPOLE) k3 = params.k3;
-  // Decapole
-  if(params.k4set && type==ElementType::_DECAPOLE) k4 = params.k4;
-  
-  // Multipole
-  if(params.knlset)
-    knl = params.knl;
-  if(params.kslset)
-    ksl = params.ksl;
-  // Solenoid
-  if(params.ksset) ks = params.ks;
-  // Degrader
-  if(params.numberWedgesset)      numberWedges      = params.numberWedges;
-  if(params.wedgeLengthset)       wedgeLength       = params.wedgeLength;
-  if(params.degraderHeightset)    degraderHeight    = params.degraderHeight;
-  if(params.materialThicknessset) materialThickness = params.materialThickness;
-  if(params.degraderOffset)       degraderOffset    = params.degraderOffset;
-  // Laser
-  if(params.waveLengthset) waveLength = params.waveLength;
-  // Element, Tunnel
-  if(params.geometryFileset) geometryFile = params.geometryFile;
-  // Element
-  if(params.bmapFileset) bmapFile = params.bmapFile;
-  if(params.bmapXOffsetset)
-    bmapXOffset = params.bmapXOffset;
-  if(params.bmapYOffsetset)
-    bmapYOffset = params.bmapYOffset;
-  if(params.bmapZOffsetset)
-    bmapZOffset = params.bmapZOffset;
-  // Transform3D
-  if(params.thetaset) theta = params.theta;
-  if(params.phiset)   phi = params.phi;
-  if(params.psiset)   psi = params.psi;
-  // (Awake) Screen
-  if(params.tscintset) tscint = params.tscint;
-  if(params.scintmaterialset) scintmaterial = params.scintmaterial;
-  // Screen
-  if(params.airmaterialset) airmaterial = params.airmaterial;
-  // AwakeScreen
-  if(params.twindowset) twindow = params.twindow;
-  if(params.windowmaterialset) windowmaterial = params.windowmaterial;
-  // Sampler
-  if(params.rset) r = params.r;
-  
-  // overwriting of other parameters or specific printing
-  switch(type) {
-
-  case ElementType::_MATERIAL:
-    if(params.Aset) A = params.A;
-    if(params.Zset) Z = params.Z;
-    if(params.densityset) density = params.density;
-    if(params.temperset) temper = params.temper;
-    if(params.pressureset) pressure = params.pressure;
-    if(params.stateset) state = params.state;
-    if(params.componentsset) components = params.components;
-    if(params.componentsWeightsset) componentsWeights = params.componentsWeights;
-    if(params.componentsFractionsset) componentsFractions = params.componentsFractions;
-    break;
-    
-  case ElementType::_ATOM:
-    if(params.Aset) A = params.A;
-    if(params.Zset) Z = params.Z;
-    if(params.symbolset) symbol = params.symbol;
-    break;
-    
-  case ElementType::_AWAKESCREEN:
-    std::cout << "scintmaterial: " << scintmaterial << " " <<  params.scintmaterial << std::endl;
-    std::cout << "windowmaterial: " << windowmaterial << " " <<  params.windowmaterial << std::endl;
-    break;
-
-  default:
-    break;
-  }
-=======
->>>>>>> 3ec43f8f
 }