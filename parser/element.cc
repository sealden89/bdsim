/* 
Beam Delivery Simulation (BDSIM) Copyright (C) Royal Holloway, 
University of London 2001 - 2018.

This file is part of BDSIM.

BDSIM is free software: you can redistribute it and/or modify 
it under the terms of the GNU General Public License as published 
by the Free Software Foundation version 3 of the License.

BDSIM is distributed in the hope that it will be useful, but 
WITHOUT ANY WARRANTY; without even the implied warranty of
MERCHANTABILITY or FITNESS FOR A PARTICULAR PURPOSE.  See the
GNU General Public License for more details.

You should have received a copy of the GNU General Public License
along with BDSIM.  If not, see <http://www.gnu.org/licenses/>.
*/
#include "element.h"
#include "elementtype.h"
#include "parameters.h"
#include "parser.h"

#include <cstdio>
#include <cstdlib>
#include <iostream>
#include <sstream>
#include <string>

using namespace GMAD;

namespace
{
  /// Helper method
  void print(std::list<Element> l, int ident=0)
  {
    if(ident == 0)
      {std::cout << "using line " << Parser::Instance()->current_line << std::endl;}
  
    for(std::list<Element>::iterator it=l.begin();it!=l.end();++it)
      {(*it).print(ident);}
  }
}

Element::Element():
  lst(nullptr)
{
  flush();

  PublishMembers();
}

void Element::PublishMembers()
{
  publish("l",         &Element::l);
  publish("scaling",   &Element::scaling);
  publish("ks",        &Element::ks);
  publish("k1",        &Element::k1);
  publish("k2",        &Element::k2);
  publish("k3",        &Element::k3);
  publish("k4",        &Element::k4);
  publish("angle",     &Element::angle);
  publish("B",         &Element::B);
  publish("e1",        &Element::e1);
  publish("e2",        &Element::e2);
  publish("fint",      &Element::fint);
  publish("fintx",     &Element::fintx);
  publish("fintK2",    &Element::fintK2);
  publish("fintxK2",   &Element::fintxK2);
  publish("hgap",      &Element::hgap);
  publish("h1",        &Element::h1);
  publish("h2",        &Element::h2);
  publish("kick",      &Element::kick);
  publish("hkick",     &Element::hkick);
  publish("vkick",     &Element::vkick);
  publish("knl",       &Element::knl);
  publish("ksl",       &Element::ksl);
  publish("gradient",  &Element::gradient);
  publish("E",         &Element::E);
  publish("frequency", &Element::frequency);
  publish("phase",     &Element::phase);
  publish("tOffset",   &Element::tOffset);

  publish("kick1",     &Element::kick1);
  publish("kick2",     &Element::kick2);
  publish("kick3",     &Element::kick3);
  publish("kick4",     &Element::kick4);
  publish("rmat11",     &Element::rmat11);
  publish("rmat12",     &Element::rmat12);
  publish("rmat13",     &Element::rmat13);
  publish("rmat14",     &Element::rmat14);
  publish("rmat21",     &Element::rmat21);
  publish("rmat22",     &Element::rmat22);
  publish("rmat23",     &Element::rmat23);
  publish("rmat24",     &Element::rmat24);
  publish("rmat31",     &Element::rmat31);
  publish("rmat32",     &Element::rmat32);
  publish("rmat33",     &Element::rmat33);
  publish("rmat34",     &Element::rmat34);
  publish("rmat41",     &Element::rmat41);
  publish("rmat42",     &Element::rmat42);
  publish("rmat43",     &Element::rmat43);
  publish("rmat44",     &Element::rmat44);

  publish("beampipeThickness",&Element::beampipeThickness);
  publish("aper1",            &Element::aper1);
  publish("aper",             &Element::aper1);
  alternativeNames["aper"] = "aper1";
  publish("aperture",         &Element::aper1);
  alternativeNames["aperture"] = "aper1";
  publish("aperture1",        &Element::aper1);
  alternativeNames["aperture1"] = "aper1";
  publish("beampipeRadius",   &Element::aper1);
  alternativeNames["beampipeRadius"] = "aper1";
  publish("aper2",            &Element::aper2);
  publish("aperture2",        &Element::aper2);
  alternativeNames["aperture2"] = "aper2";
  publish("aper3",            &Element::aper3);
  publish("aperture3",        &Element::aper3);
  alternativeNames["aperture3"] = "aper3";
  publish("aper4",            &Element::aper4);
  publish("aperture4",        &Element::aper4);
  alternativeNames["aperture4"] = "aper4";
  publish("horizontalWidth",  &Element::horizontalWidth);
  publish("outerDiameter",    &Element::horizontalWidth);
  alternativeNames["outerDiameter"] = "horizontalWidth";
  publish("xsize",            &Element::xsize);
  publish("ysize",            &Element::ysize);
  publish("xsizeOut",         &Element::xsizeOut);
  publish("ysizeOut",         &Element::ysizeOut);
  publish("xsizeLeft",        &Element::xsizeLeft);
  publish("xsizeRight",       &Element::xsizeRight);
  publish("tilt",             &Element::tilt);

  publish("offsetX",     &Element::offsetX);
  publish("offsetY",     &Element::offsetY);
  publish("x",           &Element::xdir);
  alternativeNames["x"] = "xdir";
  publish("y",           &Element::ydir);
  alternativeNames["y"] = "ydir";
  publish("z",           &Element::zdir);
  alternativeNames["z"] = "zdir";
  publish("xdir",        &Element::xdir);
  publish("ydir",        &Element::ydir);
  publish("zdir",        &Element::zdir);
  publish("phi",         &Element::phi);
  publish("theta",       &Element::theta);
  publish("psi",         &Element::psi);
  publish("region",      &Element::region);
  publish("fieldOuter",  &Element::fieldOuter);
  publish("fieldVacuum", &Element::fieldVacuum);
  publish("fieldAll",    &Element::fieldAll);
  publish("bmap",        &Element::fieldAll);
  alternativeNames["bmap"] = "fieldAll";
  publish("waveLength",  &Element::waveLength);

  // screen
  publish("tscint",          &Element::tscint);
  publish("twindow",         &Element::twindow);
  publish("tmount",          &Element::tmount);
  publish("windowScreenGap", &Element::windowScreenGap);
  publish("screenXSize",     &Element::screenXSize);
  publish("screenYSize",     &Element::screenYSize);
  publish("layerThicknesses",&Element::layerThicknesses);
  publish("layerMaterials",  &Element::layerMaterials);
  publish("layerIsSampler",  &Element::layerIsSampler);

  publish("screenAnglex",    &Element::screenAnglex);
  publish("screenAngley",    &Element::screenAngley);
  publish("screenAnglez",    &Element::screenAnglez);
  publish("screenPosx",      &Element::screenPosx);
  publish("screenPosy",      &Element::screenPosy);
  publish("screenPosz",      &Element::screenPosz);


    // for AWAKE spectrometer
  publish("screenPSize",        &Element::screenPSize);
  publish("screenEndZ",         &Element::screenEndZ);
  publish("poleStartZ",         &Element::poleStartZ);
  publish("screenWidth",        &Element::screenWidth);
  publish("awakeMagnetOffsetX", &Element::awakeMagnetOffsetX);

  publish("numberWedges",      &Element::numberWedges);
  publish("wedgeLength",       &Element::wedgeLength);
  publish("degraderHeight",    &Element::degraderHeight);
  publish("materialThickness", &Element::materialThickness);
  publish("degraderOffset",    &Element::degraderOffset);

  publish("undulatorPeriod",       &Element::undulatorPeriod);
  publish("undulatorGap",          &Element::undulatorGap);
  publish("undulatorMagnetHeight", &Element::undulatorMagnetHeight);

  publish("wireDiameter" ,      &Element::wireDiameter);
  publish("wireLength" ,        &Element::wireLength);
  publish("wirescannerOffset" , &Element::wirescannerOffset);
  publish("wirescannerRotx" ,   &Element::wirescannerRotx);
  publish("wirescannerRoty" ,   &Element::wirescannerRoty);
  publish("wirescannerRotz" ,   &Element::wirescannerRotz);

  publish("geometryFile",&Element::geometryFile);
  publish("geometry",    &Element::geometryFile);
  alternativeNames["geometry"] = "geometryFile"; // backwards compatibility

  publish("material",            &Element::material);
  publish("outerMaterial",       &Element::material);
  alternativeNames["outerMaterial"] = "material";
  publish("yokeOnInside",        &Element::yokeOnInside);
  publish("hStyle",              &Element::hStyle);
  publish("vhRatio",             &Element::vhRatio);
  publish("coilWidthFraction",   &Element::coilWidthFraction);
  publish("coilHeightFraction",  &Element::coilHeightFraction);
  publish("apertureType",        &Element::apertureType);
  publish("magnetGeometryType",  &Element::magnetGeometryType);
  publish("beampipeMaterial",    &Element::beampipeMaterial);
  publish("vacuumMaterial",      &Element::vacuumMaterial);
  publish("scintmaterial",       &Element::scintmaterial);
  publish("windowmaterial",      &Element::windowmaterial);
  publish("mountmaterial",       &Element::mountmaterial);
  publish("spec",                &Element::spec);
  publish("cavityModel",         &Element::cavityModel);
  publish("bias",                &Element::bias);
  publish("biasMaterial",        &Element::biasMaterial);
  publish("biasVacuum",          &Element::biasVacuum);
  publish("samplerName",         &Element::samplerName);
  publish("samplerType",         &Element::samplerType);
  publish("r",                   &Element::samplerRadius); // historic
  publish("samplerRadius",       &Element::samplerRadius);
  alternativeNames["r"] ="samplerRadius";
  
  publish("blmLocZ",    &Element::blmLocZ);
  publish("blmLocTheta",&Element::blmLocTheta);

  publish("colour", &Element::colour);

  publish("crystalLeft",            &Element::crystalLeft);
  publish("crystalRight",           &Element::crystalRight);
  publish("crystalBoth",            &Element::crystalBoth);
  publish("crystalAngleYAxisLeft" , &Element::crystalAngleYAxisLeft);
  publish("crystalAngleYAxisRight", &Element::crystalAngleYAxisRight);
}

std::string Element::getPublishedName(std::string nameIn)const
{
  auto it = alternativeNames.find(nameIn);
  if (it != alternativeNames.end())
    {return it->second;}
  // if not found return name
  return nameIn;
}

bool Element::isSpecial()const {
  bool isSpecial = false;

  if (type == ElementType::_TRANSFORM3D ||
      type == ElementType::_MARKER ||
      type == ElementType::_LINE ||
      type == ElementType::_REV_LINE )
    {isSpecial = true;}

  return isSpecial;
}

void Element::print(int ident)const{
  for(int i=0;i<ident;i++)
    {std::cout << "--";}

  std::cout << name << " : " << type << std::endl;
  if (l>0.0)
    {std::cout << "l     = " << l << "m" << std::endl;}
  if (samplerType != "none")
    {std::cout << "samplerType = " << samplerType << std::endl;}
  std::cout << "Scaling = " << scaling << std::endl;

<<<<<<< HEAD
  switch(type) {
  case ElementType::_DRIFT:
    break;
  case ElementType::_SBEND:
  case ElementType::_RBEND:
    std::cout << "B     = " << B     << std::endl
	      << "angle = " << angle << std::endl
	      << "k1    = " << k1    << std::endl;
    break;
  case ElementType::_QUAD:
    std::cout << "k1    = " << k1    << std::endl;
    break;
  case ElementType::_SEXTUPOLE:
    std::cout << "k2    = " << k2    << std::endl;
    break;
  case ElementType::_OCTUPOLE:
    std::cout << "k3    = " << k3    << std::endl;
    break;
  case ElementType::_DECAPOLE:
    std::cout << "k4    = " << k4 << std::endl;
    break;
  case ElementType::_SOLENOID:
    std::cout << "ks    = " << ks << std::endl;
    break;

  case ElementType::_MULT:
  case ElementType::_THINMULT:
    std::cout << " , knl={";
    for(auto it=knl.begin();it!=knl.end();++it)
      {std::cout << (*it);}
    std::cout << "},  ksl={";
    for(auto it=ksl.begin();it!=ksl.end();++it)
      {std::cout << (*it);}
    std::cout << "}" << std::endl;
    break;
    
  case ElementType::_ECOL:
  case ElementType::_RCOL:
    std::cout << "x half aperture = " << xsize <<" m" << std::endl
	      << "y half aperture = " << ysize <<" m" << std::endl
	      << "material = \""      << material << "\"" << std::endl;
    break;

  case ElementType::_ELEMENT:
    std::cout << "horizontalWidth = "  << horizontalWidth << "m" << std::endl
	      << "precision region " << region << std::endl
	      << "Geometry file : "  << geometryFile << std::endl
	      << "Field object  : "  << fieldAll << std::endl;
    break;
    
  case ElementType::_AWAKESCREEN:
    std::cout << "twindow         = " << twindow*1e6         << " um" << std::endl
	      << "tscint          = " << tscint*1e6          << " um" << std::endl
	      << "windowScreenGap = " << windowScreenGap*1e6 << " um" << std::endl
	      << "windowmaterial  = " << windowmaterial      << std::endl
	      << "scintmaterial   = " << scintmaterial       << std::endl;
      break;

  case ElementType::_AWAKESPECTROMETER:
    std::cout << "twindow         = " << twindow*1e6         << " um" << std::endl
	      << "tscint          = " << tscint*1e6          << " um" << std::endl
	      << "screenPSize     = " << screenPSize*1e6     << " um" << std::endl
	      << "windowScreenGap = " << windowScreenGap*1e6 << " um" << std::endl
	      << "windowmaterial  = " << windowmaterial      << std::endl
	      << "tmount          = " << tmount*1e6          << " um" << std::endl
	      << "mountmaterial   = " << mountmaterial       << std::endl
	      << "scintmaterial   = " << scintmaterial       << std::endl;
    break;

  case ElementType::_LASER:
    std::cout << "lambda = " << waveLength << "m" << std::endl
	      << "xSigma = " << xsize << "m" << std::endl
	      << "ySigma = " << ysize << "m" << std::endl
	      << "xdir = "   << xdir << std::endl
	      << "ydir = "   << ydir << std::endl
	      << "zdir = "   << zdir << std::endl;
    break;

  case ElementType::_SCREEN:
    std::cout << "screenAnglex=" << screenAnglex <<"rad" << std::endl
          << "screenAngley="     << screenAngley <<"rad" << std::endl
          << "screenAnglez="     << screenAnglez <<"rad" << std::endl
	      << "precision region " << region << std::endl;
    break;

  case ElementType::_AWSCREEN:
    std::cout << "angle=" << angle <<"rad" << std::endl
          << "precision region " << region << std::endl;
    break;
    
  case ElementType::_TRANSFORM3D:
    std::cout << "xdir= "  << xdir    << "m" << std::endl
	      << "ydir= "  << ydir    << "m" << std::endl
	      << "zdir= "  << zdir    << "m" << std::endl
	      << "phi= "   << phi   << "rad" << std::endl
	      << "theta= " << theta << "rad" << std::endl
	      << "psi= "   << psi   << "rad" << std::endl;

  case ElementType::_WIRESCANNER:
    std::cout << "horizontalWidth = "  << horizontalWidth << "m" << std::endl
              << "material = \""      << material << "\"" << std::endl;

    break;
  default:
    break;
  }
=======
  switch(type)
    {
    case ElementType::_DRIFT:
      {break;}
    case ElementType::_SBEND:
    case ElementType::_RBEND:
      {
	std::cout << "B     = " << B     << std::endl
		  << "angle = " << angle << std::endl
		  << "k1    = " << k1    << std::endl;
	break;
      }
    case ElementType::_QUAD:
      {std::cout << "k1    = " << k1 << std::endl; break;}
    case ElementType::_SEXTUPOLE:
      {std::cout << "k2    = " << k2 << std::endl; break;}
    case ElementType::_OCTUPOLE:
      {std::cout << "k3    = " << k3 << std::endl; break;}
    case ElementType::_DECAPOLE:
      {std::cout << "k4    = " << k4 << std::endl; break;}
    case ElementType::_SOLENOID:
      {std::cout << "ks    = " << ks << std::endl; break;}
    case ElementType::_MULT:
    case ElementType::_THINMULT:
      {
	std::cout << " , knl={";
	for(auto it=knl.begin();it!=knl.end();++it)
	  {std::cout << (*it);}
	std::cout << "},  ksl={";
	for(auto it=ksl.begin();it!=ksl.end();++it)
	  {std::cout << (*it);}
	std::cout << "}" << std::endl;
	break;
      }
    case ElementType::_ECOL:
    case ElementType::_RCOL:
    case ElementType::_JCOL:
      {
	std::cout << "x half aperture = " << xsize <<" m" << std::endl
		  << "y half aperture = " << ysize <<" m" << std::endl
		  << "material = \""      << material << "\"" << std::endl;
	break;
      }
    case ElementType::_ELEMENT:
      {
	std::cout << "horizontalWidth = "  << horizontalWidth << "m" << std::endl
		  << "precision region " << region       << std::endl
		  << "Geometry file : "  << geometryFile << std::endl
		  << "Field object  : "  << fieldAll     << std::endl;
	break;
      }	
    case ElementType::_AWAKESCREEN:
      {
	std::cout << "twindow         = " << twindow*1e6         << " um" << std::endl
		  << "tscint          = " << tscint*1e6          << " um" << std::endl
		  << "windowScreenGap = " << windowScreenGap*1e6 << " um" << std::endl
		  << "windowmaterial  = " << windowmaterial      << std::endl
		  << "scintmaterial   = " << scintmaterial       << std::endl;
	break;
      }
    case ElementType::_AWAKESPECTROMETER:
      {
	std::cout << "twindow         = " << twindow*1e6         << " um" << std::endl
		  << "tscint          = " << tscint*1e6          << " um" << std::endl
		  << "screenPSize     = " << screenPSize*1e6     << " um" << std::endl
		  << "windowScreenGap = " << windowScreenGap*1e6 << " um" << std::endl
		  << "windowmaterial  = " << windowmaterial      << std::endl
		  << "tmount          = " << tmount*1e6          << " um" << std::endl
		  << "mountmaterial   = " << mountmaterial       << std::endl
		  << "scintmaterial   = " << scintmaterial       << std::endl;
	break;
      }
    case ElementType::_LASER:
      {
	std::cout << "lambda = " << waveLength << "m" << std::endl
		  << "xSigma = " << xsize << "m" << std::endl
		  << "ySigma = " << ysize << "m" << std::endl
		  << "xdir = "   << xdir << std::endl
		  << "ydir = "   << ydir << std::endl
		  << "zdir = "   << zdir << std::endl;
	break;
      }
    case ElementType::_SCREEN:
      {
	std::cout << "angle=" << angle <<"rad" << std::endl
		  << "precision region " << region << std::endl;
	break;
      }
    case ElementType::_TRANSFORM3D:
      {
	std::cout << "xdir= "  << xdir    << "m" << std::endl
		  << "ydir= "  << ydir    << "m" << std::endl
		  << "zdir= "  << zdir    << "m" << std::endl
		  << "phi= "   << phi   << "rad" << std::endl
		  << "theta= " << theta << "rad" << std::endl
		  << "psi= "   << psi   << "rad" << std::endl;
	break;
      }
    default:
      {break;}
    }
>>>>>>> 3acba6e5
  
  if (lst != nullptr)
    {
      ::print(*lst,++ident);
    }
}

void Element::flush()
{
  type = ElementType::_NONE;
  name = "";
  l = 0;
  scaling = 1;
  ks = 0;
  k1 = 0;
  k2 = 0;
  k3 = 0;
  k4 = 0;
  angle = 0;
  B = 0;
  e1 = 0;
  e2 = 0;
  fint = 0;
  fintx = -1;
  fintK2 = 0;
  fintxK2 = 0;
  hgap  = 0;
  h1 = 0;
  h2 = 0;
  kick  = 0;
  hkick = 0;
  vkick = 0;
  knl.clear();
  ksl.clear();
  gradient  = 0;
  E         = 0;
  frequency = 0;
  phase     = 0;
  tOffset   = 0;

  // rmatrix
  kick1 = 0;
  kick2 = 0;
  kick3 = 0;
  kick4 = 0;
  rmat11= 1.0;
  rmat12= 0;
  rmat13= 0;
  rmat14= 0;
  rmat21= 0;
  rmat22= 1.0;
  rmat23= 0;
  rmat24= 0;
  rmat31= 0;
  rmat32= 0;
  rmat33= 1.0;
  rmat34= 0;
  rmat41= 0;
  rmat42= 0;
  rmat43= 0;
  rmat44= 1.0;

  // degrader
  numberWedges = 1;
  wedgeLength = 0;
  degraderHeight = 0;
  materialThickness = 0;
  degraderOffset = 0;

  // wirescanner
  wireDiameter = 0;
  wireLength = 0;
  wirescannerOffset = 0;
  wirescannerRotx = 0;
  wirescannerRoty = 0;
  wirescannerRotz = 0;
  // screen
  screenPosx = 0;
  screenPosy = 0;
  screenPosz = 0;
  screenAnglez = 0;
  screenAngley = 0;
  screenAnglex = 0;

  // undulator
  undulatorPeriod = 1;
  undulatorGap = 0;
  undulatorMagnetHeight = 0;

  // new aperture model
  beampipeThickness = 0;
  aper1 = 0;
  aper2 = 0;
  aper3 = 0;
  aper4 = 0;
  apertureType = "";
  beampipeMaterial = "";
  vacuumMaterial = "";

  // magnet geometry
  magnetGeometryType  = "";
  horizontalWidth = 0;
  yokeOnInside  = true;
  hStyle             = -1;
  vhRatio            = -1;
  coilWidthFraction  = -1;
  coilHeightFraction = -1; // signifies use default in factory
  
  tilt = 0;
  xsize = 0;
  ysize = 0;
  xsizeOut = 0;
  ysizeOut = 0;
  xsizeLeft = 0;
  xsizeRight = 0;
  offsetX = 0;
  offsetY = 0;
  tscint = 0.0003;
  twindow = 0;
  tmount = 0;
  windowScreenGap = 0;
  screenXSize = 0;
  screenYSize = 0;

  screenPSize        = 0;
  screenEndZ         = 0;
  poleStartZ         = 0;
  screenWidth        = 0;
  awakeMagnetOffsetX = 0.13;

  layerThicknesses.clear();
  layerMaterials.clear();
  layerIsSampler.clear();
  
  xdir = 0;
  ydir = 0;
  zdir = 0;
  waveLength = 0;
  gradient = 0;
  phi = 0;
  theta = 0;
  psi = 0;
  
  blmLocZ.clear();
  blmLocTheta.clear();

  bias = ""; biasMaterial=""; biasVacuum="";
  biasMaterialList.clear();
  biasVacuumList.clear();

  samplerName = "";
  samplerType = "none"; // allowed "none", "plane", "cylinder"
  samplerRadius = 0;
  
  region      = "";
  fieldOuter  = "";
  fieldVacuum = "";
  fieldAll    = "";

  geometryFile ="";
  material="";  
  windowmaterial = "vacuum";
  mountmaterial="";
  scintmaterial = "";
  spec = "";
  cavityModel = "";

  colour = "";

  crystalLeft  = "";
  crystalRight = "";
  crystalBoth  = "";
  
  angleSet = false;
}

double Element::property_lookup(std::string property_name) const
{
  double value;
  try
    {value = get<double>(this,property_name);}
  catch (std::runtime_error)
    {
      std::cerr << "element.cc> Error: unknown property \"" << property_name
		<< "\" (only works on numerical properties)" << std::endl; 
      exit(1);
    }
  return value;
}

void Element::set(const Parameters& params,std::string nameIn, ElementType typeIn)
{
  // common parameters for all elements
  type = typeIn;
  name = nameIn;
  
  set(params);

  if (params.setMap.at("angle"))
    {angleSet = true;}
}

void Element::set(const Parameters& params)
{
  for (auto& i : params.setMap)
    {
      if(i.second == true)
	{
	  std::string property = i.first;

	  // method can in theory throw runtime_error (shouldn't happen), catch and exit gracefully
	  try
	    {Published<Element>::set(this,(Element*)&params,property);}
	  catch(std::runtime_error)
	    {
	      std::cerr << "Error: parser> unknown property \"" << property
			<< "\" for element " << name  << std::endl;
	      exit(1);
	    }

	  // split bias into tokens and add to both material and vacuum
	  if (property == "bias")
	    {
	      std::stringstream ss(bias);
	      std::string tok;
	      while(ss >> tok)
		{
		  biasMaterialList.push_back(tok);
		  biasVacuumList.push_back(tok);
		}
	    }
	  else if (property == "biasMaterial")
	    {
	      std::stringstream ss(biasMaterial);
	      std::string tok;
	      while(ss >> tok) {biasMaterialList.push_back(tok);}
	    }
	  else if (property == "biasVacuum")
	    {
	      std::stringstream ss(biasVacuum);
	      std::string tok;
	      while(ss >> tok) {biasVacuumList.push_back(tok);}
	    }
	}
    }
}

void Element::setSamplerInfo(std::string samplerTypeIn, std::string samplerNameIn, double samplerRadiusIn)
{
  if (samplerType != "none")
    {std::cout << "WARNING: overwriting already defined sampler info for element: " << name << std::endl;}

  samplerType   = samplerTypeIn;
  samplerName   = samplerNameIn;
  samplerRadius = samplerRadiusIn;
}<|MERGE_RESOLUTION|>--- conflicted
+++ resolved
@@ -271,114 +271,6 @@
     {std::cout << "samplerType = " << samplerType << std::endl;}
   std::cout << "Scaling = " << scaling << std::endl;
 
-<<<<<<< HEAD
-  switch(type) {
-  case ElementType::_DRIFT:
-    break;
-  case ElementType::_SBEND:
-  case ElementType::_RBEND:
-    std::cout << "B     = " << B     << std::endl
-	      << "angle = " << angle << std::endl
-	      << "k1    = " << k1    << std::endl;
-    break;
-  case ElementType::_QUAD:
-    std::cout << "k1    = " << k1    << std::endl;
-    break;
-  case ElementType::_SEXTUPOLE:
-    std::cout << "k2    = " << k2    << std::endl;
-    break;
-  case ElementType::_OCTUPOLE:
-    std::cout << "k3    = " << k3    << std::endl;
-    break;
-  case ElementType::_DECAPOLE:
-    std::cout << "k4    = " << k4 << std::endl;
-    break;
-  case ElementType::_SOLENOID:
-    std::cout << "ks    = " << ks << std::endl;
-    break;
-
-  case ElementType::_MULT:
-  case ElementType::_THINMULT:
-    std::cout << " , knl={";
-    for(auto it=knl.begin();it!=knl.end();++it)
-      {std::cout << (*it);}
-    std::cout << "},  ksl={";
-    for(auto it=ksl.begin();it!=ksl.end();++it)
-      {std::cout << (*it);}
-    std::cout << "}" << std::endl;
-    break;
-    
-  case ElementType::_ECOL:
-  case ElementType::_RCOL:
-    std::cout << "x half aperture = " << xsize <<" m" << std::endl
-	      << "y half aperture = " << ysize <<" m" << std::endl
-	      << "material = \""      << material << "\"" << std::endl;
-    break;
-
-  case ElementType::_ELEMENT:
-    std::cout << "horizontalWidth = "  << horizontalWidth << "m" << std::endl
-	      << "precision region " << region << std::endl
-	      << "Geometry file : "  << geometryFile << std::endl
-	      << "Field object  : "  << fieldAll << std::endl;
-    break;
-    
-  case ElementType::_AWAKESCREEN:
-    std::cout << "twindow         = " << twindow*1e6         << " um" << std::endl
-	      << "tscint          = " << tscint*1e6          << " um" << std::endl
-	      << "windowScreenGap = " << windowScreenGap*1e6 << " um" << std::endl
-	      << "windowmaterial  = " << windowmaterial      << std::endl
-	      << "scintmaterial   = " << scintmaterial       << std::endl;
-      break;
-
-  case ElementType::_AWAKESPECTROMETER:
-    std::cout << "twindow         = " << twindow*1e6         << " um" << std::endl
-	      << "tscint          = " << tscint*1e6          << " um" << std::endl
-	      << "screenPSize     = " << screenPSize*1e6     << " um" << std::endl
-	      << "windowScreenGap = " << windowScreenGap*1e6 << " um" << std::endl
-	      << "windowmaterial  = " << windowmaterial      << std::endl
-	      << "tmount          = " << tmount*1e6          << " um" << std::endl
-	      << "mountmaterial   = " << mountmaterial       << std::endl
-	      << "scintmaterial   = " << scintmaterial       << std::endl;
-    break;
-
-  case ElementType::_LASER:
-    std::cout << "lambda = " << waveLength << "m" << std::endl
-	      << "xSigma = " << xsize << "m" << std::endl
-	      << "ySigma = " << ysize << "m" << std::endl
-	      << "xdir = "   << xdir << std::endl
-	      << "ydir = "   << ydir << std::endl
-	      << "zdir = "   << zdir << std::endl;
-    break;
-
-  case ElementType::_SCREEN:
-    std::cout << "screenAnglex=" << screenAnglex <<"rad" << std::endl
-          << "screenAngley="     << screenAngley <<"rad" << std::endl
-          << "screenAnglez="     << screenAnglez <<"rad" << std::endl
-	      << "precision region " << region << std::endl;
-    break;
-
-  case ElementType::_AWSCREEN:
-    std::cout << "angle=" << angle <<"rad" << std::endl
-          << "precision region " << region << std::endl;
-    break;
-    
-  case ElementType::_TRANSFORM3D:
-    std::cout << "xdir= "  << xdir    << "m" << std::endl
-	      << "ydir= "  << ydir    << "m" << std::endl
-	      << "zdir= "  << zdir    << "m" << std::endl
-	      << "phi= "   << phi   << "rad" << std::endl
-	      << "theta= " << theta << "rad" << std::endl
-	      << "psi= "   << psi   << "rad" << std::endl;
-
-  case ElementType::_WIRESCANNER:
-    std::cout << "horizontalWidth = "  << horizontalWidth << "m" << std::endl
-              << "material = \""      << material << "\"" << std::endl;
-
-    break;
-  default:
-    break;
-  }
-=======
   switch(type)
     {
     case ElementType::_DRIFT:
@@ -463,6 +355,14 @@
       }
     case ElementType::_SCREEN:
       {
+    std::cout << "screenAnglex=" << screenAnglex <<"rad" << std::endl
+          << "screenAngley="     << screenAngley <<"rad" << std::endl
+          << "screenAnglez="     << screenAnglez <<"rad" << std::endl
+	      << "precision region " << region << std::endl;
+    break;
+      }
+  case ElementType::_AWSCREEN:
+      {
 	std::cout << "angle=" << angle <<"rad" << std::endl
 		  << "precision region " << region << std::endl;
 	break;
@@ -480,7 +380,6 @@
     default:
       {break;}
     }
->>>>>>> 3acba6e5
   
   if (lst != nullptr)
     {
