/* 
Beam Delivery Simulation (BDSIM) Copyright (C) Royal Holloway, 
University of London 2001 - 2018.

This file is part of BDSIM.

BDSIM is free software: you can redistribute it and/or modify 
it under the terms of the GNU General Public License as published 
by the Free Software Foundation version 3 of the License.

BDSIM is distributed in the hope that it will be useful, but 
WITHOUT ANY WARRANTY; without even the implied warranty of
MERCHANTABILITY or FITNESS FOR A PARTICULAR PURPOSE.  See the
GNU General Public License for more details.

You should have received a copy of the GNU General Public License
along with BDSIM.  If not, see <http://www.gnu.org/licenses/>.
*/
#include "element.h"
#include "elementtype.h"
#include "parameters.h"
#include "parser.h"

#include <cstdio>
#include <cstdlib>
#include <iostream>
#include <sstream>
#include <string>

using namespace GMAD;

namespace {
  // helper method
  void print(std::list<Element> l, int ident=0)
  {
    if(ident == 0) std::cout << "using line " << Parser::Instance()->current_line << std::endl;
  
    for(std::list<Element>::iterator it=l.begin();it!=l.end();++it)
      {
	(*it).print(ident);
      }
  }
}

Element::Element():
  lst(nullptr)
{
  flush();

  PublishMembers();
}

void Element::PublishMembers()
{
  publish("l",         &Element::l);
  publish("scaling",   &Element::scaling);
  publish("ks",        &Element::ks);
  publish("k1",        &Element::k1);
  publish("k2",        &Element::k2);
  publish("k3",        &Element::k3);
  publish("k4",        &Element::k4);
  publish("angle",     &Element::angle);
  publish("B",         &Element::B);
  publish("e1",        &Element::e1);
  publish("e2",        &Element::e2);
  publish("fint",      &Element::fint);
  publish("fintx",     &Element::fintx);
  publish("fintK2",    &Element::fintK2);
  publish("fintxK2",   &Element::fintxK2);
  publish("hgap",      &Element::hgap);
  publish("h1",        &Element::h1);
  publish("h2",        &Element::h2);
  publish("kick",      &Element::kick);
  publish("hkick",     &Element::hkick);
  publish("vkick",     &Element::vkick);
  publish("knl",       &Element::knl);
  publish("ksl",       &Element::ksl);
  publish("gradient",  &Element::gradient);
  publish("E",         &Element::E);
  publish("frequency", &Element::frequency);
  publish("phase",     &Element::phase);
  publish("tOffset",   &Element::tOffset);

  publish("kick1",     &Element::kick1);
  publish("kick2",     &Element::kick2);
  publish("kick3",     &Element::kick3);
  publish("kick4",     &Element::kick4);
  publish("rmat11",     &Element::rmat11);
  publish("rmat12",     &Element::rmat12);
  publish("rmat13",     &Element::rmat13);
  publish("rmat14",     &Element::rmat14);
  publish("rmat21",     &Element::rmat21);
  publish("rmat22",     &Element::rmat22);
  publish("rmat23",     &Element::rmat23);
  publish("rmat24",     &Element::rmat24);
  publish("rmat31",     &Element::rmat31);
  publish("rmat32",     &Element::rmat32);
  publish("rmat33",     &Element::rmat33);
  publish("rmat34",     &Element::rmat34);
  publish("rmat41",     &Element::rmat41);
  publish("rmat42",     &Element::rmat42);
  publish("rmat43",     &Element::rmat43);
  publish("rmat44",     &Element::rmat44);

  publish("beampipeThickness",&Element::beampipeThickness);
  publish("aper1",            &Element::aper1);
  publish("aper",             &Element::aper1);
  alternativeNames["aper"] = "aper1";
  publish("aperture",         &Element::aper1);
  alternativeNames["aperture"] = "aper1";
  publish("aperture1",        &Element::aper1);
  alternativeNames["aperture1"] = "aper1";
  publish("beampipeRadius",   &Element::aper1);
  alternativeNames["beampipeRadius"] = "aper1";
  publish("aper2",            &Element::aper2);
  publish("aperture2",        &Element::aper2);
  alternativeNames["aperture2"] = "aper2";
  publish("aper3",            &Element::aper3);
  publish("aperture3",        &Element::aper3);
  alternativeNames["aperture3"] = "aper3";
  publish("aper4",            &Element::aper4);
  publish("aperture4",        &Element::aper4);
  alternativeNames["aperture4"] = "aper4";
  publish("horizontalWidth",  &Element::horizontalWidth);
  publish("outerDiameter",    &Element::horizontalWidth);
  alternativeNames["outerDiameter"] = "horizontalWidth";
  publish("xsize",            &Element::xsize);
  publish("ysize",            &Element::ysize);
  publish("xsizeOut",         &Element::xsizeOut);
  publish("ysizeOut",         &Element::ysizeOut);
  publish("tilt",             &Element::tilt);

  publish("offsetX",     &Element::offsetX);
  publish("offsetY",     &Element::offsetY);
  publish("x",           &Element::xdir);
  alternativeNames["x"] = "xdir";
  publish("y",           &Element::ydir);
  alternativeNames["y"] = "ydir";
  publish("z",           &Element::zdir);
  alternativeNames["z"] = "zdir";
  publish("xdir",        &Element::xdir);
  publish("ydir",        &Element::ydir);
  publish("zdir",        &Element::zdir);
  publish("phi",         &Element::phi);
  publish("theta",       &Element::theta);
  publish("psi",         &Element::psi);
  publish("region",      &Element::region);
  publish("fieldOuter",  &Element::fieldOuter);
  publish("fieldVacuum", &Element::fieldVacuum);
  publish("fieldAll",    &Element::fieldAll);
  publish("bmap",        &Element::fieldAll);
  alternativeNames["bmap"] = "fieldAll";
  publish("waveLength",  &Element::waveLength);

  // screen
  publish("tscint",          &Element::tscint);
  publish("twindow",         &Element::twindow);
  publish("tmount",          &Element::tmount);
  publish("windowScreenGap", &Element::windowScreenGap);
  publish("screenXSize",     &Element::screenXSize);
  publish("screenYSize",     &Element::screenYSize);
  publish("layerThicknesses",&Element::layerThicknesses);
  publish("layerMaterials",  &Element::layerMaterials);
  publish("layerIsSampler",  &Element::layerIsSampler);

  publish("screenAnglex",    &Element::screenAnglex);
  publish("screenAngley",    &Element::screenAngley);
  publish("screenAnglez",    &Element::screenAnglez);
  publish("screenPosx",      &Element::screenPosx);
  publish("screenPosy",      &Element::screenPosy);
  publish("screenPosz",      &Element::screenPosz);


    // for AWAKE spectrometer
  publish("screenPSize",        &Element::screenPSize);
  publish("screenEndZ",         &Element::screenEndZ);
  publish("poleStartZ",         &Element::poleStartZ);
  publish("screenWidth",        &Element::screenWidth);
  publish("awakeMagnetOffsetX", &Element::awakeMagnetOffsetX);

  publish("numberWedges",      &Element::numberWedges);
  publish("wedgeLength",       &Element::wedgeLength);
  publish("degraderHeight",    &Element::degraderHeight);
  publish("materialThickness", &Element::materialThickness);
  publish("degraderOffset",    &Element::degraderOffset);

<<<<<<< HEAD
  publish("wireDiameter" ,      &Element::wireDiameter);
  publish("wireLength" ,        &Element::wireLength);
  publish("wirescannerOffset" , &Element::wirescannerOffset);
  publish("wirescannerRotx" ,   &Element::wirescannerRotx);
  publish("wirescannerRoty" ,   &Element::wirescannerRoty);
  publish("wirescannerRotz" ,   &Element::wirescannerRotz);
=======
  publish("undulatorPeriod",   &Element::undulatorPeriod);
  publish("undulatorGap",      &Element::undulatorGap);
  publish("magnetWidth",       &Element::magnetWidth);
  publish("magnetHeight",      &Element::magnetHeight);
>>>>>>> 385a7594

  publish("geometryFile",&Element::geometryFile);
  publish("geometry",    &Element::geometryFile);
  alternativeNames["geometry"] = "geometryFile"; // backwards compatibility
 
  publish("outerMaterial",       &Element::outerMaterial);
  publish("material",            &Element::material);
  publish("yokeOnInside",        &Element::yokeOnInside);
  publish("hStyle",              &Element::hStyle);
  publish("vhRatio",             &Element::vhRatio);
  publish("coilWidthFraction",   &Element::coilWidthFraction);
  publish("coilHeightFraction",  &Element::coilHeightFraction);
  publish("apertureType",        &Element::apertureType);
  publish("magnetGeometryType",  &Element::magnetGeometryType);
  publish("beampipeMaterial",    &Element::beampipeMaterial);
  publish("vacuumMaterial",      &Element::vacuumMaterial);
  publish("scintmaterial",       &Element::scintmaterial);
  publish("windowmaterial",      &Element::windowmaterial);
  publish("mountmaterial",       &Element::mountmaterial);
  publish("spec",                &Element::spec);
  publish("cavityModel",         &Element::cavityModel);
  publish("bias",                &Element::bias);
  publish("biasMaterial",        &Element::biasMaterial);
  publish("biasVacuum",          &Element::biasVacuum);
  publish("samplerName",         &Element::samplerName);
  publish("samplerType",         &Element::samplerType);
  publish("r",                   &Element::samplerRadius); // historic
  publish("samplerRadius",       &Element::samplerRadius);
  alternativeNames["r"] ="samplerRadius";
  
  publish("blmLocZ",    &Element::blmLocZ);
  publish("blmLocTheta",&Element::blmLocTheta);

  publish("colour", &Element::colour);

  publish("crystalLeft",            &Element::crystalLeft);
  publish("crystalRight",           &Element::crystalRight);
  publish("crystalBoth",            &Element::crystalBoth);
  publish("crystalAngleYAxisLeft" , &Element::crystalAngleYAxisLeft);
  publish("crystalAngleYAxisRight", &Element::crystalAngleYAxisRight);
}

std::string Element::getPublishedName(std::string nameIn)const
{
  auto it = alternativeNames.find(nameIn);
  if (it != alternativeNames.end())
    {return it->second;}
  // if not found return name
  return nameIn;
}

bool Element::isSpecial()const {
  bool isSpecial = false;

  if (type == ElementType::_TRANSFORM3D ||
      type == ElementType::_MARKER ||
      type == ElementType::_LINE ||
      type == ElementType::_REV_LINE )
    {isSpecial = true;}

  return isSpecial;
}

void Element::print(int ident)const{
  for(int i=0;i<ident;i++)
    {std::cout << "--";}

  std::cout << name << " : " << type << std::endl;
  if (l>0.0)
    {std::cout << "l     = " << l << "m" << std::endl;}
  if (samplerType != "none")
    {std::cout << "samplerType = " << samplerType << std::endl;}
  std::cout << "Scaling = " << scaling << std::endl;

  switch(type) {
  case ElementType::_DRIFT:
    break;
  case ElementType::_SBEND:
  case ElementType::_RBEND:
    std::cout << "B     = " << B     << std::endl
	      << "angle = " << angle << std::endl
	      << "k1    = " << k1    << std::endl;
    break;
  case ElementType::_QUAD:
    std::cout << "k1    = " << k1    << std::endl;
    break;
  case ElementType::_SEXTUPOLE:
    std::cout << "k2    = " << k2    << std::endl;
    break;
  case ElementType::_OCTUPOLE:
    std::cout << "k3    = " << k3    << std::endl;
    break;
  case ElementType::_DECAPOLE:
    std::cout << "k4    = " << k4 << std::endl;
    break;
  case ElementType::_SOLENOID:
    std::cout << "ks    = " << ks << std::endl;
    break;

  case ElementType::_MULT:
  case ElementType::_THINMULT:
    std::cout << " , knl={";
    for(auto it=knl.begin();it!=knl.end();++it)
      {std::cout << (*it);}
    std::cout << "},  ksl={";
    for(auto it=ksl.begin();it!=ksl.end();++it)
      {std::cout << (*it);}
    std::cout << "}" << std::endl;
    break;
    
  case ElementType::_ECOL:
  case ElementType::_RCOL:
    std::cout << "x half aperture = " << xsize <<" m" << std::endl
	      << "y half aperture = " << ysize <<" m" << std::endl
	      << "material = \""      << material << "\"" << std::endl;
    break;

  case ElementType::_ELEMENT:
    std::cout << "horizontalWidth = "  << horizontalWidth << "m" << std::endl
	      << "precision region " << region << std::endl
	      << "Geometry file : "  << geometryFile << std::endl
	      << "Field object  : "  << fieldAll << std::endl;
    break;
    
  case ElementType::_AWAKESCREEN:
    std::cout << "twindow         = " << twindow*1e6         << " um" << std::endl
	      << "tscint          = " << tscint*1e6          << " um" << std::endl
	      << "windowScreenGap = " << windowScreenGap*1e6 << " um" << std::endl
	      << "windowmaterial  = " << windowmaterial      << std::endl
	      << "scintmaterial   = " << scintmaterial       << std::endl;
      break;

  case ElementType::_AWAKESPECTROMETER:
    std::cout << "twindow         = " << twindow*1e6         << " um" << std::endl
	      << "tscint          = " << tscint*1e6          << " um" << std::endl
	      << "screenPSize     = " << screenPSize*1e6     << " um" << std::endl
	      << "windowScreenGap = " << windowScreenGap*1e6 << " um" << std::endl
	      << "windowmaterial  = " << windowmaterial      << std::endl
	      << "tmount          = " << tmount*1e6          << " um" << std::endl
	      << "mountmaterial   = " << mountmaterial       << std::endl
	      << "scintmaterial   = " << scintmaterial       << std::endl;
    break;

  case ElementType::_LASER:
    std::cout << "lambda = " << waveLength << "m" << std::endl
	      << "xSigma = " << xsize << "m" << std::endl
	      << "ySigma = " << ysize << "m" << std::endl
	      << "xdir = "   << xdir << std::endl
	      << "ydir = "   << ydir << std::endl
	      << "zdir = "   << zdir << std::endl;
    break;

  case ElementType::_SCREEN:
    std::cout << "screenAnglex=" << screenAnglex <<"rad" << std::endl
          << "screenAngley="     << screenAngley <<"rad" << std::endl
          << "screenAnglez="     << screenAnglez <<"rad" << std::endl
	      << "precision region " << region << std::endl;
    break;

  case ElementType::_AWSCREEN:
    std::cout << "angle=" << angle <<"rad" << std::endl
          << "precision region " << region << std::endl;
    break;
    
  case ElementType::_TRANSFORM3D:
    std::cout << "xdir= "  << xdir    << "m" << std::endl
	      << "ydir= "  << ydir    << "m" << std::endl
	      << "zdir= "  << zdir    << "m" << std::endl
	      << "phi= "   << phi   << "rad" << std::endl
	      << "theta= " << theta << "rad" << std::endl
	      << "psi= "   << psi   << "rad" << std::endl;

  case ElementType::_WIRESCANNER:
    std::cout << "horizontalWidth = "  << horizontalWidth << "m" << std::endl
              << "material = \""      << material << "\"" << std::endl;

    break;
  default:
    break;
  }
  
  if(lst != nullptr)
    {
      ::print(*lst,++ident);
    }
}

void Element::flush()
{
  type = ElementType::_NONE;
  name = "";
  l = 0;
  scaling = 1;
  ks = 0;
  k1 = 0;
  k2 = 0;
  k3 = 0;
  k4 = 0;
  angle = 0;
  B = 0;
  e1 = 0;
  e2 = 0;
  fint = 0;
  fintx = -1;
  fintK2 = 0;
  fintxK2 = 0;
  hgap  = 0;
  h1 = 0;
  h2 = 0;
  kick  = 0;
  hkick = 0;
  vkick = 0;
  knl.clear();
  ksl.clear();
  gradient  = 0;
  E         = 0;
  frequency = 0;
  phase     = 0;
  tOffset   = 0;

  // rmatrix
  kick1 = 0;
  kick2 = 0;
  kick3 = 0;
  kick4 = 0;
  rmat11= 1.0;
  rmat12= 0;
  rmat13= 0;
  rmat14= 0;
  rmat21= 0;
  rmat22= 1.0;
  rmat23= 0;
  rmat24= 0;
  rmat31= 0;
  rmat32= 0;
  rmat33= 1.0;
  rmat34= 0;
  rmat41= 0;
  rmat42= 0;
  rmat43= 0;
  rmat44= 1.0;

  // degrader
  numberWedges = 1;
  wedgeLength = 0;
  degraderHeight = 0;
  materialThickness = 0;
  degraderOffset = 0;

<<<<<<< HEAD
  // wirescanner
  wireDiameter = 0;
  wireLength = 0;
  wirescannerOffset = 0;
  wirescannerRotx = 0;
  wirescannerRoty = 0;
  wirescannerRotz = 0;
  // screen
  screenPosx = 0;
  screenPosy = 0;
  screenPosz = 0;
  screenAnglez = 0;
  screenAngley = 0;
  screenAnglex = 0;
=======
  // undulator
  undulatorPeriod = 1;
  undulatorGap = 0;
  magnetHeight = 0;
  magnetWidth = 0;
>>>>>>> 385a7594

  // new aperture model
  beampipeThickness = 0;
  aper1 = 0;
  aper2 = 0;
  aper3 = 0;
  aper4 = 0;
  apertureType = "";
  beampipeMaterial = "";
  vacuumMaterial = "";

  // magnet geometry
  magnetGeometryType  = "";
  outerMaterial = "";
  horizontalWidth = 0;
  yokeOnInside  = true;
  hStyle             = -1;
  vhRatio            = -1;
  coilWidthFraction  = -1;
  coilHeightFraction = -1; // signifies use default in factory
  
  tilt = 0;
  xsize = 0;
  ysize = 0;
  xsizeOut = 0;
  ysizeOut = 0;
  offsetX = 0;
  offsetY = 0;
  tscint = 0.0003;
  twindow = 0;
  tmount = 0;
  windowScreenGap = 0;
  screenXSize = 0;
  screenYSize = 0;

  screenPSize        = 0;
  screenEndZ         = 0;
  poleStartZ         = 0;
  screenWidth        = 0;
  awakeMagnetOffsetX = 0.13;

  layerThicknesses.clear();
  layerMaterials.clear();
  layerIsSampler.clear();
  
  xdir = 0;
  ydir = 0;
  zdir = 0;
  waveLength = 0;
  gradient = 0;
  phi = 0;
  theta = 0;
  psi = 0;
  
  blmLocZ.clear();
  blmLocTheta.clear();

  bias = ""; biasMaterial=""; biasVacuum="";
  biasMaterialList.clear();
  biasVacuumList.clear();

  samplerName = "";
  samplerType = "none"; // allowed "none", "plane", "cylinder"
  samplerRadius = 0;
  
  region      = "";
  fieldOuter  = "";
  fieldVacuum = "";
  fieldAll    = "";

  geometryFile ="";
  material="";  
  windowmaterial = "vacuum";
  mountmaterial="";
  scintmaterial = "";
  spec = "";
  cavityModel = "";

  colour = "";

  crystalLeft  = "";
  crystalRight = "";
  crystalBoth  = "";
  
  angleSet = false;
}

double Element::property_lookup(std::string property_name)const{
  double value;
  try {
    value = get<double>(this,property_name);
  }
  catch (std::runtime_error) {
    std::cerr << "element.cc> Error: unknown property \"" << property_name << "\" (only works on numerical properties)" << std::endl; 
    exit(1);
  }
  return value;
}

void Element::set(const Parameters& params,std::string nameIn, ElementType typeIn)
{
  // common parameters for all elements
  type = typeIn;
  name = nameIn;
  
  set(params);

  if (params.setMap.at("angle"))
    {angleSet = true;}
}

void Element::set(const Parameters& params)
{
  for (auto& i : params.setMap)
    {
      if(i.second == true)
	{
	  std::string property = i.first;

	  // method can in theory throw runtime_error (shouldn't happen), catch and exit gracefully
	  try {
	    Published<Element>::set(this,(Element*)&params,property);
	  }
	  catch(std::runtime_error) {
	    std::cerr << "Error: parser> unknown property \"" << property << "\" for element " << name  << std::endl;
	    exit(1);
	  }

	  // split bias into tokens and add to both material and vacuum
	  if (property == "bias")
	    {
	      std::stringstream ss(bias);
	      std::string tok;
	      while(ss >> tok)
		{
		  biasMaterialList.push_back(tok);
		  biasVacuumList.push_back(tok);
		}
	    }
	  else if (property == "biasMaterial")
	    {
	      std::stringstream ss(biasMaterial);
	      std::string tok;
	      while(ss >> tok) {biasMaterialList.push_back(tok);}
	    }
	  else if (property == "biasVacuum")
	    {
	      std::stringstream ss(biasVacuum);
	      std::string tok;
	      while(ss >> tok) {biasVacuumList.push_back(tok);}
	    }
	}
    }
}

void Element::setSamplerInfo(std::string samplerTypeIn, std::string samplerNameIn, double samplerRadiusIn)
{
  if (samplerType != "none") {
    std::cout << "WARNING: overwriting already defined sampler info for element: " << name << std::endl;
  }

  samplerType   = samplerTypeIn;
  samplerName   = samplerNameIn;
  samplerRadius = samplerRadiusIn;
}<|MERGE_RESOLUTION|>--- conflicted
+++ resolved
@@ -184,19 +184,17 @@
   publish("materialThickness", &Element::materialThickness);
   publish("degraderOffset",    &Element::degraderOffset);
 
-<<<<<<< HEAD
+  publish("undulatorPeriod",   &Element::undulatorPeriod);
+  publish("undulatorGap",      &Element::undulatorGap);
+  publish("magnetWidth",       &Element::magnetWidth);
+  publish("magnetHeight",      &Element::magnetHeight);
+
   publish("wireDiameter" ,      &Element::wireDiameter);
   publish("wireLength" ,        &Element::wireLength);
   publish("wirescannerOffset" , &Element::wirescannerOffset);
   publish("wirescannerRotx" ,   &Element::wirescannerRotx);
   publish("wirescannerRoty" ,   &Element::wirescannerRoty);
   publish("wirescannerRotz" ,   &Element::wirescannerRotz);
-=======
-  publish("undulatorPeriod",   &Element::undulatorPeriod);
-  publish("undulatorGap",      &Element::undulatorGap);
-  publish("magnetWidth",       &Element::magnetWidth);
-  publish("magnetHeight",      &Element::magnetHeight);
->>>>>>> 385a7594
 
   publish("geometryFile",&Element::geometryFile);
   publish("geometry",    &Element::geometryFile);
@@ -446,7 +444,6 @@
   materialThickness = 0;
   degraderOffset = 0;
 
-<<<<<<< HEAD
   // wirescanner
   wireDiameter = 0;
   wireLength = 0;
@@ -461,13 +458,12 @@
   screenAnglez = 0;
   screenAngley = 0;
   screenAnglex = 0;
-=======
+
   // undulator
   undulatorPeriod = 1;
   undulatorGap = 0;
   magnetHeight = 0;
   magnetWidth = 0;
->>>>>>> 385a7594
 
   // new aperture model
   beampipeThickness = 0;
