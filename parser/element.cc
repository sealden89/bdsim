--- conflicted
+++ resolved
@@ -131,18 +131,12 @@
   apertureType = "";
   beampipeMaterial = "";
 
-<<<<<<< HEAD
   // magnet geometry
   magnetGeometryType  = "";
   outerMaterial = "";
   outerDiameter = 0;
   
   outR = 0;
-=======
-  // component size - for stuff outside beampipe if applicable
-  boxSize = 0;
-  
->>>>>>> d15af5b3
   waveLength = 0;
 
   xdir = 0;
@@ -198,21 +192,14 @@
   if(!strcmp(property_name,"phiAngleIn")) return phiAngleIn;
   if(!strcmp(property_name,"phiAngleOut")) return phiAngleOut;
   if(!strcmp(property_name,"beampipeThickness")) return beampipeThickness;
-<<<<<<< HEAD
-=======
   if(!strcmp(property_name,"aper")) return aper1;
->>>>>>> d15af5b3
   if(!strcmp(property_name,"aper1")) return aper1;
   if(!strcmp(property_name,"aper2")) return aper2;
   if(!strcmp(property_name,"aper3")) return aper3;
   if(!strcmp(property_name,"aper4")) return aper4;
-<<<<<<< HEAD
   if(!strcmp(property_name,"outerDiameter")) return outerDiameter;
-  if(!strcmp(property_name,"outR")) return outR;
-=======
   if(!strcmp(property_name,"boxSize")) return boxSize;
   if(!strcmp(property_name,"outR")) return 0.5*boxSize;
->>>>>>> d15af5b3
   if(!strcmp(property_name,"xsize")) return xsize;
   if(!strcmp(property_name,"ysize")) return ysize;
   if(!strcmp(property_name,"xdir")) return xdir;
