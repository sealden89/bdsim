--- conflicted
+++ resolved
@@ -166,11 +166,6 @@
 
   scintmaterial = "";
   windowmaterial = "";
-<<<<<<< HEAD
-=======
-  spec = "";
-  material="";
->>>>>>> 0a0a5aaa
   airmaterial="";
   cavityModel = "";
   spec = "";
