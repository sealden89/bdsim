--- conflicted
+++ resolved
@@ -118,14 +118,7 @@
 
   gradient = 0;
 
-<<<<<<< HEAD
-  flatlength = 0;
-  taperlength = 0;
-  hgap = 0;
-
-  // aperture model
-=======
->>>>>>> 18980f6d
+  // new aperture model
   beampipeThickness = 0;
   aper1 = 0;
   aper2 = 0;
