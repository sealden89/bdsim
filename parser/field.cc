--- conflicted
+++ resolved
@@ -58,10 +58,6 @@
   magneticReflection = "";
   electricReflection = "";
   fieldParameters = "";
-  frequency = 0;
-  tOffset   = 0;
-  phase     = 0;
-  modulator = "";
 }
 
 void Field::PublishMembers()
@@ -96,10 +92,6 @@
   publish("magneticReflection",   &Field::magneticReflection);
   publish("electricReflection",   &Field::electricReflection);
   publish("fieldParameters",      &Field::fieldParameters);
-  publish("frequency",            &Field::frequency);
-  publish("tOffset",              &Field::tOffset);
-  publish("phase",                &Field::phase);
-  publish("modulator",            &Field::modulator);
 }
 
 void Field::print()const
@@ -114,7 +106,7 @@
 	    << "magneticInterpolator " << magneticInterpolator << std::endl
 	    << "electricFile "         << electricFile         << std::endl
 	    << "electricInterpolator " << electricInterpolator << std::endl
-      << "fieldModulator "       << fieldModulator       << std::endl
+        << "fieldModulator "       << fieldModulator       << std::endl
 	    << "x, y, z,t "            << x << " " << y << " " << z << " " << t << std::endl
 	    << "phi, theta, psi "      << phi   << " " << theta << " " << psi   << std::endl
 	    << "axisX, Y, Z "          << axisX << " " << axisY << " " << axisZ << std::endl
@@ -126,11 +118,5 @@
 	    << "magneticSubField "     << magneticSubField     << std::endl
 	    << "magneticReflection "   << magneticReflection   << std::endl
 	    << "electricReflection "   << electricReflection   << std::endl
-<<<<<<< HEAD
-      << "fieldParameters "      << fieldParameters      << std::endl
-      << "frequency, tOffset, phase " << frequency << " " << tOffset << " " << phase << std::endl
-      << "modulator " << modulator << std::endl;
-=======
 	    << "fieldParameters "      << fieldParameters      << std::endl;
->>>>>>> 91fb14ca
 }