--- conflicted
+++ resolved
@@ -163,7 +163,7 @@
   options.sensitiveBeamlineComponents = 1;
   options.sensitiveBeamPipe = 1;
   options.sensitiveBLMs = 1;
-<<<<<<< HEAD
+
   options.turnOnCerenkov = 1;
   options.turnOnOpticalAbsorption = 1;
   options.turnOnMieScattering = 1;
@@ -173,7 +173,7 @@
   options.scintYieldFactor = 1.0;
   options.decayOn = 1;
   //  options.synchRadOn = 0;
-=======
+
 
   options.LPBFraction = 0.0;
 
@@ -190,7 +190,7 @@
   options.prodCutPositronsP=7e-4;
   options.prodCutPositronsA=1;
 
->>>>>>> 1250cdfe
+
   //tracking options
   options.maximumTrackingTime = 0.1;
   options.deltaChord = 0.00001;
