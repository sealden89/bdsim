--- conflicted
+++ resolved
@@ -202,21 +202,6 @@
   return result;
 }
 
-<<<<<<< HEAD
-=======
-// double GetAperX(int i) 
-// {
-//   std::list<Element>::iterator it = beamline_list.begin();
-//   std::advance(it, i);
-//   return it->aperX;  
-// }
-
-// double GetAperY(int i) 
-// {
-//   std::list<Element>::iterator it = beamline_list.begin();
-//   std::advance(it, i);
-//   return it->aperY;  
-// }
 
 double GetAper(int i) 
 {
@@ -225,7 +210,6 @@
   return it->aper1;
 }
 
->>>>>>> d15af5b3
 double GetBeampipeThickness(int i)
 {
   std::list<Element>::iterator it = beamline_list.begin();
