--- conflicted
+++ resolved
@@ -129,11 +129,8 @@
 dump { return DUMP; }
 laserwire   { return LASERWIRE; }
 ct { return CT; }
-<<<<<<< HEAD
-=======
 target { return TARGET; }
 
->>>>>>> 9863cb94
 cavitymodel {return CAVITYMODEL; }
 cutsregion { return REGION; }
 newcolour { return NEWCOLOUR; }
