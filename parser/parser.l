--- conflicted
+++ resolved
@@ -105,13 +105,8 @@
 
 line { return LINE; } 
 
-<<<<<<< HEAD
 cavitymodel {return CAVITYMODEL; }
 
-aperture {return APERTURE; } // reserved keywords
-filename { return FILENAME; }
-=======
->>>>>>> 0a0a5aaa
 period { return PERIOD; }
 range { return RANGE; }
 
