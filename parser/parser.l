/*
 *  Lexical analyzer for gmad bison parser  
 *  Ilya Agapov, 2005
 *  
*/



%x incl

/*
%option yylineno // use own improved line number info
*/

%{
  
#include <cstdio>
#include <map>
#include <string>
#include <vector>
#include <cstring>
#include <iostream>
#include "parser.h"
#include "parser.tab.hh"
#include "sym_table.h"
#include "getEnv.h"
#include <unistd.h>

#ifdef _WIN32
#include <io.h>
#define YY_NO_UNISTD_H 1
#endif

using namespace GMAD;

extern FILE* yyin;
extern int yyerror(const char *);

namespace GMAD {

const int max_include_depth = 10;
YY_BUFFER_STATE include_stack[max_include_depth];
std::vector<std::string> include_filename_stack(max_include_depth);
int include_linenum_stack[max_include_depth];
int include_stack_ptr = 0;

int line_num = 1;
std::string yyfilename;

}

%}

%s ERROR

%option nounput

%%

[\t ]+     //ignore whitespaces

(([0-9]+)|([0-9]*\.[0-9]*))((e|E)[+|-]?[0-9]+)? { yylval.dval=atof(yytext); return NUMBER; }


"<=" { return LE; }
">=" { return GE; }
"<>" { return NE; }
"==" { return EQ; }

"!".*$    {}    // comments - ignore
"!".*     {}    // comments at end of file (without return) - ignore

marker { return MARKER; } // reserved elements
drift { return DRIFT; }
rf { return RF; }
rfcavity { return RF; }
sbend { return SBEND; } 
rbend {return RBEND; }
hkicker { return HKICKER; }
vkicker { return VKICKER; }
kicker  { return KICKER;  }
tkicker { return TKICKER; }
quadrupole { return QUADRUPOLE; }
sextupole { return SEXTUPOLE; }
octupole { return OCTUPOLE; }
decapole { return DECAPOLE; }
multipole { return MULTIPOLE; }
thinmultipole { return THINMULT; }
solenoid { return SOLENOID; }
rcol { return RCOL;}
ecol { return ECOL; } 
muspoiler { return MUSPOILER; }
shield {return SHIELD; }
element { return ELEMENT; }
screen { return SCREEN; }
awakescreen { return AWAKESCREEN; }
awakespectrometer { return AWAKESPECTROMETER; }
transform3d { return TRANSFORM3D ; }
laser { return LASER; }
<<<<<<< HEAD
degrader { return DEGRADER;}
wirescanner { return WIRESCANNER; }
gap { return GAP;}
=======
degrader { return DEGRADER; }
gap { return GAP; }
crystalcol { return CRYSTALCOL; }
>>>>>>> 27079a27

cavitymodel {return CAVITYMODEL; }
cutsregion { return REGION; }
crystal { return CRYSTAL; }
field { return FIELD; }
placement { return PLACEMENT; }
query { return QUERY; }
tunnel { return TUNNEL; }
xsecbias {return XSECBIAS; }
xsecBias {return XSECBIAS; }

matdef { return MATERIAL; }
atom { return ATOM; }

line { return LINE; } 

all { return ALL; }
period { return PERIOD; }
range { return RANGE; }

"if" { return IF; }
"for" { return FOR; }
"else" { return ELSE; } 
"begin" { return BEGN; }
"end" { return END; }


include   BEGIN(incl);  //reserved commands

beam { return BEAM; }
option { return OPTION; }
beta0 { return BEAM; }  // beta0 is a synonym of beam
print { return PRINT; }
"return" { return STOP; }
stop {return STOP;}
use { return USE; }
sample { return SAMPLE; }
csample { return CSAMPLE; }

\"[^",\n]*\" {
  //strip quotes and return string
  // no commas or newline in string allowed

  // copy string without quotes, 
  // memory needs to be allocated
  yylval.str = new std::string(yytext+1,strlen(yytext)-2);
  // add string to variable vector for deletion afterwards
  Parser::Instance()->AddVariable(yylval.str);
  return STR;
}

\" {
   // give warning for other strings
   std::string errorstring = "malformed string or unmatched quote";
   yyerror(errorstring.c_str());
}

":="    { return '=';}  // alternative assignment 

[a-zA-Z#][A-Za-z0-9_#.]* {
     std::string var(yytext);
     // look up variable if defined and array or function
     // else create string (also if in the lookup map(!))
     Symtab *sp = Parser::Instance()->symlook(var);
     if (sp) {
       yylval.symp=sp;
       switch(sp->GetType()) {
       case Symtab::symtabtype::FUNCTION:
         return FUNC;
       case Symtab::symtabtype::ARRAY:
         return VECVAR;
       case Symtab::symtabtype::NUMBER:
         return NUMVAR;
       case Symtab::symtabtype::STRING:
         return STRVAR;
       default:
         break;
       }
     }
     std::string* name = new std::string(var);
     // add string to variable vector for deletion afterwards
     Parser::Instance()->AddVariable(name); 
     yylval.str = name;
     return VARIABLE;
}
.    { return yytext[0]; } // return characters like * and /

<incl>[ \t]*  // eat the whitespace
<incl>[^ \t\n;]+ {

  //this is perhaps unnecessary now...
  std::string bdsimpath = (std::string)getEnv("BDSIMPATH");
  std::string includefilename = "";
  std::string mainfilename    = yyfilename; //get the supplied main filename
  std::string mainfilepath    = "";
  if(bdsimpath.length()>0){
#ifdef BDSDEBUG
  std::cout << "parser> using BDSIMPATH to build included filepaths" << std::endl;
#endif
  includefilename = bdsimpath + (std::string)yytext;
  } else {
    // get the path part of the supplied path to the main input file
    std::string::size_type found = mainfilename.rfind("/"); // find the last '/'
    if (found != std::string::npos) {
      mainfilepath = mainfilename.substr(0,found+1); // the path is the bit before that, including the '/'
    } // else remains empty string
    // need to know whether it's an absolute or relative path
    if ((mainfilename.substr(0,1)) == "/"){
      // the main file has an absolute path
      includefilename = mainfilepath + (std::string)yytext;
    } else {
      // the main file has a relative path or just the file name
      char cwdchars[200]; //filepath up to 200 characters
      // get current working directory
      std::string cwd = (std::string)getcwd(cwdchars, sizeof(cwdchars)) + "/";
      includefilename = cwd + mainfilepath + (std::string)yytext;
    }
  }

  std::cout << "parser> reading file " << includefilename << std::endl; //yytext
  if(include_stack_ptr >= max_include_depth - 1)
    {
      std::string errorstring = "Error : Include depth exceeds " + std::to_string(max_include_depth);
      yyerror(errorstring.c_str());
    }
  else
    {
      yyin = fopen(includefilename.c_str(), "r"); //yytext
      if(yyin)
        {
          //std::cout << "saving to stack buffer n " << include_stack_ptr << ", file " << yyfilename << std::endl;
          // save info to the stack and load new buffer
          include_linenum_stack[include_stack_ptr] = line_num;
          line_num = 1;
          include_filename_stack[include_stack_ptr] = yyfilename;
          yyfilename = includefilename; //yytext
          include_stack[include_stack_ptr++] = YY_CURRENT_BUFFER;
          include_filename_stack[include_stack_ptr] = yyfilename;
          yy_switch_to_buffer(yy_create_buffer( yyin, YY_BUF_SIZE ) );
          //std::cout << "done saving to stack" << std::endl;
    	}
      else
        {
          std::string errorstring = "Error : can't open " + includefilename;
          yyerror(errorstring.c_str());
        }
    }
  BEGIN(INITIAL);
}

<<EOF>> {
  if (--include_stack_ptr < 0)
    {
      yyterminate();
    }
  else
    {
      // restore the previous buffer info
      //std::cout << "switching to previous buffer with " << include_filename_stack[include_stack_ptr] << std::endl;
      yy_delete_buffer(YY_CURRENT_BUFFER);
      yy_switch_to_buffer(include_stack[include_stack_ptr]);
      yyfilename = include_filename_stack[include_stack_ptr];
      line_num = include_linenum_stack[include_stack_ptr];
    }
}

\n   line_num++; // unix line separator
\r\n line_num++; // windows line separator

%%<|MERGE_RESOLUTION|>--- conflicted
+++ resolved
@@ -97,15 +97,10 @@
 awakespectrometer { return AWAKESPECTROMETER; }
 transform3d { return TRANSFORM3D ; }
 laser { return LASER; }
-<<<<<<< HEAD
 degrader { return DEGRADER;}
+gap { return GAP;}
+crystalcol { return CRYSTALCOL; }
 wirescanner { return WIRESCANNER; }
-gap { return GAP;}
-=======
-degrader { return DEGRADER; }
-gap { return GAP; }
-crystalcol { return CRYSTALCOL; }
->>>>>>> 27079a27
 
 cavitymodel {return CAVITYMODEL; }
 cutsregion { return REGION; }
