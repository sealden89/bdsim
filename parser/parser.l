--- conflicted
+++ resolved
@@ -127,12 +127,8 @@
 undulator { return UNDULATOR; }
 usercomponent { return USERCOMPONENT; }
 dump { return DUMP; }
-<<<<<<< HEAD
 laserwire   { return LASERWIRE; }
-=======
 ct { return CT; }
->>>>>>> c2b2ff33
-
 cavitymodel {return CAVITYMODEL; }
 cutsregion { return REGION; }
 newcolour { return NEWCOLOUR; }
