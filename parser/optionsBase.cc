/* 
Beam Delivery Simulation (BDSIM) Copyright (C) Royal Holloway, 
University of London 2001 - 2020.

This file is part of BDSIM.

BDSIM is free software: you can redistribute it and/or modify 
it under the terms of the GNU General Public License as published 
by the Free Software Foundation version 3 of the License.

BDSIM is distributed in the hope that it will be useful, but 
WITHOUT ANY WARRANTY; without even the implied warranty of
MERCHANTABILITY or FITNESS FOR A PARTICULAR PURPOSE.  See the
GNU General Public License for more details.

You should have received a copy of the GNU General Public License
along with BDSIM.  If not, see <http://www.gnu.org/licenses/>.
*/
#include "optionsBase.h"

#include <iostream>

using namespace GMAD;

OptionsBase::OptionsBase()
{
  // Default Values for Options

  // executable options
  inputFileName         = "optics.mad";
  visMacroFileName      = "";
  geant4MacroFileName   = "";
  visDebug              = false;
  outputFileName        = "output";
  outputFormat          = "rootevent";
#ifdef __ROOTDOUBLE__
  outputDoublePrecision = true;
#else
  outputDoublePrecision = false;
#endif
  outputCompressionLevel= 5;
  survey                = false;
  surveyFileName        = "survey.dat";
  batch                 = false;
  
  verbose               = false;
  
  verboseRunLevel       = 0;

  verboseEventBDSIM       = false;
  verboseEventLevel       = 0;
  verboseEventStart       = -1;
  verboseEventContinueFor = -1;
  
  verboseTrackingLevel  = 0;
  
  verboseSteppingBDSIM            = false;
  verboseSteppingLevel            = 0;
  verboseSteppingEventStart       = -1;
  verboseSteppingEventContinueFor = -1;
  verboseSteppingPrimaryOnly      = false;
  
  verboseImportanceSampling = 0;
  
  circular              = false;
  seed                  = -1;
  nGenerate             = 1;
  recreate              = false;
  recreateFileName      = "";
  startFromEvent        = 0;
  writeSeedState        = false;
  useASCIISeedState     = false;
  seedStateFileName     = "";
  generatePrimariesOnly = false;
  exportGeometry        = false;
  exportType            = "gdml";
  exportFileName        = "geometry";
  bdsimPath             = "";
  
  // very important options
  physicsList                    = ""; //default - only transportation
  physicsVerbose                 = false;
  physicsVerbosity               = 1;
  physicsEnergyLimitLow          = 0;
  physicsEnergyLimitHigh         = 0;
  g4PhysicsUseBDSIMRangeCuts     = true;
  g4PhysicsUseBDSIMCutsAndLimits = true;
  
  eventOffset           = 0;
  recreateSeedState     = true;

  elossHistoBinWidth    = 1.0; // m
  
  ffact                 = 1.0;

  // beam line offset and rotation
  beamlineX         = 0;
  beamlineY         = 0;
  beamlineZ         = 0;
  beamlinePhi       = 0;
  beamlineTheta     = 0;
  beamlinePsi       = 0;
  beamlineAxisX     = 0;
  beamlineAxisY     = 0;
  beamlineAxisZ     = 0;
  beamlineAngle     = 0;
  beamlineAxisAngle = false;
  beamlineS         = 0;

  eventNumberOffset       = 0;

  // general geometrical prameters
  checkOverlaps           = false;
  xsize=0.0, ysize=0.0;

  // magnet geometry
  magnetGeometryType         = "polessquare";
  outerMaterialName          = "iron";
  horizontalWidth            = 0.6;
  thinElementLength          = 1e-7;
  hStyle                     = false; // vhRatio < 0 as signal to use geometry factory defautl
  vhRatio                    = -1;
  coilWidthFraction          = -1;
  coilHeightFraction         = -1;
  ignoreLocalMagnetGeometry  = 0;

  preprocessGDML       = true;
  preprocessGDMLSchema = true;

  // geometry debugging
  // always split sbends into smaller chunks by default
  dontSplitSBends      = false;
  includeFringeFields  = true;
  includeFringeFieldsCavities = true;

  yokeFields           = true;
  yokeFieldsMatchLHCGeometry = true;
  
  // beam pipe / aperture
  beampipeThickness    = 0.0025;
  apertureType         = "circular";
  aper1                = 0.025; // also beampipeRadius
  aper2                = 0.025;
  aper3                = 0.025;
  aper4                = 0.025;
  beampipeMaterial     = "StainlessSteel";
  ignoreLocalAperture  = false;
  
  vacMaterial          = "Vacuum";
  emptyMaterial        = "G4_Galactic";
  worldMaterial        = "G4_AIR";
  worldGeometryFile    = "";
  autoColourWorldGeometryFile = true;
  importanceWorldGeometryFile = "";
  importanceVolumeMap  = "";
  worldVolumeMargin = 5; //m

  vacuumPressure       = 1e-12;

  // tunnel options
  buildTunnel         = false;
  buildTunnelStraight = false;
  tunnelType          = "circular";
  tunnelThickness     = 0.1;
  tunnelSoilThickness = 1.0;
  tunnelMaterial      = "concrete";
  soilMaterial        = "soil";
  buildTunnelFloor    = true;
  tunnelFloorOffset   = 1.0; // m
  tunnelAper1         = 2.0; // m
  tunnelAper2         = 2.0; // m
  tunnelVisible       = true;
  tunnelOffsetX       = 0;
  tunnelOffsetY       = 0;

  removeTemporaryFiles = true;
  
  // samplers
  samplerDiameter     = 5; // m

  // physics processes
  turnOnOpticalAbsorption  = true;
  turnOnMieScattering      = true;
  turnOnRayleighScattering = true;
  turnOnOpticalSurface     = true;
  scintYieldFactor         = 1.0;
  maximumPhotonsPerStep    = -1;  ///< -1 -> no action taken (could want 0)
  maximumBetaChangePerStep = 10;
  maximumTracksPerEvent    = 0;   ///< 0 -> no action taken
  minimumKineticEnergy     = 0;
  minimumKineticEnergyTunnel = 0;
  minimumRange             = 0;
  defaultRangeCut          = 1e-3;
  prodCutPhotons           = 1e-3;
  prodCutElectrons         = 1e-3;
  prodCutPositrons         = 1e-3;
  prodCutProtons           = 1e-3;
  neutronTimeLimit         = 1e-6;
  neutronKineticEnergyLimit = 0;
  useLENDGammaNuclear      = false;
  useElectroNuclear        = true; // defaults to match g4 em extra physics defaults
  useMuonNuclear           = true;
  useGammaToMuMu           = false;
  usePositronToMuMu        = false;
  usePositronToHadrons     = false;
  collimatorsAreInfiniteAbsorbers = false;
  tunnelIsInfiniteAbsorber        = false;
  
  // biasing options
  defaultBiasVacuum        = "";
  defaultBiasMaterial      = "";

  // tracking options
  integratorSet            = "bdsimmatrix";
  lengthSafety             = 1e-9;   // be very careful adjusting this as it affects all the geometry
  lengthSafetyLarge        = 1e-6;   // be very careful adjusting this as it affects all the geometry
  maximumTrackingTime      = -1;      // s, nonsensical - used for testing
  maximumStepLength        = 20;      // m, quite big
  maximumTrackLength       = 1e90;    // m, no limit but smaller than DBL_MAX for safe *CLHEP::m
  chordStepMinimum         = 1e-9;    // m // minimum step in a field for an integrator
  chordStepMinimumYoke     = 1e-6;
  deltaIntersection        = 1e-8;    // m - should be greater than lengthSafety!
  sampleElementsWithPoleface  = false;   // affects dipole tracking in certain integrator sets when true
  nominalMatrixRelativeMomCut = 0.05;  // be careful adjusting this as it affects dipolequadrupole tracking
  teleporterFullTransform  = true;

  // default value in Geant4, old value 0 - error must be greater than this
  minimumEpsilonStep       = 5e-25;
  maximumEpsilonStep       = 1e-7;    // default value in Geant4, old value 1e-7
  deltaOneStep             = 1e-6;    // maximum allowed spatial error in position (1um)
  stopSecondaries          = false;
  killNeutrinos            = false;
  minimumRadiusOfCurvature = 0.05; // 5cm - typical aperture

  // hit generation
  sensitiveOuter       = true;
  sensitiveBeamPipe    = true;
  
  // output / analysis options
  numberOfEventsPerNtuple  = 0;

  storeApertureImpacts       = true;
  storeApertureImpactsIons   = false;
  storeApertureImpactsAll    = false;
  storeApertureImpacts       = true;
  storeApertureImpactsHistograms = true;
  apertureImpactsMinimumKE   = 0;
  storeCollimatorInfo        = false;
  storeCollimatorHits        = false;
  storeCollimatorHitsLinks   = false;
  storeCollimatorHitsIons    = false;
  storeCollimatorHitsAll     = false;
  collimatorHitsMinimumKE    = 0;
  storeEloss                 = true;
  storeElossHistograms       = true;
  storeElossVacuum           = false;
  storeElossVacuumHistograms = false;
  storeElossTunnel           = false;
  storeElossTunnelHistograms = false;
  storeElossWorld            = false;
  storeElossWorldContents    = false;
  storeElossTurn             = false;
  storeElossLinks            = false;
  storeElossLocal            = false;
  storeElossGlobal           = false;
  storeElossTime             = false;
  storeElossStepLength       = false;
  storeElossPreStepKineticEnergy = false;
  storeElossModelID          = false;
  storeGeant4Data            = true;
  storePrimaries             = true;
  
  storeTrajectory                = false;
  storeTrajectoryDepth           = 0;
  storeTrajectoryStepPoints      = 0;
  storeTrajectoryStepPointLast   = false;
  storeTrajectoryParticle        = "";
  storeTrajectoryParticleID      = "";
  storeTrajectoryEnergyThreshold = -1.0;
  storeTrajectorySamplerID       = "";
  storeTrajectoryELossSRange     = "";
  storeTrajectoryTransportationSteps = true;
  trajNoTransportation               = false; ///< kept only for backwards compatibility.
  storeTrajectoryLocal           = false;
  storeTrajectoryLinks           = false;
  storeTrajectoryIon             = false;
  trajectoryFilterLogicAND       = false;
  
  storeSamplerAll          = false;
  storeSamplerPolarCoords  = false;
  storeSamplerCharge       = false;
  storeSamplerKineticEnergy = false;
  storeSamplerMass         = false;
  storeSamplerRigidity     = false;
  storeSamplerIon          = false;

  trajCutGTZ               = 1e99;  // minimum z position, so large default value
  trajCutLTR               = 0.0;   // maximum radius in mm, so small default value
  trajConnect              = false; // connect disconnected trajectory trees
  
<<<<<<< HEAD
  storePrimaries           = true;
=======
>>>>>>> 451e8b03
  storeModel               = true;

  // circular options
  nturns                   = 1;
  ptcOneTurnMapFileName    = "";

  printFractionEvents   = 0.1;
  printFractionTurns    = 0.2;
  printPhysicsProcesses = false;
  
  // visualisation
  nSegmentsPerCircle       = 50;

  // scoring map
  nbinsx = 1;
  nbinsy = 1;
  nbinsz = 1;
  xmin   = -0.5;
  xmax   = 0.5;
  ymin   = -0.5;
  ymax   = 0.5;
  zmin   = 0;
  zmax   = 1;
  useScoringMap = false;
}


void OptionsBase::print() const
{
  std::cout<<"Options                 " << std::endl;
  std::cout<<"n particles           : " << nGenerate                << std::endl;
  std::cout<<"BV sign               : " << ffact                    << std::endl;
  std::cout<<"Optical absorption on : " << turnOnOpticalAbsorption  << std::endl;
  std::cout<<"Mie scattering on     : " << turnOnMieScattering      << std::endl;
  std::cout<<"Rayleigh scatering on : " << turnOnRayleighScattering << std::endl;
  std::cout<<"Optical surface on    : " << turnOnOpticalSurface     << std::endl;
}
<|MERGE_RESOLUTION|>--- conflicted
+++ resolved
@@ -298,10 +298,6 @@
   trajCutLTR               = 0.0;   // maximum radius in mm, so small default value
   trajConnect              = false; // connect disconnected trajectory trees
   
-<<<<<<< HEAD
-  storePrimaries           = true;
-=======
->>>>>>> 451e8b03
   storeModel               = true;
 
   // circular options
