# Copy example directory over for testing
execute_process(COMMAND ${CMAKE_COMMAND} -E copy_directory ${CMAKE_CURRENT_SOURCE_DIR} ${CMAKE_CURRENT_BINARY_DIR})

###################
### Test Errors ###
###################

# test binary without input file
add_test(gmad-no-input-file ${gmadBinary})
set_tests_properties(gmad-no-input-file PROPERTIES WILL_FAIL 1)

# test binary without two input files
add_test(gmad-two-input-files ${gmadBinary} a;b)
set_tests_properties(gmad-two-input-files PROPERTIES WILL_FAIL 1)

# test binary with non existent input file
add_test(gmad-nonexistent ${gmadBinary} nonexistent.gmad)
set_tests_properties(gmad-nonexistent PROPERTIES WILL_FAIL 1)

# try to overwrite a reserved variable
add_test(gmad-reserved-var ${gmadBinary} reservedvariable.gmad)
set_tests_properties(gmad-reserved-var PROPERTIES WILL_FAIL 1)

# try to use a reserved function
add_test(gmad-reserved-function ${gmadBinary} reservedfunction.gmad)
set_tests_properties(gmad-reserved-function PROPERTIES WILL_FAIL 1)

# try to define a reserved name
add_test(gmad-define-reserved-name ${gmadBinary} definereservedname.gmad)
set_tests_properties(gmad-define-reserved-name PROPERTIES PASS_REGULAR_EXPRESSION "already defined")

# try to define an already defined numeric variable
add_test(gmad-define-reserved-variable ${gmadBinary} definereservedvariable.gmad)
set_tests_properties(gmad-define-reserved-variable PROPERTIES PASS_REGULAR_EXPRESSION "already defined")

# try to define an already defined string variable
add_test(gmad-define-reserved-string-variable ${gmadBinary} definereservedstringvariable.gmad)
set_tests_properties(gmad-define-reserved-string-variable PROPERTIES PASS_REGULAR_EXPRESSION "already defined")

# try to define a reserved function
add_test(gmad-define-reserved-function ${gmadBinary} definereservedfunction.gmad)
set_tests_properties(gmad-define-reserved-function PROPERTIES PASS_REGULAR_EXPRESSION "already defined")

# options with no semicolon
add_test(gmad-no-semicolon ${gmadBinary} nosemicolon.gmad)
set_tests_properties(gmad-no-semicolon PROPERTIES WILL_FAIL 1)

# addition of string and number
add_test(gmad-stringnumber ${gmadBinary} stringnumber.gmad)
set_tests_properties(gmad-stringnumber PROPERTIES WILL_FAIL 1)

# string with comma
add_test(gmad-stringcomma ${gmadBinary} stringcomma.gmad)
set_tests_properties(gmad-stringcomma PROPERTIES WILL_FAIL 1)

# string with newline
add_test(gmad-stringnewline ${gmadBinary} stringnewline.gmad)
set_tests_properties(gmad-stringnewline PROPERTIES WILL_FAIL 1)

# undefined element
add_test(gmad-undefined-element ${gmadBinary} undefinedelement.gmad)
set_tests_properties(gmad-undefined-element PROPERTIES WILL_FAIL 1)

# use undefined option
add_test(gmad-undefined-option ${gmadBinary} undefinedOption.gmad)
set_tests_properties(gmad-undefined-option PROPERTIES WILL_FAIL 1)

# use undefined element with undefined option (issue #161)
add_test(gmad-undefinedelementandoption ${gmadBinary} undefinedElementAndOption.gmad)
set_tests_properties(gmad-undefinedelementandoption PROPERTIES PASS_REGULAR_EXPRESSION "not been defined")

# duplicate name
add_test(gmad-duplicate-name ${gmadBinary} duplicateName.gmad)
set_tests_properties(gmad-duplicate-name PROPERTIES WILL_FAIL 1)

# add sampler to undefined element
add_test(gmad-add-sampler-undefined-element ${gmadBinary} addSamplerUndefinedElement.gmad)
set_tests_properties(gmad-add-sampler-undefined-element PROPERTIES WILL_FAIL 1)

# element with no options
add_test(gmad-element-no-args ${gmadBinary} elementnoargs.gmad)
set_tests_properties(gmad-element-no-args PROPERTIES WILL_FAIL 1)

# try to overwrite an element
add_test(gmad-overwrite-element ${gmadBinary} overwriteElement.gmad)
set_tests_properties(gmad-overwrite-element PROPERTIES WILL_FAIL 1)

# try to overwrite a variable
add_test(gmad-overwrite-variable ${gmadBinary} overwriteVariable.gmad)
set_tests_properties(gmad-overwrite-variable PROPERTIES PASS_REGULAR_EXPRESSION WARNING)

# try to overwrite a string variable
add_test(gmad-overwrite-variable-string ${gmadBinary} overwriteVariableString.gmad)
set_tests_properties(gmad-overwrite-variable-string PROPERTIES PASS_REGULAR_EXPRESSION WARNING)

# try to use an undeclared variable
add_test(gmad-undeclared-variable ${gmadBinary} undeclaredVariable.gmad)
set_tests_properties(gmad-undeclared-variable PROPERTIES PASS_REGULAR_EXPRESSION "is not declared")

# include non existent file
add_test(gmad-include-nonexistent ${gmadBinary} includenonexistent.gmad)
set_tests_properties(gmad-include-nonexistent PROPERTIES WILL_FAIL 1)

# recursive inclusion
add_test(gmad-recursive-inclusion ${gmadBinary} recursiveinclusion.gmad)
set_tests_properties(gmad-recursive-inclusion PROPERTIES WILL_FAIL 1)

##########################
### Test Functionality ###
##########################

# test functions
add_test(gmad-test-functions ${gmadBinary} testfunctions.gmad)
set_tests_properties(gmad-test-functions PROPERTIES PASS_REGULAR_EXPRESSION 3.14159265)

# test stop command
add_test(gmad-stop ${gmadBinary} stop.gmad)

# test if construct
add_test(gmad-if ${gmadBinary} if.gmad)
set_tests_properties(gmad-if PROPERTIES PASS_REGULAR_EXPRESSION 2)

# test if/else construct
add_test(gmad-ifelse ${gmadBinary} ifelse.gmad)
set_tests_properties(gmad-ifelse PROPERTIES PASS_REGULAR_EXPRESSION 2)

# test special printing
add_test(gmad-print ${gmadBinary} print.gmad)

# test access attribute
add_test(gmad-test-access-attribute ${gmadBinary} accessattribute.gmad)
set_tests_properties(gmad-test-access-attribute PROPERTIES PASS_REGULAR_EXPRESSION 0.1)

# test non-existing attribute
add_test(gmad-test-missing-access-attribute ${gmadBinary} accessMissingAttribute.gmad)
set_tests_properties(gmad-test-missing-access-attribute PROPERTIES WILL_FAIL 1)

# test access element
add_test(gmad-test-access-element ${gmadBinary} accesselement.gmad)
set_tests_properties(gmad-test-access-element PROPERTIES PASS_REGULAR_EXPRESSION plane)

# test access element outside range
add_test(gmad-test-access-element-outside-range ${gmadBinary} accesselementoutsiderange.gmad)
set_tests_properties(gmad-test-access-element-outside-range PROPERTIES WILL_FAIL 1)

# test access option
add_test(gmad-test-access-option ${gmadBinary} accessoption.gmad)
set_tests_properties(gmad-test-access-option PROPERTIES PASS_REGULAR_EXPRESSION 123)

# test add sampler
add_test(gmad-test-add-sampler ${gmadBinary} addsampler.gmad)
set_tests_properties(gmad-test-add-sampler PROPERTIES PASS_REGULAR_EXPRESSION plane)

# test add all samplers
add_test(gmad-test-add-all-samplers ${gmadBinary} addallsamplers.gmad)
set_tests_properties(gmad-test-add-all-samplers PROPERTIES PASS_REGULAR_EXPRESSION plane)

# test add samplers at all quadrupoles
add_test(gmad-test-add-quad-samplers ${gmadBinary} addquadsamplers.gmad)
set_tests_properties(gmad-test-add-quad-samplers PROPERTIES PASS_REGULAR_EXPRESSION plane)

# test inheritance declaration
add_test(gmad-inherit ${gmadBinary} inherit.gmad)
set_tests_properties(gmad-inherit PROPERTIES PASS_REGULAR_EXPRESSION 0.05)

# test extension
add_test(gmad-extend ${gmadBinary} extend.gmad)
set_tests_properties(gmad-extend PROPERTIES PASS_REGULAR_EXPRESSION 0.05)

# test non valid extension
add_test(gmad-extend-nonvalid ${gmadBinary} extendnonvalid.gmad)
set_tests_properties(gmad-extend-nonvalid PROPERTIES WILL_FAIL 1)

<<<<<<< HEAD
# test field extension
add_test(gmad-extend-field ${gmadBinary} extendfield.gmad)

# test laser extension
add_test(gmad-extend-laser ${gmadBinary} extendlaser.gmad)

# test material extension
add_test(gmad-extend-material ${gmadBinary} extendmaterial.gmad)

# test colour extension
add_test(gmad-extend-colour ${gmadBinary} extendcolour.gmad)

# test crystal extension
add_test(gmad-extend-crystal ${gmadBinary} extendcrystal.gmad)
=======
# test objects
add_test(gmad-aperture           ${gmadBinary} aperture.gmad)
add_test(gmad-atom               ${gmadBinary} atom.gmad)
add_test(gmad-cavitymodel        ${gmadBinary} cavitymodel.gmad)
add_test(gmad-colour             ${gmadBinary} colour.gmad)
add_test(gmad-crystal            ${gmadBinary} crystal.gmad)
add_test(gmad-field              ${gmadBinary} field.gmad)
add_test(gmad-material           ${gmadBinary} material.gmad)
add_test(gmad-physics-biasing    ${gmadBinary} physicsbiasing.gmad)
add_test(gmad-placement          ${gmadBinary} placement.gmad)
add_test(gmad-placement-sequence ${gmadBinary} placement_sequence.gmad)
add_test(gmad-region             ${gmadBinary} region.gmad)
add_test(gmad-samplerplacement   ${gmadBinary} samplerplacement.gmad)
add_test(gmad-tunnel             ${gmadBinary} tunnel.gmad)

# test object extensions
add_test(gmad-extend-aperture         ${gmadBinary} extendaperture.gmad)
add_test(gmad-extend-atom             ${gmadBinary} extendatom.gmad)
add_test(gmad-extend-cavitymodel      ${gmadBinary} extendcavitymodel.gmad)
add_test(gmad-extend-colour           ${gmadBinary} extendcolour.gmad)
add_test(gmad-extend-crystal          ${gmadBinary} extendcrystal.gmad)
add_test(gmad-extend-field            ${gmadBinary} extendfield.gmad)
add_test(gmad-extend-material         ${gmadBinary} extendmaterial.gmad)
add_test(gmad-extend-physics-biasing  ${gmadBinary} extendphysicsbiasing.gmad)
add_test(gmad-extend-placement        ${gmadBinary} extendplacement.gmad)
add_test(gmad-extend-region           ${gmadBinary} extendregion.gmad)
add_test(gmad-extend-samplerplacement ${gmadBinary} extendsamplerplacement.gmad)
add_test(gmad-extend-tunnel           ${gmadBinary} extendtunnel.gmad)
>>>>>>> 8592689d

# test string (issue #126)
add_test(gmad-string ${gmadBinary} string.gmad)

# test arrays
add_test(gmad-array ${gmadBinary} array.gmad)
set_tests_properties(gmad-array PROPERTIES PASS_REGULAR_EXPRESSION 32)
add_test(gmad-arraystring ${gmadBinary} arraystring.gmad)

# test beam structure
add_test(gmad-beam               ${gmadBinary} beam.gmad)

# test laser
add_test(gmad-laser ${gmadBinary} laser.gmad)

# test query
add_test(gmad-query ${gmadBinary} query.gmad)<|MERGE_RESOLUTION|>--- conflicted
+++ resolved
@@ -171,22 +171,6 @@
 add_test(gmad-extend-nonvalid ${gmadBinary} extendnonvalid.gmad)
 set_tests_properties(gmad-extend-nonvalid PROPERTIES WILL_FAIL 1)
 
-<<<<<<< HEAD
-# test field extension
-add_test(gmad-extend-field ${gmadBinary} extendfield.gmad)
-
-# test laser extension
-add_test(gmad-extend-laser ${gmadBinary} extendlaser.gmad)
-
-# test material extension
-add_test(gmad-extend-material ${gmadBinary} extendmaterial.gmad)
-
-# test colour extension
-add_test(gmad-extend-colour ${gmadBinary} extendcolour.gmad)
-
-# test crystal extension
-add_test(gmad-extend-crystal ${gmadBinary} extendcrystal.gmad)
-=======
 # test objects
 add_test(gmad-aperture           ${gmadBinary} aperture.gmad)
 add_test(gmad-atom               ${gmadBinary} atom.gmad)
@@ -209,13 +193,13 @@
 add_test(gmad-extend-colour           ${gmadBinary} extendcolour.gmad)
 add_test(gmad-extend-crystal          ${gmadBinary} extendcrystal.gmad)
 add_test(gmad-extend-field            ${gmadBinary} extendfield.gmad)
+add_test(gmad-extend-laser            ${gmadBinary} extendlaser.gmad)
 add_test(gmad-extend-material         ${gmadBinary} extendmaterial.gmad)
 add_test(gmad-extend-physics-biasing  ${gmadBinary} extendphysicsbiasing.gmad)
 add_test(gmad-extend-placement        ${gmadBinary} extendplacement.gmad)
 add_test(gmad-extend-region           ${gmadBinary} extendregion.gmad)
 add_test(gmad-extend-samplerplacement ${gmadBinary} extendsamplerplacement.gmad)
 add_test(gmad-extend-tunnel           ${gmadBinary} extendtunnel.gmad)
->>>>>>> 8592689d
 
 # test string (issue #126)
 add_test(gmad-string ${gmadBinary} string.gmad)
