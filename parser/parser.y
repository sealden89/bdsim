/* 
Beam Delivery Simulation (BDSIM) Copyright (C) Royal Holloway, 
University of London 2001 - 2019.

This file is part of BDSIM.

BDSIM is free software: you can redistribute it and/or modify 
it under the terms of the GNU General Public License as published 
by the Free Software Foundation version 3 of the License.

BDSIM is distributed in the hope that it will be useful, but 
WITHOUT ANY WARRANTY; without even the implied warranty of
MERCHANTABILITY or FITNESS FOR A PARTICULAR PURPOSE.  See the
GNU General Public License for more details.

You should have received a copy of the GNU General Public License
along with BDSIM.  If not, see <http://www.gnu.org/licenses/>.
*/
/*
   bison grammar for the gmad parser
*/

%{

#include "array.h"
#include "parser.h"
#include "sym_table.h"
#include "elementtype.h"
#include <cmath>
#include <cstring>
#include <iostream>
#include <string>
  
  using namespace GMAD;

  extern char* yytext;

  namespace GMAD {
    extern int line_num;
    extern std::string yyfilename;
  
    const int ECHO_GRAMMAR = 0; ///< print grammar rule expansion (for debugging)
    const int INTERACTIVE = 0; ///< print output of commands (like in interactive mode)
    /* for more debug with parser:
       1) set yydebug to 1 in parser.tab.cc (needs to be reset as this file gets overwritten from time to time!) 
       2) add %debug below
       3) compile bison with "-t" flag. This is automatically done when CMAKE_BUILD_TYPE equals Debug
    */

    /// bool to delay exit until full line is parsed to give possibly more meaningful message
    bool willExit = false;
    /// bool used for parsing if / else clauses correctly
    bool execute = true;
    int element_count = -1; // for samplers , ranges etc. -1 means add to all
    ElementType element_type = ElementType::_NONE; // for samplers, ranges etc.

    /// helper method for undeclared variables
    void undeclaredVariable(std::string s)
    {
      std::string errorstring = "ERROR: " + s + " is not declared";
      yyerror(errorstring.c_str());
    }
  }
%}

/* define stack type */

%union{
  double dval;
  int ival; // ElementType, but underlying type as it is not possible to have enum class in union, rely on static_casts
  GMAD::Symtab *symp;
  std::string *str;
  GMAD::Array *array;
}

/* more debug output can be added with %debug" */
//%debug

// change associativity of operators
%left '+' '-'
%left '*' '/'
%left '^' '<' '>' NE LE GE EQ
%nonassoc UMINUS
%nonassoc UPLUS

// declare union value of tokens and types
%token <dval> NUMBER
%token <symp> NUMVAR STRVAR VECVAR FUNC
%token <str> STR VARIABLE
%token <ival> MARKER ELEMENT DRIFT RF RBEND SBEND QUADRUPOLE SEXTUPOLE OCTUPOLE
%token <ival> DECAPOLE MULTIPOLE SCREEN AWAKESCREEN AWAKESPECTROMETER THINMULT
%token <ival> SOLENOID RCOL JCOL ECOL LINE LASER TRANSFORM3D MUONSPOILER MUSPOILER
%token <ival> SHIELD DEGRADER GAP CRYSTALCOL WIRESCANNER
%token <ival> VKICKER HKICKER KICKER TKICKER THINRMATRIX PARALLELTRANSPORTER
%token <ival> RMATRIX UNDULATOR USERCOMPONENT DUMP
%token ALL ATOM MATERIAL PERIOD XSECBIAS REGION PLACEMENT NEWCOLOUR SAMPLERPLACEMENT
<<<<<<< HEAD
%token SCORER SCORERMESH
%token CRYSTAL FIELD CAVITYMODEL QUERY TUNNEL APERTURE
=======
%token CRYSTAL FIELD CAVITYMODEL QUERY TUNNEL APERTURE BLM
>>>>>>> daa28feb
%token BEAM OPTION PRINT RANGE STOP USE SAMPLE CSAMPLE
%token IF ELSE BEGN END LE GE NE EQ FOR

%type <dval> aexpr expr
%type <symp> assignment symdecl symbol symdef
%type <array> vecexpr
%type <array> vectnum vectstr
%type <str> use_parameters
%type <ival> component component_with_params newinstance
%type <str> sample_options
%type <str> csample_options
%type <str> paramassign string

/* printout format for debug output */
/*
%printer { fprintf (yyoutput, "%.10g", $$); } <dval>
%printer { fprintf (yyoutput, "%d", $$); } <ival>
%printer { fprintf (yyoutput, "\"%s\"", $$); } <str>
%printer { fprintf (yyoutput, "\"%s\"", $$->name); } <symp>
%printer { fprintf (yyoutput, "size %d, &%p", $$->size, (void*)$$->data); } <array>
%printer { fprintf (yyoutput, "<>"); } <>
*/

%%

// every statement ends in a semicolon 
input : 
      | input stmt ';'
       {
         if(ECHO_GRAMMAR) std::cout << "input -> input stmt ';' " << std::endl;
         if(willExit) yyerror("Error");
       }

// deconstruct statements into atomic statements
stmt :        if_clause '{' stmt '}'
              {
                if(ECHO_GRAMMAR) std::cout << "stmt -> IF '(' aexpr ')' stmt" << std::endl;
                execute = true; // reset execute after clause
              }
              | if_clause '{' stmt '}' else_clause '{' stmt '}' 
              {
                if(ECHO_GRAMMAR) std::cout << "stmt -> IF '(' bool_expr ')' ELSE stmt" << std::endl;
                execute = true; // reset execute after clause
              }
              | atomic_stmt    { if(ECHO_GRAMMAR) std::cout << "stmt -> atomic_stmt" << std::endl; }
              | BEGN input END { if(ECHO_GRAMMAR) std::cout << "stmt -> '{' stmt ';' atomic_stmt '}'" << std::endl;}

if_clause: IF '(' aexpr ')' {if( ($3 > 0) && execute ) execute = true; else execute = false;}

else_clause: ELSE
             {
               if (execute) {execute = false;}
               else {execute = true;}
             }

// atomic statements can be empty, a mathematical expression, a declaration or a command
atomic_stmt : 
            | expr    { if(ECHO_GRAMMAR) std::cout << "atomic_stmt -> expr" << std::endl; }
            | command { if(ECHO_GRAMMAR) std::cout << "atomic_stmt -> command" << std::endl; }
            | decl    { if(ECHO_GRAMMAR) std::cout << "atomic_stmt -> decl" << std::endl; }

// instantiate an object
decl : VARIABLE ':' component_with_params
     {
         if(execute) {
             if(ECHO_GRAMMAR) std::cout << "decl -> VARIABLE " << *$1 << " : " << static_cast<ElementType>($3) << std::endl;
             // check parameters and write into element table
             Parser::Instance()->write_table($1,static_cast<ElementType>($3));
             Parser::Instance()->ClearParams();
         }
     }
     | VARIABLE ':' MARKER
     {
         if(execute) {
             if(ECHO_GRAMMAR) std::cout << "decl -> VARIABLE " << *$1 << " : " << ElementType::_MARKER << std::endl;
             // check parameters and write into element table
             Parser::Instance()->write_table($1,ElementType::_MARKER);
             Parser::Instance()->ClearParams();
         }
     }
     | VARIABLE ':' line 
     {
         if(execute) {
             // copy tmp_list to params
             Parser::Instance()->write_table($1,ElementType::_LINE,true);
         }
     }
     | VARIABLE ':' newinstance
     {
         if(execute) {
             ElementType type = static_cast<ElementType>($3);
             if(ECHO_GRAMMAR) std::cout << "decl -> VARIABLE : VARIABLE, " << *($1) << " : " << type << std::endl;
             if(type != ElementType::_NONE) {
                 Parser::Instance()->write_table($1,type);
             }
             Parser::Instance()->ClearParams();
         }
     }
     // extend an existing object
     | VARIABLE ':' extend_options
     {
         if(execute) {
             if(ECHO_GRAMMAR) std::cout << "edit : EXTENDING   -- " << *($1) << std::endl;
             Parser::Instance()->Overwrite(*$1);
         }
     }
     | VARIABLE ':' atom
     {
         if(execute) {
             if(ECHO_GRAMMAR) std::cout << "decl -> VARIABLE " << *($1) << " : atom" << std::endl;
             Parser::Instance()->SetValue<Atom>("name",*($1));
             Parser::Instance()->Add<Atom>();
         }
     }
     | VARIABLE ':' material
     {
         if(execute) {
             if(ECHO_GRAMMAR) std::cout << "decl -> VARIABLE " << *($1) << " : material" << std::endl;
             Parser::Instance()->SetValue<Material>("name",*($1));
             Parser::Instance()->Add<Material>();
         }
     }
     | VARIABLE ':' tunnel
     {
         if(execute) {
             if(ECHO_GRAMMAR) std::cout << "decl -> VARIABLE " << *($1) << " : tunnel" << std::endl;
             Parser::Instance()->SetValue<Tunnel>("name",*($1));
             Parser::Instance()->Add<Tunnel>();
         }
     }
     | VARIABLE ':' region
     {
         if(execute) {
             if(ECHO_GRAMMAR) std::cout << "decl -> VARIABLE " << *($1) << " : region" << std::endl;
             Parser::Instance()->SetValue<Region>("name",*($1));
             Parser::Instance()->Add<Region>();
         }
     }
     | VARIABLE ':' placement
     {
         if(execute) {
             if(ECHO_GRAMMAR) std::cout << "decl -> VARIABLE " << *($1) << " : placement" << std::endl;
             Parser::Instance()->SetValue<Placement>("name",*($1));
             Parser::Instance()->Add<Placement>();
         }
     }
     | VARIABLE ':' scorer
     {
         if(execute) {
             if(ECHO_GRAMMAR) std::cout << "decl -> VARIABLE " << *($1) << " : scorer" << std::endl;
             Parser::Instance()->SetValue<Scorer>("name",*($1));
             Parser::Instance()->Add<Scorer>();
         }
     }
     | VARIABLE ':' scorermesh
     {
         if(execute) {
             if(ECHO_GRAMMAR) std::cout << "decl -> VARIABLE " << *($1) << " : scorermesh" << std::endl;
             Parser::Instance()->SetValue<ScorerMesh>("name",*($1));
             Parser::Instance()->Add<ScorerMesh>();
         }
     }
     | VARIABLE ':' samplerplacement
     {
         if(execute) {
             if(ECHO_GRAMMAR) std::cout << "decl -> VARIABLE " << *($1) << " : samplerplacement" << std::endl;
             Parser::Instance()->SetValue<SamplerPlacement>("name",*($1));
             Parser::Instance()->Add<SamplerPlacement>();
         }
     }
     | VARIABLE ':' blm
     {
         if(execute) {
             if(ECHO_GRAMMAR) std::cout << "decl -> VARIABLE " << *($1) << " : blm" << std::endl;
             Parser::Instance()->SetValue<BLMPlacement>("name",*($1));
             Parser::Instance()->Add<BLMPlacement>();
         }
     }
     | VARIABLE ':' query
     {
         if(execute) {
             if(ECHO_GRAMMAR) std::cout << "decl -> VARIABLE " << *($1) << " : query" << std::endl;
             Parser::Instance()->SetValue<Query>("name", *($1));
             Parser::Instance()->Add<Query>();
         }
     }
      | VARIABLE ':' newcolour
     {
         if(execute) {
             if(ECHO_GRAMMAR) std::cout << "decl -> VARIABLE " << *($1) << " : newcolour" << std::endl;
             Parser::Instance()->SetValue<NewColour>("name", *($1));
             Parser::Instance()->Add<NewColour>();
         }
     }
      | VARIABLE ':' crystal
     {
         if(execute) {
             if(ECHO_GRAMMAR) std::cout << "decl -> VARIABLE " << *($1) << " : crystal" << std::endl;
             Parser::Instance()->SetValue<Crystal>("name", *($1));
             Parser::Instance()->Add<Crystal>();
         }
     }
     | VARIABLE ':' field
     {
         if(execute) {
             if(ECHO_GRAMMAR) std::cout << "decl -> VARIABLE " << *($1) << " : field" << std::endl;
             Parser::Instance()->SetValue<Field>("name", *($1));
             Parser::Instance()->Add<Field>();
         }
     }
     | VARIABLE ':' cavitymodel
     {
         if(execute) {
             if(ECHO_GRAMMAR) std::cout << "decl -> VARIABLE " << *($1) << " : cavitymodel" << std::endl;
             Parser::Instance()->SetValue<CavityModel>("name",*($1));
             Parser::Instance()->Add<CavityModel>();
         }
     }
     | VARIABLE ':' xsecbias
     {
         if(execute) {
             if(ECHO_GRAMMAR) std::cout << "decl -> VARIABLE " << *($1) << " : xsecbias" << std::endl;
             Parser::Instance()->SetValue<PhysicsBiasing>("name",*($1));
             Parser::Instance()->Add<PhysicsBiasing,FastList<PhysicsBiasing>>();
         }
     }
     | VARIABLE ':' aperture
     {
         if(execute) {
             if(ECHO_GRAMMAR) std::cout << "decl -> VARIABLE " << *($1) << " : aperture" << std::endl;
             Parser::Instance()->SetValue<Aperture>("name",*($1));
             Parser::Instance()->Add<Aperture>();
         }
     }
     | VARIABLE ':' component
     {
         if(execute) {
             yyerror("ERROR: Element needs parameters");
         }
     }
     | VARIABLE ':' object_noparams
     {
         if(execute) {
             yyerror("ERROR: Object needs parameters");
         }
     }
     | symdef
     {
         if(execute) {
             std::string errorstring = "ERROR: " + $1->GetName() + " is already defined or a reserved name or function\n";
             yyerror(errorstring.c_str());
         }
     }

symdef : FUNC ':'   { $$ = $1; }
       | NUMVAR ':' { $$ = $1; }
       | STRVAR ':' { $$ = $1; }

component_with_params : component ',' parameters

component : DRIFT       {$$=static_cast<int>(ElementType::_DRIFT);}
          | RF          {$$=static_cast<int>(ElementType::_RF);}
          | SBEND       {$$=static_cast<int>(ElementType::_SBEND);}
          | RBEND       {$$=static_cast<int>(ElementType::_RBEND);}
          | VKICKER     {$$=static_cast<int>(ElementType::_VKICKER);}
          | HKICKER     {$$=static_cast<int>(ElementType::_HKICKER);}
          | KICKER      {$$=static_cast<int>(ElementType::_KICKER);}
          | TKICKER     {$$=static_cast<int>(ElementType::_TKICKER);}
          | QUADRUPOLE  {$$=static_cast<int>(ElementType::_QUAD);}
          | SEXTUPOLE   {$$=static_cast<int>(ElementType::_SEXTUPOLE);}
          | OCTUPOLE    {$$=static_cast<int>(ElementType::_OCTUPOLE);}
          | DECAPOLE    {$$=static_cast<int>(ElementType::_DECAPOLE);}
          | MULTIPOLE   {$$=static_cast<int>(ElementType::_MULT);}
          | THINMULT    {$$=static_cast<int>(ElementType::_THINMULT);}
          | SOLENOID    {$$=static_cast<int>(ElementType::_SOLENOID);}
          | ECOL        {$$=static_cast<int>(ElementType::_ECOL);}
          | JCOL        {$$=static_cast<int>(ElementType::_JCOL);}
          | RCOL        {$$=static_cast<int>(ElementType::_RCOL);}
          | MUONSPOILER {$$=static_cast<int>(ElementType::_MUONSPOILER);}
          | MUSPOILER   {$$=static_cast<int>(ElementType::_MUONSPOILER);}
          | SHIELD      {$$=static_cast<int>(ElementType::_SHIELD);}
          | DEGRADER    {$$=static_cast<int>(ElementType::_DEGRADER);}
          | WIRESCANNER {$$=static_cast<int>(ElementType::_WIRESCANNER);}
          | GAP         {$$=static_cast<int>(ElementType::_GAP);}
          | CRYSTALCOL  {$$=static_cast<int>(ElementType::_CRYSTALCOL);}
          | LASER       {$$=static_cast<int>(ElementType::_LASER);}
          | SCREEN      {$$=static_cast<int>(ElementType::_SCREEN);}
          | AWAKESCREEN {$$=static_cast<int>(ElementType::_AWAKESCREEN);}
          | AWAKESPECTROMETER {$$=static_cast<int>(ElementType::_AWAKESPECTROMETER);}
          | TRANSFORM3D {$$=static_cast<int>(ElementType::_TRANSFORM3D);}
          | ELEMENT     {$$=static_cast<int>(ElementType::_ELEMENT);}
          | THINRMATRIX {$$=static_cast<int>(ElementType::_THINRMATRIX);}
          | PARALLELTRANSPORTER {$$=static_cast<int>(ElementType::_PARALLELTRANSPORTER);}
          | RMATRIX     {$$=static_cast<int>(ElementType::_RMATRIX);}
          | UNDULATOR   {$$=static_cast<int>(ElementType::_UNDULATOR);}
          | USERCOMPONENT {$$=static_cast<int>(ElementType::_USERCOMPONENT);}
          | DUMP        {$$=static_cast<int>(ElementType::_DUMP);}

atom        : ATOM        ',' atom_options
material    : MATERIAL    ',' material_options
region      : REGION      ',' region_options
placement   : PLACEMENT   ',' placement_options
newcolour   : NEWCOLOUR   ',' colour_options
crystal     : CRYSTAL     ',' crystal_options
field       : FIELD       ',' field_options
cavitymodel : CAVITYMODEL ',' cavitymodel_options
query       : QUERY       ',' query_options
tunnel      : TUNNEL      ',' tunnel_options
xsecbias    : XSECBIAS    ',' xsecbias_options
samplerplacement : SAMPLERPLACEMENT ',' samplerplacement_options
scorer      : SCORER      ',' scorer_options
scorermesh  : SCORERMESH  ',' scorermesh_options
aperture    : APERTURE    ',' aperture_options
blm         : BLM         ',' blm_options

// every object needs parameters
object_noparams : MATERIAL
                | ATOM
                | REGION
                | PLACEMENT
                | NEWCOLOUR
                | CRYSTAL
                | FIELD
                | CAVITYMODEL
                | QUERY
                | TUNNEL
                | XSECBIAS
                | SAMPLERPLACEMENT
                | SCORER
                | SCORERMESH
                | APERTURE
                | BLM

newinstance : VARIABLE ',' parameters
            {
              if(execute) {
                $$ = Parser::Instance()->copy_element_to_params(*$1);
              }
            }
            | VARIABLE
            {
              if(execute) {
                $$ = Parser::Instance()->copy_element_to_params(*$1);
              }
            }

paramassign : VARIABLE
            {
              $$=$1;
            }
            | symbol
            {
              $$ = new std::string($1->GetName());
              // store to prevent leak
              Parser::Instance()->AddVariable($$);
            }
            | STRVAR
            {
              $$ = new std::string($1->GetName());
              Parser::Instance()->AddVariable($$);
            }

// reduce STR and STRVAR
string : STR
       {
         $$ = $1;
       }
       | STRVAR
       {
         $$ = new std::string($1->GetString());
         // store to prevent leak
         Parser::Instance()->AddVariable($$);
       }

parameters_extend : /* nothing */
                  | ',' parameters

parameters: paramassign '=' aexpr parameters_extend
          {
              if(execute)
                  Parser::Instance()->SetValue<Parameters>(*($1),$3);
          }
          | paramassign '=' vecexpr parameters_extend
          {
              if(execute) 
                  Parser::Instance()->SetValue<Parameters>(*($1),$3);
          }
          | paramassign '=' string parameters_extend
          {
              if(execute)
                  Parser::Instance()->SetValue<Parameters>(*($1),*$3);
          }

line : LINE '=' '(' element_seq ')'

line : LINE '=' '-' '(' rev_element_seq ')'

element_seq_extend : /* nothing */
                   | ',' element_seq

element_seq : 
            | VARIABLE element_seq_extend
              {
                if(execute) Parser::Instance()->add_element_temp(*($1), 1, true, ElementType::_LINE);
              }
            | VARIABLE '*' NUMBER element_seq_extend
            {
              if(execute) Parser::Instance()->add_element_temp(*($1), (int)$3, true, ElementType::_LINE);
            }
            | NUMBER '*' VARIABLE element_seq_extend
            {
              if(execute) Parser::Instance()->add_element_temp(*($3), (int)$1, true, ElementType::_LINE);
            }
            | '-' VARIABLE element_seq_extend
            {
              if(execute) Parser::Instance()->add_element_temp(*($2), 1, true, ElementType::_REV_LINE);
            }

rev_element_seq_extend : /* nothing */
                       | ',' rev_element_seq

rev_element_seq : 
            | VARIABLE rev_element_seq_extend
            {
              if(execute) Parser::Instance()->add_element_temp(*($1), 1, false, ElementType::_REV_LINE);
            }
            | VARIABLE '*' NUMBER rev_element_seq_extend
            {
              if(execute) Parser::Instance()->add_element_temp(*($1), int($3), false, ElementType::_REV_LINE);
            }
            | NUMBER '*' VARIABLE rev_element_seq_extend
            {
              if(execute) Parser::Instance()->add_element_temp(*($3), int($1), false, ElementType::_REV_LINE);
            }
            | '-' VARIABLE rev_element_seq_extend
            {
              if(execute) Parser::Instance()->add_element_temp((*$2), 1, false, ElementType::_LINE);
            }

expr : aexpr 
     {
       if(ECHO_GRAMMAR) std::cout << "expr -> aexpr" << std::endl;
       if(execute) 
         {
           if(INTERACTIVE) std::cout << "\t" << $1 << std::endl;
           $$=$1;
         }
     }
     | vecexpr 
     {
       if(ECHO_GRAMMAR) std::cout << "expr -> vecexpr" << std::endl;
       if(execute)
         {
           if(INTERACTIVE)
             {$1->Print();}
           $$ = 0;
         }
     }
     | assignment 
     { // check type
       if(ECHO_GRAMMAR) std::cout << "expr -> assignment" << std::endl;
       if(execute)
         {
           if(INTERACTIVE) {
             $1->Print();
           }
           $$=0;
         }
     }

aexpr  : NUMBER               { $$ = $1;                         }
       | symbol               { $$ = $1->GetNumber();            }
       | FUNC '(' aexpr ')'   { $$ = $1->GetFunction()($3);      }
       | aexpr '+' aexpr      { $$ = $1 + $3;                    }
       | aexpr '-' aexpr      { $$ = $1 - $3;                    }  
       | aexpr '*' aexpr      { $$ = $1 * $3;                    }
       | aexpr '/' aexpr      { $$ = $1 / $3;                    }
       | aexpr '^' aexpr      { $$ = std::pow($1,$3);            }
       | '-' aexpr  %prec UMINUS { $$ = -$2; }
       | '+' aexpr  %prec UPLUS { $$ = $2; }
       | '(' aexpr ')'         { $$ = $2;                        }
       | '<' vecexpr ',' vecexpr '>' // scalar product
         {
           $$ = $2->Product($4);
         } 
       // boolean stuff
       | aexpr '<' aexpr { $$ = ($1 < $3 )? 1 : 0; }
       | aexpr LE aexpr { $$ = ($1 <= $3 )? 1 : 0; }
       | aexpr '>' aexpr { $$ = ($1 > $3 )? 1 : 0; }
       | aexpr GE aexpr { $$ = ($1 >= $3 )? 1 : 0; }
       | aexpr NE aexpr { $$ = ($1 != $3 )? 1 : 0; }
       | aexpr EQ aexpr { $$ = ($1 == $3 )? 1 : 0; }
       // undeclared variable
       | VARIABLE
         {
           if(execute) {
             undeclaredVariable(*$1);
           }
         }

// numerical symbol (could change to include string symbols (aka STRVAR))
symbol  : OPTION '[' string ']' // option attributes
        {
          if(ECHO_GRAMMAR) std::cout << "aexpr-> OPTION [ " << *($3) << " ]" << std::endl;
          if (execute)
            {
              double value = Parser::Instance()->GetValue<Options>(*($3));
              // create symtable if not already defined
              std::string symname = "option_" + *($3);
              Symtab *sp = Parser::Instance()->symlook(symname);
              if (!sp) {
                sp = Parser::Instance()->symcreate(symname);
              }
              sp->Set(value);
              $$ = sp;
            }
        }
        | VARIABLE '[' string ']' // element attributes
        {
          if(ECHO_GRAMMAR) std::cout << "aexpr-> " << *($1) << " [ " << *($3) << " ]" << std::endl;
          if (execute)
            {
              double value = Parser::Instance()->property_lookup(*($1),*($3));
              // create symtable if not already defined
              std::string symname = "element_" + *($1) + "_" + *($3);
              Symtab *sp = Parser::Instance()->symlook(symname);
              if (!sp) {
                sp = Parser::Instance()->symcreate(symname);
              }
              sp->Set(value);
              $$ = sp;
            }
        }
        | NUMVAR {$$ = $1;}

symdecl : VARIABLE '='
        {
          if(execute)
            {
              Symtab *sp = Parser::Instance()->symcreate(*($1));
              $$ = sp;
            }
        }
        | symbol '='
        {
          if(execute)
            {
              std::cout << "WARNING redefinition of variable " << $1->GetName() << " with old value: " << $1->GetNumber() << std::endl;
              $$ = $1;
            }
        }
        | STRVAR '='
        {
          if(execute)
            {
              std::cout << "WARNING redefinition of variable " << $1->GetName() << " with old value: " << $1->GetString() << std::endl;
              $$ = $1;
            }
        }
        | VECVAR '='
        {
          if(execute)
            {
              std::cout << "WARNING redefinition of array variable " << $1->GetName() << std::endl;
              $$=$1;
            }
        }

assignment :  symdecl aexpr  
           {
             if(ECHO_GRAMMAR) std::cout << $1->GetName() << std::endl;
             if(execute)
               {
                 if($1->IsReserved()) {
                   std::string errorstring = "ERROR: " + $1->GetName() + " is reserved\n";
                   yyerror(errorstring.c_str());
                 }
                 else
                   {
                     $1->Set($2);
                     $$=$1;
                   }
               }
           }
           |  symdecl STR
           {
             if (execute)
               {
                 if($1->IsReserved()) {
                   std::string errorstring = "ERROR: " + $1->GetName() + " is reserved\n";
                   yyerror(errorstring.c_str());
                 }
                 else
                   {
                     $1->Set(*$2);
                     $$=$1;
                   }
               }
           }
           |  symdecl vecexpr
           {
             if(execute)
               {
                 $1->Set($2);
                 $$=$1;
               }
           }

vecexpr : VECVAR              {if(execute) $$ = new Array($1);} 
        | vectnum             {if(execute) $$ = $1;}
        | vectstr             {if(execute) $$ = $1;}
        | vecexpr '+' vecexpr {if(execute) $$ = Array::Add($1,$3);}
        | vecexpr '-' vecexpr {if(execute) $$ = Array::Subtract($1,$3);}
        | vecexpr '+' aexpr   {if(execute) $$ = Array::Add($1,$3);}
        | aexpr   '+' vecexpr {if(execute) $$ = Array::Add($3,$1);}
        | vecexpr '*' aexpr   {if(execute) $$ = Array::Multiply($1,$3);}
        | aexpr   '*' vecexpr {if(execute) $$ = Array::Multiply($3,$1);}
        | vecexpr '/' aexpr   {if(execute) $$ = Array::Divide($1,$3);}
        | vecexpr '-' aexpr   {if(execute) $$ = Array::Subtract($1,$3);}
        | aexpr '-' vecexpr
        {
          if(execute)
            {
              Array* a = Array::Multiply($3,-1);
              $$ = Array::Add(a,$1);
            }
        }

vectnumexec : '{' numbers '}'
            | '[' numbers ']'

vectnum : vectnumexec
        {
          if(execute)
            {
              $$ = new Array;
              Parser::Instance()->FillArray($$);
              Parser::Instance()->FillString($$);		
            }
        }

vectstrexec : '[' letters ']'
            | '{' letters '}'

vectstr : vectstrexec
	      {
          if(execute)
            {
              $$ = new Array;
              Parser::Instance()->FillString($$);
            }
        }

numbers : aexpr ',' numbers { if(execute) Parser::Instance()->Store($1);} 
        | aexpr             { if(execute) Parser::Instance()->Store($1);}

letters : string ',' letters { if(execute) Parser::Instance()->Store(*$1);}
        | string             { if(execute) Parser::Instance()->Store(*$1);}

// accept print with and without comma
print   : PRINT
        | PRINT ','

command : STOP         { if(execute) Parser::Instance()->quit(); }
        | print        { if(execute) Parser::Instance()->PrintElements(); }
        | print LINE   { if(execute) Parser::Instance()->PrintBeamline(); }
        | print OPTION { if(execute) Parser::Instance()->PrintOptions(); }
        | print VARIABLE
          {
            if(execute) {
              Symtab *sp = Parser::Instance()->symlook(*($2));
              if (!sp) {
                // variable not defined, maybe an element? (will exit if not)
                const Element& element = Parser::Instance()->find_element(*($2));
                element.print();
              }
              else {
                sp->Print();
              }
            }
          }
        | print STR    { if(execute) std::cout << *($2) << std::endl;}
        | print symbol { if(execute) $2->Print();}
        | print STRVAR { if(execute) $2->Print();}
        | print VECVAR { if(execute) $2->Print();}
        | USE ',' use_parameters { if(execute) Parser::Instance()->expand_line(Parser::Instance()->current_line,Parser::Instance()->current_start, Parser::Instance()->current_end);}
        | OPTION ',' option_parameters
        | BEAM   ',' beam_parameters
        | SAMPLE ',' sample_options 
        {
          if(execute)
            {
              if(ECHO_GRAMMAR) std::cout << "command -> SAMPLE" << std::endl;
              Parser::Instance()->add_sampler(*($3), element_count, element_type);
              element_count = -1;
              Parser::Instance()->ClearParams();
            }
        }
        | CSAMPLE ',' csample_options // cylindrical sampler
        {
          if(execute)
            {
              if(ECHO_GRAMMAR) std::cout << "command -> CSAMPLE" << std::endl;
              Parser::Instance()->add_csampler(*($3), element_count, element_type);
              element_count = -1;
              Parser::Instance()->ClearParams();
            }
        }
        | ATOM ',' atom_options // atom
        {
          if(execute)
            {
              if(ECHO_GRAMMAR) std::cout << "command -> ATOM" << std::endl;
              Parser::Instance()->Add<Atom>();
            }
        }
        | MATERIAL ',' material_options // material
        {
          if(execute)
            {  
              if(ECHO_GRAMMAR) std::cout << "command -> MATERIAL" << std::endl;
              Parser::Instance()->Add<Material>();
            }
        }
        | TUNNEL ',' tunnel_options // tunnel
        {
          if(execute)
            {
                if(ECHO_GRAMMAR) std::cout << "command -> TUNNEL" << std::endl;
                Parser::Instance()->Add<Tunnel>();
            }
        }
        | REGION ',' region_options // region
        {
          if(execute)
            {  
              if(ECHO_GRAMMAR) std::cout << "command -> REGION" << std::endl;
              Parser::Instance()->Add<Region>();
            }
        }
        | PLACEMENT ',' placement_options // placement
        {
          if(execute)
            {
              if(ECHO_GRAMMAR) std::cout << "command -> PLACEMENT" << std::endl;
              Parser::Instance()->Add<Placement>();
            }
        }
        | SAMPLERPLACEMENT ',' samplerplacement_options // placement
        {
          if(execute)
            {
              if(ECHO_GRAMMAR) std::cout << "command -> SAMPLERPLACEMENT" << std::endl;
              Parser::Instance()->Add<SamplerPlacement>();
            }
        }
<<<<<<< HEAD
        | SCORER ',' scorer_options // placement
        {
          if(execute)
            {
              if(ECHO_GRAMMAR) std::cout << "command -> SCORER" << std::endl;
              Parser::Instance()->Add<Scorer>();
            }
        }
        | SCORERMESH ',' scorermesh_options // placement
        {
          if(execute)
            {
              if(ECHO_GRAMMAR) std::cout << "command -> SCORERMESH" << std::endl;
              Parser::Instance()->Add<ScorerMesh>();
=======
        | SAMPLERPLACEMENT ',' blm_options // blm
        {
          if(execute)
            {
              if(ECHO_GRAMMAR) std::cout << "command -> BLM" << std::endl;
              Parser::Instance()->Add<BLMPlacement>();
>>>>>>> daa28feb
            }
        }
        | NEWCOLOUR ',' colour_options // colour
        {
          if(execute)
            {
              if(ECHO_GRAMMAR) std::cout << "command -> NEWCOLOUR" << std::endl;
              Parser::Instance()->Add<NewColour>();
            }
        }
        | CRYSTAL ',' crystal_options // crystal
        {
          if(execute)
            {
              if(ECHO_GRAMMAR) std::cout << "command -> CRYSTAL" << std::endl;
              Parser::Instance()->Add<Crystal>();
            }
        }
        | FIELD ',' field_options // field
        {
          if(execute)
            {
              if(ECHO_GRAMMAR) std::cout << "command -> FIELD" << std::endl;
              Parser::Instance()->Add<Field>();
            }
        }
        | CAVITYMODEL ',' cavitymodel_options // cavitymodel
        {
          if(execute)
            {
              if(ECHO_GRAMMAR) std::cout << "command -> CAVITYMODEL" << std::endl;
              Parser::Instance()->Add<CavityModel>();
            }
        }
        | QUERY ',' query_options // query
        {
          if(execute)
            {
              if(ECHO_GRAMMAR) std::cout << "command -> QUERY" << std::endl;
              Parser::Instance()->Add<Query>();
            }
        }
        | XSECBIAS ',' xsecbias_options // xsecbias
        {
          if(execute)
            {
              if(ECHO_GRAMMAR) std::cout << "command -> XSECBIAS" << std::endl;
              Parser::Instance()->Add<PhysicsBiasing,FastList<PhysicsBiasing>>();
            }
        }
        | APERTURE ',' aperture_options // aperture
        {
          if(execute)
            {
              if(ECHO_GRAMMAR) std::cout << "command -> APERTURE" << std::endl;
              Parser::Instance()->Add<Aperture>();
            }
        }

use_parameters :  VARIABLE
               {
                 if(execute)
                   {
                     $$ = $1;
                     Parser::Instance()->current_line = (*$1);
                     Parser::Instance()->current_start = "";
                     Parser::Instance()->current_end = "";
                   }
               }
               | PERIOD '=' VARIABLE
               {
                 if(execute)
                   {
                     $$ = $3;
                     Parser::Instance()->current_line = *($3);
                     Parser::Instance()->current_start = "";
                     Parser::Instance()->current_end = "";
                   }
               }
               | PERIOD '=' VARIABLE ',' RANGE '=' VARIABLE '/' VARIABLE
               {
                 if(execute)
                   {
                     $$ = $3;
                     Parser::Instance()->current_line = *($3);
                     Parser::Instance()->current_start = *($7);
                     Parser::Instance()->current_end = *($9);
                   }
               }

sample_options: RANGE '=' VARIABLE
              {
                if(ECHO_GRAMMAR) std::cout << "sample_opt : RANGE =  " << *($3) << std::endl;
                if(execute) $$ = $3;
              }
              | RANGE '=' VARIABLE '[' NUMBER ']'
              {
                if(ECHO_GRAMMAR) std::cout << "sample_opt : RANGE =  " << *($3) << " [" << $5 << "]" << std::endl;
                if(execute) { $$ = $3; element_count = (int)$5; }
              }
              | ALL
              {
                if(ECHO_GRAMMAR) std::cout << "sample_opt, all" << std::endl;
                // -2: convention to add to all elements
                // empty name so that element name can be attached
                if(execute)
                  {
                    $$ = new std::string("");
                    element_count = -2;
                    element_type=ElementType::_NONE;
                  }
              }
	            | component
              {
                if(ECHO_GRAMMAR) std::cout << "sample_opt, all " << typestr(static_cast<ElementType>($1)) << std::endl;
                if(execute) {
                  element_type = static_cast<ElementType>($1);
                  element_count = -2;
                  $$ = new std::string("");
                }
              }

csample_options_extend : /* nothing */
                       | ',' csample_options

csample_options : paramassign '=' aexpr csample_options_extend
                  {
                    if(ECHO_GRAMMAR) std::cout << "csample_opt ->csopt " << (*$1) << " = " << $3 << std::endl;
                    if(execute)
                      Parser::Instance()->SetValue<Parameters>(*($1),$3);
                  }
                | sample_options csample_options_extend
                  {
                    if(ECHO_GRAMMAR) std::cout << "csample_opt -> sopt, csopt" << std::endl;
                    $$ = $1;
                  }

cavitymodel_options_extend : /* nothing */
                           | ',' cavitymodel_options

cavitymodel_options : paramassign '=' aexpr cavitymodel_options_extend
                      { if(execute) Parser::Instance()->SetValue<CavityModel>((*$1),$3);}
                    | paramassign '=' string cavitymodel_options_extend
                      { if(execute) Parser::Instance()->SetValue<CavityModel>( *$1,*$3);}

material_options_extend : /* nothing */
                        | ',' material_options

material_options : paramassign '=' aexpr material_options_extend
                    { if(execute) Parser::Instance()->SetValue<Material>((*$1),$3);}
                 | paramassign '=' string material_options_extend
                    { if(execute) Parser::Instance()->SetValue<Material>(*$1,*$3);}
                 | paramassign '=' vecexpr material_options_extend
                    { if(execute) Parser::Instance()->SetValue<Material>(*($1),$3);}

atom_options_extend : /* nothing */
                    | ',' atom_options

atom_options : paramassign '=' aexpr atom_options_extend
               { if(execute) Parser::Instance()->SetValue<Atom>((*$1),$3);}
             | paramassign '=' string atom_options_extend
               { if(execute) Parser::Instance()->SetValue<Atom>(*$1,*$3);}

region_options_extend : /* nothing */
                      | ',' region_options

region_options : paramassign '=' aexpr region_options_extend
                 { if(execute) Parser::Instance()->SetValue<Region>((*$1),$3);}
               | paramassign '=' string region_options_extend
                 { if(execute) Parser::Instance()->SetValue<Region>(*$1,*$3);}

placement_options_extend : /* nothing */
                         | ',' placement_options

placement_options : paramassign '=' aexpr placement_options_extend
                    { if(execute) Parser::Instance()->SetValue<Placement>((*$1),$3);}
                  | paramassign '=' string placement_options_extend
                    { if(execute) Parser::Instance()->SetValue<Placement>(*$1,*$3);}

samplerplacement_options_extend : /* nothing */
                         | ',' samplerplacement_options

samplerplacement_options : paramassign '=' aexpr samplerplacement_options_extend
                    { if(execute) Parser::Instance()->SetValue<SamplerPlacement>((*$1),$3);}
                  | paramassign '=' string samplerplacement_options_extend
                    { if(execute) Parser::Instance()->SetValue<SamplerPlacement>(*$1,*$3);}

<<<<<<< HEAD
scorer_options_extend : /* nothing */
                  | ',' scorer_options

scorer_options : paramassign '=' aexpr scorer_options_extend
                    { if(execute) Parser::Instance()->SetValue<Scorer>((*$1),$3);}
                  | paramassign '=' string scorer_options_extend
                    { if(execute) Parser::Instance()->SetValue<Scorer>(*$1,*$3);}

scorermesh_options_extend : /* nothing */
                  | ',' scorermesh_options

scorermesh_options : paramassign '=' aexpr scorermesh_options_extend
                    { if(execute) Parser::Instance()->SetValue<ScorerMesh>((*$1),$3);}
                  | paramassign '=' string scorermesh_options_extend
                    { if(execute) Parser::Instance()->SetValue<ScorerMesh>(*$1,*$3);}

=======
blm_options_extend : /* nothing */
                         | ',' blm_options

blm_options : paramassign '=' aexpr blm_options_extend
                    { if(execute) Parser::Instance()->SetValue<BLMPlacement>((*$1),$3);}
                  | paramassign '=' string blm_options_extend
                    { if(execute) Parser::Instance()->SetValue<BLMPlacement>(*$1,*$3);}
>>>>>>> daa28feb

query_options_extend : /* nothing */
                     | ',' query_options

query_options : paramassign '=' aexpr query_options_extend
                { if(execute) Parser::Instance()->SetValue<Query>((*$1),$3);}
              | paramassign '=' string query_options_extend
                { if(execute) Parser::Instance()->SetValue<Query>((*$1),*$3);}

colour_options_extend : /* nothing */
                     | ',' colour_options

colour_options : paramassign '=' aexpr colour_options_extend
                { if(execute) Parser::Instance()->SetValue<NewColour>((*$1),$3);}
              | paramassign '=' string colour_options_extend
                { if(execute) Parser::Instance()->SetValue<NewColour>((*$1),*$3);}

crystal_options_extend : /* nothing */
                     | ',' crystal_options

crystal_options : paramassign '=' aexpr crystal_options_extend
                { if(execute) Parser::Instance()->SetValue<Crystal>((*$1),$3);}
              | paramassign '=' string crystal_options_extend
                { if(execute) Parser::Instance()->SetValue<Crystal>((*$1),*$3);}

field_options_extend : /* nothing */
                     | ',' field_options

field_options : paramassign '=' aexpr field_options_extend
                { if(execute) Parser::Instance()->SetValue<Field>((*$1),$3);}
              | paramassign '=' string field_options_extend
                { if(execute) Parser::Instance()->SetValue<Field>((*$1),*$3);}

tunnel_options_extend : /* nothing */
                      | ',' tunnel_options

tunnel_options : paramassign '=' aexpr tunnel_options_extend
                 { if(execute) Parser::Instance()->SetValue<Tunnel>((*$1),$3);}
               | paramassign '=' string tunnel_options_extend
                 { if(execute) Parser::Instance()->SetValue<Tunnel>(*$1,*$3);}

xsecbias_options_extend : /* nothing */
                        | ',' xsecbias_options

xsecbias_options : paramassign '=' aexpr xsecbias_options_extend
                   { if(execute) Parser::Instance()->SetValue<PhysicsBiasing>(*$1,$3);}
                 | paramassign '=' string xsecbias_options_extend
                   { if(execute) Parser::Instance()->SetValue<PhysicsBiasing>(*$1,*$3);}
                 | paramassign '=' vecexpr xsecbias_options_extend
                   { if(execute) Parser::Instance()->SetValue<PhysicsBiasing>(*$1,$3);}

aperture_options_extend : /* nothing */
                         | ',' aperture_options

aperture_options : paramassign '=' aexpr aperture_options_extend
                    { if(execute) Parser::Instance()->SetValue<Aperture>((*$1),$3);}
                  | paramassign '=' string aperture_options_extend
                    { if(execute) Parser::Instance()->SetValue<Aperture>(*$1,*$3);}

option_parameters_extend : /* nothing */
                         | ',' option_parameters

option_parameters : paramassign '=' aexpr option_parameters_extend
                    { if(execute) Parser::Instance()->SetValue<Options>(*$1,$3);}
                  | paramassign '=' string option_parameters_extend
                    { if(execute) Parser::Instance()->SetValue<Options>(*$1,*$3);}

beam_parameters_extend :  /* nothing */
                       | ',' beam_parameters

beam_parameters : paramassign '=' aexpr beam_parameters_extend
                  { if(execute) Parser::Instance()->SetValue<Beam>(*$1,$3);}
                | paramassign '=' string beam_parameters_extend
                  { if(execute) Parser::Instance()->SetValue<Beam>(*$1,*$3);}

extend_options_extend : /* nothing */
                      | ',' extend_options

extend_options : paramassign '=' aexpr extend_options_extend
                 { if(execute) Parser::Instance()->ExtendValue(*($1),$3);}
               | paramassign '=' vecexpr parameters_extend
                 { if(execute) Parser::Instance()->ExtendValue(*($1),$3);}
               | paramassign '=' string beam_parameters_extend
                 { if (execute) Parser::Instance()->ExtendValue(*($1),*$3);}

%%

int yyerror(const char *s)
{
  std::cout << s << " at line " << GMAD::line_num << " of file " << yyfilename << std::endl;
  std::cout << "symbol '" << yytext << "' unexpected (misspelt or semicolon forgotten?)" << std::endl;
  exit(1);
}

extern "C" {
  int yywrap()
  {
    return 1;
  }
}<|MERGE_RESOLUTION|>--- conflicted
+++ resolved
@@ -94,12 +94,8 @@
 %token <ival> VKICKER HKICKER KICKER TKICKER THINRMATRIX PARALLELTRANSPORTER
 %token <ival> RMATRIX UNDULATOR USERCOMPONENT DUMP
 %token ALL ATOM MATERIAL PERIOD XSECBIAS REGION PLACEMENT NEWCOLOUR SAMPLERPLACEMENT
-<<<<<<< HEAD
 %token SCORER SCORERMESH
-%token CRYSTAL FIELD CAVITYMODEL QUERY TUNNEL APERTURE
-=======
 %token CRYSTAL FIELD CAVITYMODEL QUERY TUNNEL APERTURE BLM
->>>>>>> daa28feb
 %token BEAM OPTION PRINT RANGE STOP USE SAMPLE CSAMPLE
 %token IF ELSE BEGN END LE GE NE EQ FOR
 
@@ -856,7 +852,14 @@
               Parser::Instance()->Add<SamplerPlacement>();
             }
         }
-<<<<<<< HEAD
+        | SAMPLERPLACEMENT ',' blm_options // blm
+        {
+          if(execute)
+            {
+              if(ECHO_GRAMMAR) std::cout << "command -> BLM" << std::endl;
+              Parser::Instance()->Add<BLMPlacement>();
+            }
+        }
         | SCORER ',' scorer_options // placement
         {
           if(execute)
@@ -871,14 +874,6 @@
             {
               if(ECHO_GRAMMAR) std::cout << "command -> SCORERMESH" << std::endl;
               Parser::Instance()->Add<ScorerMesh>();
-=======
-        | SAMPLERPLACEMENT ',' blm_options // blm
-        {
-          if(execute)
-            {
-              if(ECHO_GRAMMAR) std::cout << "command -> BLM" << std::endl;
-              Parser::Instance()->Add<BLMPlacement>();
->>>>>>> daa28feb
             }
         }
         | NEWCOLOUR ',' colour_options // colour
@@ -1066,7 +1061,14 @@
                   | paramassign '=' string samplerplacement_options_extend
                     { if(execute) Parser::Instance()->SetValue<SamplerPlacement>(*$1,*$3);}
 
-<<<<<<< HEAD
+blm_options_extend : /* nothing */
+                         | ',' blm_options
+
+blm_options : paramassign '=' aexpr blm_options_extend
+                    { if(execute) Parser::Instance()->SetValue<BLMPlacement>((*$1),$3);}
+                  | paramassign '=' string blm_options_extend
+                    { if(execute) Parser::Instance()->SetValue<BLMPlacement>(*$1,*$3);}
+
 scorer_options_extend : /* nothing */
                   | ',' scorer_options
 
@@ -1083,15 +1085,6 @@
                   | paramassign '=' string scorermesh_options_extend
                     { if(execute) Parser::Instance()->SetValue<ScorerMesh>(*$1,*$3);}
 
-=======
-blm_options_extend : /* nothing */
-                         | ',' blm_options
-
-blm_options : paramassign '=' aexpr blm_options_extend
-                    { if(execute) Parser::Instance()->SetValue<BLMPlacement>((*$1),$3);}
-                  | paramassign '=' string blm_options_extend
-                    { if(execute) Parser::Instance()->SetValue<BLMPlacement>(*$1,*$3);}
->>>>>>> daa28feb
 
 query_options_extend : /* nothing */
                      | ',' query_options
