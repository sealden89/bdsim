/*
   bison grammar for the gmad parser
*/

%{

#include "array.h"
#include "parser.h"
#include "sym_table.h"
#include "elementtype.h"
#include <cmath>
#include <cstring>
#include <iostream>
#include <string>
  
  using namespace GMAD;

  extern char* yytext;

  namespace GMAD {
    extern int line_num;
    extern std::string yyfilename;
  
    const int ECHO_GRAMMAR = 0; ///< print grammar rule expansion (for debugging)
    const int INTERACTIVE = 0; ///< print output of commands (like in interactive mode)
    /* for more debug with parser:
       1) set yydebug to 1 in parser.tab.cc (needs to be reset as this file gets overwritten from time to time!) 
       2) add %debug below
       3) compile bison with "-t" flag. This is automatically done when CMAKE_BUILD_TYPE equals Debug
    */

    bool execute = true;
    int element_count = -1; // for samplers , ranges etc. -1 means add to all
    ElementType element_type = ElementType::_NONE; // for samplers, ranges etc.
  }
%}

/* define stack type */

%union{
  double dval;
  int ival; // ElementType, but underlying type as it is not possible to have enum class in union, rely on static_casts
  GMAD::Symtab *symp;
  std::string *str;
  GMAD::Array *array;
}

/* more debug output can be added with %debug" */
//%debug

// change associativity of operators
%left '+' '-'
%left '*' '/'
%left '^' '<' '>' NE LE GE EQ
%nonassoc UMINUS
%nonassoc UPLUS

// declare union value of tokens and types
%token <dval> NUMBER
%token <symp> NUMVAR STRVAR VECVAR FUNC
%token <str> STR VARIABLE
<<<<<<< HEAD
%token <ival> MARKER ELEMENT DRIFT RF RBEND SBEND QUADRUPOLE SEXTUPOLE OCTUPOLE DECAPOLE MULTIPOLE SCREEN AWAKESCREEN AWAKESPECTROMETER
=======
%token <ival> MARKER ELEMENT DRIFT RF RBEND SBEND QUADRUPOLE SEXTUPOLE OCTUPOLE DECAPOLE MULTIPOLE SCREEN AWAKESCREEN THINMULT
>>>>>>> d044906a
%token <ival> SOLENOID RCOL ECOL LINE LASER TRANSFORM3D MUSPOILER DEGRADER
%token <ival> VKICK HKICK
%token ALL ATOM MATERIAL PERIOD XSECBIAS REGION CAVITYMODEL TUNNEL
%token BEAM OPTION PRINT RANGE STOP USE SAMPLE CSAMPLE
%token IF ELSE BEGN END LE GE NE EQ FOR

%type <dval> aexpr
%type <dval> expr
%type <symp> assignment symdecl
%type <array> vecexpr
%type <array> vectnum vectstr
%type <str> use_parameters
%type <ival> component component_with_params newinstance
%type <str> sample_options
%type <str> csample_options
%type <str> paramassign string

/* printout format for debug output */
/*
%printer { fprintf (yyoutput, "%.10g", $$); } <dval>
%printer { fprintf (yyoutput, "%d", $$); } <ival>
%printer { fprintf (yyoutput, "\"%s\"", $$); } <str>
%printer { fprintf (yyoutput, "\"%s\"", $$->name); } <symp>
%printer { fprintf (yyoutput, "size %d, &%p", $$->size, (void*)$$->data); } <array>
%printer { fprintf (yyoutput, "<>"); } <>
*/

%%

// every statement ends in a semicolon 
input : 
      | input stmt ';'
       { 
	 if(ECHO_GRAMMAR) printf("input -> input stmt ';' \n");
       }

// deconstruct statements into atomic statements
stmt :        if_clause '{' stmt '}'
              {
		if(ECHO_GRAMMAR) printf("stmt -> IF '(' aexpr ')' stmt\n" );
		execute = true;
	      }
              | if_clause '{' stmt '}' else_clause '{' stmt '}' 
	      {
		if(ECHO_GRAMMAR) printf("stmt -> IF '(' bool_expr ')' ELSE stmt \n" );
		execute = true;
	      }
              | atomic_stmt { if(ECHO_GRAMMAR) printf("stmt -> atomic_stmt \n"); }
              | BEGN input END { if(ECHO_GRAMMAR) printf("stmt -> '{' stmt ';' atomic_stmt '}' \n"); }

if_clause: IF '(' aexpr ')' {if( ($3 > 0) && execute ) execute = true; else execute = false;}

else_clause: ELSE
             {
	       if (execute) {execute = false;}
	       else {execute = true;}
             }

// atomic statements can be an mathematical expression, a declaration or a command
atomic_stmt : 
            | expr { if(ECHO_GRAMMAR) printf("atomic_stmt -> expr\n"); }
            | command  { if(ECHO_GRAMMAR) printf("atomic_stmt -> command\n"); }
            | decl  { if(ECHO_GRAMMAR) printf("atomic_stmt -> decl\n"); }

// instantiate an object
decl : VARIABLE ':' component_with_params
       {
	 if(execute) {
	   if(ECHO_GRAMMAR) std::cout << "decl -> VARIABLE " << *$1 << " : " << $3 << std::endl;
	   // check parameters and write into element table
	   Parser::Instance()->write_table($1,static_cast<ElementType>($3));
	   Parser::Instance()->ClearParams();
	 }
       }
      | VARIABLE ':' MARKER
       {
	 if(execute) {
	   if(ECHO_GRAMMAR) std::cout << "decl -> VARIABLE " << *$1 << " : " << ElementType::_MARKER << std::endl;
	   // check parameters and write into element table
	   Parser::Instance()->write_table($1,ElementType::_MARKER);
	   Parser::Instance()->ClearParams();
	 }
       }

     | VARIABLE ':' line 
       {
	 if(execute)
	   {
	     // copy tmp_list to params
	     Parser::Instance()->write_table($1,ElementType::_LINE,true);
	   }
       }
     | VARIABLE ':' newinstance
       {
         if(execute)
	   {
	     ElementType type = static_cast<ElementType>($3);
	     if(ECHO_GRAMMAR) std::cout << "decl -> VARIABLE : VARIABLE, " << *($1) << " : " << type << std::endl;
	     if(type != ElementType::_NONE)
	       {
		 Parser::Instance()->write_table($1,type);
	       }
	     Parser::Instance()->ClearParams();
	   }
       }
       | VARIABLE ':' parameters
       {
	 if(execute)
	   {
	     if(ECHO_GRAMMAR) std::cout << "edit : VARIABLE parameters   -- " << *($1) << std::endl;
	     Parser::Instance()->OverwriteElement(*$1);
	   }
       }
     | VARIABLE ':' atom
       {
         if(execute)
           {
	     if(ECHO_GRAMMAR) std::cout << "decl -> VARIABLE " << *($1) << " : atom" << std::endl;
	     Parser::Instance()->SetValue<Atom>("name",*($1));
	     Parser::Instance()->Add<Atom>();
           }
       }
     | VARIABLE ':' material
       {
         if(execute)
           {
	     if(ECHO_GRAMMAR) std::cout << "decl -> VARIABLE " << *($1) << " : material" << std::endl;
	     Parser::Instance()->SetValue<Material>("name",*($1));
	     Parser::Instance()->Add<Material>();
           }
       }
     | VARIABLE ':' tunnel
       {
         if(execute)
           {
	     if(ECHO_GRAMMAR) std::cout << "decl -> VARIABLE " << *($1) << " : tunnel" << std::endl;
	     Parser::Instance()->SetValue<Tunnel>("name",*($1));
	     Parser::Instance()->Add<Tunnel>();
           }
       }
     | VARIABLE ':' region
       {
         if(execute)
           {
	     if(ECHO_GRAMMAR) std::cout << "decl -> VARIABLE " << *($1) << " : region" << std::endl;
	     Parser::Instance()->SetValue<Region>("name",*($1));
	     Parser::Instance()->Add<Region>();
           }
       }
     | VARIABLE ':' cavitymodel
       {
         if(execute)
           {
	     if(ECHO_GRAMMAR) std::cout << "decl -> VARIABLE " << *($1) << " : cavitymodel" << std::endl;
	     Parser::Instance()->SetValue<CavityModel>("name",*($1));
	     Parser::Instance()->Add<CavityModel>();
           }
       }
     | VARIABLE ':' xsecbias
       {
         if(execute)
           {
	     if(ECHO_GRAMMAR) std::cout << "decl -> VARIABLE " << *($1) << " : xsecbias" << std::endl;
	     Parser::Instance()->SetValue<PhysicsBiasing>("name",*($1));
	     Parser::Instance()->Add<PhysicsBiasing,FastList<PhysicsBiasing>>();
           }
       }
      | VARIABLE ':' error_noparams
      {
	if(execute)
	  {
	    yyerror("ERROR: Element needs parameters");
	  }
      }

component_with_params : component ',' parameters

component : DRIFT       {$$=static_cast<int>(ElementType::_DRIFT);}
          | RF          {$$=static_cast<int>(ElementType::_RF);}
          | SBEND       {$$=static_cast<int>(ElementType::_SBEND);}
          | RBEND       {$$=static_cast<int>(ElementType::_RBEND);}
          | VKICK       {$$=static_cast<int>(ElementType::_VKICK);}
          | HKICK       {$$=static_cast<int>(ElementType::_HKICK);}
          | QUADRUPOLE  {$$=static_cast<int>(ElementType::_QUAD);}
          | SEXTUPOLE   {$$=static_cast<int>(ElementType::_SEXTUPOLE);}
          | OCTUPOLE    {$$=static_cast<int>(ElementType::_OCTUPOLE);}
          | DECAPOLE    {$$=static_cast<int>(ElementType::_DECAPOLE);}
          | MULTIPOLE   {$$=static_cast<int>(ElementType::_MULT);}
          | THINMULT    {$$=static_cast<int>(ElementType::_THINMULT);}
          | SOLENOID    {$$=static_cast<int>(ElementType::_SOLENOID);}
          | ECOL        {$$=static_cast<int>(ElementType::_ECOL);}
          | RCOL        {$$=static_cast<int>(ElementType::_RCOL);}
          | MUSPOILER   {$$=static_cast<int>(ElementType::_MUSPOILER);}
          | DEGRADER    {$$=static_cast<int>(ElementType::_DEGRADER);}
          | LASER       {$$=static_cast<int>(ElementType::_LASER);}
          | SCREEN      {$$=static_cast<int>(ElementType::_SCREEN);}
          | AWAKESCREEN {$$=static_cast<int>(ElementType::_AWAKESCREEN);}
          | AWAKESPECTROMETER {$$=static_cast<int>(ElementType::_AWAKESPECTROMETER);}
          | TRANSFORM3D {$$=static_cast<int>(ElementType::_TRANSFORM3D);}
          | ELEMENT     {$$=static_cast<int>(ElementType::_ELEMENT);}

atom : ATOM ',' atom_options
material : MATERIAL ',' material_options
region : REGION ',' region_options
cavitymodel : CAVITYMODEL ',' cavitymodel_options
tunnel : TUNNEL ',' tunnel_options
xsecbias : XSECBIAS ',' xsecbias_options

// every element needs parameters
error_noparams : DRIFT
               | RF
               | SBEND
               | RBEND
               | VKICK
               | HKICK
               | QUADRUPOLE
               | SEXTUPOLE
               | OCTUPOLE
               | DECAPOLE
               | MULTIPOLE
               | THINMULT
               | SOLENOID
               | ECOL
               | MUSPOILER
               | RCOL
               | LASER
               | SCREEN
               | AWAKESCREEN
               | AWAKESPECTROMETER
               | TRANSFORM3D
               | ELEMENT
               | MATERIAL
               | ATOM
               | REGION
               | CAVITYMODEL
               | TUNNEL
               | XSECBIAS

newinstance : VARIABLE ',' parameters
            {
	      if(execute) {
		$$ = Parser::Instance()->copy_element_to_params(*$1);
	      }
	    }
            | VARIABLE
	    {
	      if(execute) {
		$$ = Parser::Instance()->copy_element_to_params(*$1);
	      }
	    }

paramassign: VARIABLE
             {
               $$=$1;
             }
           // allow defined variables to have the same name as parameters
           | NUMVAR
             {
               $$ = new std::string($1->GetName());
	       Parser::Instance()->AddVariable($$);
             }
           | STRVAR
             {
               $$ = new std::string($1->GetName());
	       // store to prevent leak
	       Parser::Instance()->AddVariable($$);
             }

// reduce STR and STRVAR
string: STR
        {
	  $$ = $1;
	}
        | STRVAR
	{
	  $$ = new std::string($1->GetString());
	  // store to prevent leak
	  Parser::Instance()->AddVariable($$);
	}

parameters_extend : /* nothing */
                  | ',' parameters

parameters: paramassign '=' aexpr parameters_extend
            {
	      if(execute)
		Parser::Instance()->SetValue<Parameters>(*($1),$3);
	    }
          | paramassign '=' vecexpr parameters_extend
            {
	      if(execute) 
		Parser::Instance()->SetValue<Parameters>(*($1),$3);
	    }
          | paramassign '=' string parameters_extend
            {
	      if(execute) {
		Parser::Instance()->SetValue<Parameters>(*($1),*$3);
	      }
	    }

line : LINE '=' '(' element_seq ')'

line : LINE '=' '-' '(' rev_element_seq ')'

element_seq_extend : /* nothing */
                   | ',' element_seq

element_seq : 
            | VARIABLE element_seq_extend
              {
		if(execute) Parser::Instance()->add_element_temp(*($1), 1, true, ElementType::_LINE);
	      }
            | VARIABLE '*' NUMBER element_seq_extend
              {
		if(execute) Parser::Instance()->add_element_temp(*($1), (int)$3, true, ElementType::_LINE);
	      }
            | NUMBER '*' VARIABLE element_seq_extend
              {
		if(execute) Parser::Instance()->add_element_temp(*($3), (int)$1, true, ElementType::_LINE);
	      }
            | '-' VARIABLE element_seq_extend
              {
		if(execute) Parser::Instance()->add_element_temp(*($2), 1, true, ElementType::_REV_LINE);
	      }

rev_element_seq_extend : /* nothing */
                       | ',' rev_element_seq

rev_element_seq : 
            | VARIABLE rev_element_seq_extend
              {
		if(execute) Parser::Instance()->add_element_temp(*($1), 1, false, ElementType::_REV_LINE);
	      }
            | VARIABLE '*' NUMBER rev_element_seq_extend
              {
		if(execute) Parser::Instance()->add_element_temp(*($1), int($3), false, ElementType::_REV_LINE);
	      }
            | NUMBER '*' VARIABLE rev_element_seq_extend
              {
		if(execute) Parser::Instance()->add_element_temp(*($3), int($1), false, ElementType::_REV_LINE);
	      }
            | '-' VARIABLE rev_element_seq_extend
              {
		if(execute) Parser::Instance()->add_element_temp((*$2), 1, false, ElementType::_LINE);
	      }

expr : aexpr 
       { // check type ??
	 if(ECHO_GRAMMAR) printf("expr -> aexpr\n");
	 if(execute) 
	   {
	     if(INTERACTIVE) printf ("\t%.10g\n", $1); $$=$1;
	   }
       }
     | vecexpr 
       {
	 if(ECHO_GRAMMAR) printf("expr -> vecexpr\n");
	 if(execute)
	   {
	     if(INTERACTIVE)
	       {$1->Print();}
	     $$ = 0;
	   } 
       }
     | assignment 
       { // check type
	 if(ECHO_GRAMMAR) printf("expr -> assignment\n");
	 if(execute)
	   {
	     if(INTERACTIVE) {
	       $1->Print();
	     } 
	     $$=0;
	   }
       }

aexpr  : NUMBER               { $$ = $1;                         }
       | NUMVAR               { $$ = $1->GetNumber();            }
       | FUNC '(' aexpr ')'   { $$ = $1->GetFunction()($3);      }
       | aexpr '+' aexpr      { $$ = $1 + $3;                    }
       | aexpr '-' aexpr      { $$ = $1 - $3;                    }  
       | aexpr '*' aexpr      { $$ = $1 * $3;                    }
       | aexpr '/' aexpr      { $$ = $1 / $3;                    }
       | aexpr '^' aexpr      { $$ = std::pow($1,$3);            }
       | '-' aexpr  %prec UMINUS { $$ = -$2; }
       | '+' aexpr  %prec UPLUS { $$ = $2; }
       | '(' aexpr ')'         { $$ = $2;                        }
       | '<' vecexpr ',' vecexpr '>' // scalar product
         {
	   $$ = $2->Product($4);
         } 
       // boolean stuff
        | aexpr '<' aexpr { $$ = ($1 < $3 )? 1 : 0; } 
        | aexpr LE aexpr { $$ = ($1 <= $3 )? 1 : 0; } 
        | aexpr '>' aexpr { $$ = ($1 > $3 )? 1 : 0; } 
        | aexpr GE aexpr { $$ = ($1 >= $3 )? 1 : 0; } 
        | aexpr NE aexpr { $$ = ($1 != $3 )? 1 : 0; } 
	| aexpr EQ aexpr { $$ = ($1 == $3 )? 1 : 0; }
        | VARIABLE '[' string ']' 
          { 
	    if(ECHO_GRAMMAR) std::cout << "aexpr-> " << *($1) << " [ " << *($3) << " ]" << std::endl; 
	    $$ = Parser::Instance()->property_lookup(*($1),*($3));
	  }// element attributes

symdecl : VARIABLE '='
        {
	  if(execute)
	    {
	      Symtab *sp = Parser::Instance()->symcreate(*($1));
	      $$ = sp;
	    }
	}
        | NUMVAR '='
	{
	  if(execute)
	    {
	      std::cout << "WARNING redefinition of variable " << $1->GetName() << " with old value: " << $1->GetNumber() << std::endl;
	      $$ = $1;
	    }
	}
        | STRVAR '='
	{
	  if(execute)
	    {
	      std::cout << "WARNING redefinition of variable " << $1->GetName() << " with old value: " << $1->GetString() << std::endl;
	      $$ = $1;
	    }
	}
        | VECVAR '='
        {
           if(execute)
	     {
	       std::cout << "WARNING redefinition of array variable " << $1->GetName() << std::endl;
	       $$=$1;
	     }
	}

assignment :  symdecl aexpr  
              {
		if(ECHO_GRAMMAR) std::cout << $1->GetName() << std::endl;
		if(execute)
		  {
		    if($1->IsReserved()) {
		      std::string errorstring = "ERROR: " + $1->GetName() + " is reserved\n";
		      yyerror(errorstring.c_str());
		    }
		    else
		      {
			$1->Set($2);
			$$=$1;       
		      }
		  }
	      }
           |  symdecl STR
	      {
		if (execute)
		  {
		    if($1->IsReserved()) {
		      std::string errorstring = "ERROR: " + $1->GetName() + " is reserved\n";
		      yyerror(errorstring.c_str());
		    }
		    else
		      {
			$1->Set(*$2);
			$$=$1;
		      }
		  }
	      }
           |  symdecl vecexpr
              {
		if(execute)
		  {
		    $1->Set($2);
		    $$=$1;
		  }
              }

vecexpr : VECVAR              {if(execute) $$ = new Array($1);} 
        | vectnum             {if(execute) $$ = $1;}
        | vectstr             {if(execute) $$ = $1;}
        | vecexpr '+' vecexpr {if(execute) $$ = Array::Add($1,$3);}
        | vecexpr '-' vecexpr {if(execute) $$ = Array::Subtract($1,$3);}
        | vecexpr '+' aexpr   {if(execute) $$ = Array::Add($1,$3);}
        | aexpr   '+' vecexpr {if(execute) $$ = Array::Add($3,$1);}
        | vecexpr '*' aexpr   {if(execute) $$ = Array::Multiply($1,$3);}
        | aexpr   '*' vecexpr {if(execute) $$ = Array::Multiply($3,$1);}
        | vecexpr '/' aexpr   {if(execute) $$ = Array::Divide($1,$3);}
        | vecexpr '-' aexpr   {if(execute) $$ = Array::Subtract($1,$3);}
        | aexpr '-' vecexpr
        {
	  if(execute)
	    {
	      Array* a = Array::Multiply($3,-1);
	      $$ = Array::Add(a,$1);
	    }
	}

vectnumexec : '{' numbers '}'
            | '[' numbers ']'

vectnum : vectnumexec
	  {
	    if(execute)
	      {
	        $$ = new Array;
	        Parser::Instance()->FillArray($$);
	        Parser::Instance()->FillString($$);		
	      }
	  }

vectstrexec : '[' letters ']'
            | '{' letters '}'

vectstr : vectstrexec
	{
	  if(execute)
	  {
	    $$ = new Array;
	    Parser::Instance()->FillString($$);
	  }
	}

numbers : aexpr ',' numbers { if(execute) Parser::Instance()->Store($1);} 
        | aexpr             { if(execute) Parser::Instance()->Store($1);}

letters : string ',' letters { if(execute) Parser::Instance()->Store(*$1);}
        | string             { if(execute) Parser::Instance()->Store(*$1);}

// accept print with and without comma
print   : PRINT
        | PRINT ','

command : STOP             { if(execute) Parser::Instance()->quit(); }
        | BEAM ',' beam_parameters
        | print        { if(execute) Parser::Instance()->PrintElements(); }
        | print LINE   { if(execute) Parser::Instance()->PrintBeamline(); }
        | print OPTION { if(execute) Parser::Instance()->PrintOptions(); }
        | print VARIABLE
          {
	    if(execute) {
	      Symtab *sp = Parser::Instance()->symlook(*($2));
	      if (!sp) {
		std::cout << "Variable " << *($2) << " not defined!" << std::endl;
	      }
	      else {
		sp->Print();
	      }
	    }
	  }
        | print NUMVAR { if(execute) $2->Print();}
        | print STRVAR { if(execute) $2->Print();}
        | print VECVAR { if(execute) $2->Print();}
        | USE ',' use_parameters { if(execute) Parser::Instance()->expand_line(Parser::Instance()->current_line,Parser::Instance()->current_start, Parser::Instance()->current_end);}
        | OPTION  ',' option_parameters
        | SAMPLE ',' sample_options 
          {
	    if(execute)
	      {  
		if(ECHO_GRAMMAR) printf("command -> SAMPLE\n");
		Parser::Instance()->add_sampler(*($3), element_count, element_type);
		element_count = -1;
		Parser::Instance()->ClearParams();
	      }
          }
        | CSAMPLE ',' csample_options // cylindrical sampler
          {
	    if(execute)
	      {  
		if(ECHO_GRAMMAR) printf("command -> CSAMPLE\n");
		Parser::Instance()->add_csampler(*($3), element_count, element_type);
		element_count = -1;
		Parser::Instance()->ClearParams();
	      }
          }
        | ATOM ',' atom_options // atom
          {
	    if(execute)
	      {  
		if(ECHO_GRAMMAR) printf("command -> ATOM\n");
		Parser::Instance()->Add<Atom>();
	      }
          }
        | MATERIAL ',' material_options // material
          {
	    if(execute)
	      {  
		if(ECHO_GRAMMAR) printf("command -> MATERIAL\n");
		Parser::Instance()->Add<Material>();
	      }
          }
        | TUNNEL ',' tunnel_options // tunnel
          {
	    if(execute)
	      {  
		if(ECHO_GRAMMAR) printf("command -> TUNNEL\n");
		Parser::Instance()->Add<Tunnel>();
	      }
          }
        | REGION ',' region_options // region
          {
	    if(execute)
	      {  
		if(ECHO_GRAMMAR) printf("command -> REGION\n");
		Parser::Instance()->Add<Region>();
	      }
          }
        | CAVITYMODEL ',' cavitymodel_options // cavitymodel
          {
	    if(execute)
	      {  
		if(ECHO_GRAMMAR) printf("command -> CAVITYMODEL\n");
		Parser::Instance()->Add<CavityModel>();
	      }
          }
        | XSECBIAS ',' xsecbias_options // xsecbias
          {
	    if(execute)
	      {  
		if(ECHO_GRAMMAR) printf("command -> XSECBIAS\n");
		Parser::Instance()->Add<PhysicsBiasing,FastList<PhysicsBiasing>>();
	      }
          }

use_parameters :  VARIABLE
                  {
		    if(execute)
		      {
			$$ = $1;
			Parser::Instance()->current_line = (*$1);
			Parser::Instance()->current_start = "";
			Parser::Instance()->current_end = "";
		      }
                  }
		| PERIOD '=' VARIABLE
                  {
		    if(execute)
		      {
			$$ = $3;
			Parser::Instance()->current_line = *($3);
			Parser::Instance()->current_start = "";
			Parser::Instance()->current_end = "";
		      }
                  }
                | PERIOD '=' VARIABLE ',' RANGE '=' VARIABLE '/' VARIABLE
                  {
		    if(execute)
		      {
			$$ = $3;
			Parser::Instance()->current_line = *($3);
			Parser::Instance()->current_start = *($7);
			Parser::Instance()->current_end = *($9);
		      }
		  }

sample_options: RANGE '=' VARIABLE
                {
		  if(ECHO_GRAMMAR) std::cout << "sample_opt : RANGE =  " << *($3) << std::endl;
		  if(execute) $$ = $3;
                }
              | RANGE '=' VARIABLE '[' NUMBER ']'
                {
                  if(ECHO_GRAMMAR) std::cout << "sample_opt : RANGE =  " << *($3) << " [" << $5 << "]" << std::endl;
		  if(execute) { $$ = $3; element_count = (int)$5; }
                }
              | ALL
	        {
		  if(ECHO_GRAMMAR) std::cout << "sample_opt, all" << std::endl;
		  // -2: convention to add to all elements
		  // empty name so that element name can be attached
		  if(execute)
                  {
                    $$ = new std::string("");
		    element_count = -2;
		    element_type=ElementType::_NONE;
	          }
	        }
	      | component
		{
	          if(ECHO_GRAMMAR) std::cout << "sample_opt, all " << typestr(static_cast<ElementType>($1)) << std::endl;
	          if(execute) {
	             element_type = static_cast<ElementType>($1);
		     element_count = -2;
		     $$ = new std::string("");
	          }
	        }

csample_options_extend : /* nothing */
                       | ',' csample_options

csample_options : paramassign '=' aexpr csample_options_extend
                  {
		    if(ECHO_GRAMMAR) std::cout << "csample_opt ->csopt " << (*$1) << " = " << $3 << std::endl;
		    if(execute)
		      Parser::Instance()->SetValue<Parameters>(*($1),$3);
		  }
                | sample_options csample_options_extend
                  {
		    if(ECHO_GRAMMAR) printf("csample_opt -> sopt, csopt\n");
		    $$ = $1;
		  }

cavitymodel_options_extend : /* nothing */
                           | ',' cavitymodel_options

cavitymodel_options : paramassign '=' aexpr cavitymodel_options_extend
                    {
		      if(execute)
			Parser::Instance()->SetValue<CavityModel>((*$1),$3);
		    }
                 | paramassign '=' string cavitymodel_options_extend
                    {
		      if(execute)
			Parser::Instance()->SetValue<CavityModel>(*$1,*$3);
		    }

material_options_extend : /* nothing */
                        | ',' material_options

material_options : paramassign '=' aexpr material_options_extend
                    {
		      if(execute)
			Parser::Instance()->SetValue<Material>((*$1),$3);
		    }
                 | paramassign '=' string material_options_extend
                    {
		      if(execute)
			Parser::Instance()->SetValue<Material>(*$1,*$3);
		    }
                 | paramassign '=' vecexpr material_options_extend
                    {
		      if(execute) 
			Parser::Instance()->SetValue<Material>(*($1),$3);
		    }

atom_options_extend : /* nothing */
                      | ',' atom_options

atom_options : paramassign '=' aexpr atom_options_extend
                    {
		      if(execute)
			Parser::Instance()->SetValue<Atom>((*$1),$3);
		    }
                 | paramassign '=' string atom_options_extend
                    {
		      if(execute)
			Parser::Instance()->SetValue<Atom>(*$1,*$3);
		    }

region_options_extend : /* nothing */
                      | ',' region_options

region_options : paramassign '=' aexpr region_options_extend
                    {
		      if(execute)
			Parser::Instance()->SetValue<Region>((*$1),$3);
		    }
                 | paramassign '=' string region_options_extend
                    {
		      if(execute)
			Parser::Instance()->SetValue<Region>(*$1,*$3);
		    }

tunnel_options_extend : /* nothing */
                      | ',' tunnel_options

tunnel_options : paramassign '=' aexpr tunnel_options_extend
                    {
		      if(execute)
			Parser::Instance()->SetValue<Tunnel>((*$1),$3);
		    }
                 | paramassign '=' string tunnel_options_extend
                    {
		      if(execute)
			Parser::Instance()->SetValue<Tunnel>(*$1,*$3);
		    }

xsecbias_options_extend : /* nothing */
                        | ',' xsecbias_options

xsecbias_options : paramassign '=' aexpr xsecbias_options_extend
                    {
		      if(execute)
			Parser::Instance()->SetValue<PhysicsBiasing>(*$1,$3);
		    }
                 | paramassign '=' string xsecbias_options_extend
                    {
		      if(execute)
			Parser::Instance()->SetValue<PhysicsBiasing>(*$1,*$3);
		    }
                 | paramassign '=' vecexpr xsecbias_options_extend
		    {
		      if(execute)
			Parser::Instance()->SetValue<PhysicsBiasing>(*$1,$3);
		    }

option_parameters_extend : /* nothing */
                         | ',' option_parameters

option_parameters : paramassign '=' aexpr option_parameters_extend
                    {
		      if(execute)
			Parser::Instance()->SetValue<Options>(*$1,$3);
		    }   
                  | paramassign '=' string option_parameters_extend
                    {
		      if(execute)
			Parser::Instance()->SetValue<Options>(*$1,*$3);
		    }

// beam_parameter same as option_parameters, might change in future
beam_parameters : option_parameters

%%

int yyerror(const char *s)
{
  std::cout << s << " at line " << GMAD::line_num << " (might not be exact!), file " << yyfilename << std::endl;
  std::cout << "symbol '" << yytext << "' unexpected" << std::endl;
  exit(1);
}

extern "C" {
  int yywrap()
  {
    return 1;
  }
}<|MERGE_RESOLUTION|>--- conflicted
+++ resolved
@@ -59,11 +59,7 @@
 %token <dval> NUMBER
 %token <symp> NUMVAR STRVAR VECVAR FUNC
 %token <str> STR VARIABLE
-<<<<<<< HEAD
-%token <ival> MARKER ELEMENT DRIFT RF RBEND SBEND QUADRUPOLE SEXTUPOLE OCTUPOLE DECAPOLE MULTIPOLE SCREEN AWAKESCREEN AWAKESPECTROMETER
-=======
-%token <ival> MARKER ELEMENT DRIFT RF RBEND SBEND QUADRUPOLE SEXTUPOLE OCTUPOLE DECAPOLE MULTIPOLE SCREEN AWAKESCREEN THINMULT
->>>>>>> d044906a
+%token <ival> MARKER ELEMENT DRIFT RF RBEND SBEND QUADRUPOLE SEXTUPOLE OCTUPOLE DECAPOLE MULTIPOLE SCREEN AWAKESCREEN AWAKESPECTROMETER THINMULT
 %token <ival> SOLENOID RCOL ECOL LINE LASER TRANSFORM3D MUSPOILER DEGRADER
 %token <ival> VKICK HKICK
 %token ALL ATOM MATERIAL PERIOD XSECBIAS REGION CAVITYMODEL TUNNEL
