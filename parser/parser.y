--- conflicted
+++ resolved
@@ -94,12 +94,8 @@
 %token <ival> SOLENOID RCOL JCOL ECOL LINE LASER TRANSFORM3D MUONSPOILER MUSPOILER
 %token <ival> SHIELD DEGRADER GAP CRYSTALCOL WIRESCANNER
 %token <ival> VKICKER HKICKER KICKER TKICKER THINRMATRIX PARALLELTRANSPORTER
-<<<<<<< HEAD
-%token <ival> RMATRIX UNDULATOR USERCOMPONENT DUMP CT TARGET
+%token <ival> RMATRIX UNDULATOR USERCOMPONENT DUMP CT TARGET RFX RFY
 %token <ival> LASERWIRE
-=======
-%token <ival> RMATRIX UNDULATOR USERCOMPONENT DUMP CT TARGET RFX RFY
->>>>>>> 9f10df62
 %token ALL ATOM MATERIAL PERIOD XSECBIAS REGION PLACEMENT NEWCOLOUR SAMPLERPLACEMENT
 %token SCORER SCORERMESH BLM MODULATOR
 %token CRYSTAL FIELD CAVITYMODEL QUERY TUNNEL APERTURE
@@ -280,7 +276,14 @@
              Parser::Instance()->Add<BLMPlacement>(true, "blm");
          }
      }
-<<<<<<< HEAD
+     | VARIABLE ':' modulator
+     {
+         if(execute) {
+             if(ECHO_GRAMMAR) std::cout << "decl -> VARIABLE " << *($1) << " : modulator" << std::endl;
+             Parser::Instance()->SetValue<Modulator>("name", *($1));
+             Parser::Instance()->Add<Modulator>(true, "modulator");
+         }
+     }
      | VARIABLE ':' laser
      {
          if(execute) {
@@ -288,15 +291,6 @@
              Parser::Instance()->SetValue<Laser>("name",*($1));
              Parser::Instance()->Add<Laser>(true, "laser");
           }
-=======
-     | VARIABLE ':' modulator
-     {
-         if(execute) {
-             if(ECHO_GRAMMAR) std::cout << "decl -> VARIABLE " << *($1) << " : modulator" << std::endl;
-             Parser::Instance()->SetValue<Modulator>("name", *($1));
-             Parser::Instance()->Add<Modulator>(true, "modulator");
-         }
->>>>>>> 9f10df62
      }
      | VARIABLE ':' query
      {
@@ -919,7 +913,14 @@
               Parser::Instance()->Add<BLMPlacement>(true, "blm");
             }
         }
-<<<<<<< HEAD
+        | MODULATOR ',' modulator_options // modulator
+        {
+          if(execute)
+            {
+              if(ECHO_GRAMMAR) std::cout << "command -> MODULATOR" << std::endl;
+              Parser::Instance()->Add<Modulator>(true, "modulator");
+            }
+        }
         | LASER ',' laser_options // laser
         {
           if(execute)
@@ -928,16 +929,6 @@
               Parser::Instance()->Add<Laser>(true, "laser");
             }
          }
-=======
-        | MODULATOR ',' modulator_options // modulator
-        {
-          if(execute)
-            {
-              if(ECHO_GRAMMAR) std::cout << "command -> MODULATOR" << std::endl;
-              Parser::Instance()->Add<Modulator>(true, "modulator");
-            }
-        }
->>>>>>> 9f10df62
         | NEWCOLOUR ',' colour_options // colour
         {
           if(execute)
@@ -1165,7 +1156,14 @@
                   | paramassign '=' string blm_options_extend
                     { if(execute) Parser::Instance()->SetValue<BLMPlacement>(*$1,*$3);}
 
-<<<<<<< HEAD
+modulator_options_extend : /* nothing */
+                         | ',' modulator_options
+
+modulator_options : paramassign '=' aexpr modulator_options_extend
+                    { if(execute) Parser::Instance()->SetValue<Modulator>((*$1),$3);}
+                  | paramassign '=' string modulator_options_extend
+                    { if(execute) Parser::Instance()->SetValue<Modulator>(*$1,*$3);}
+
 laser_options_extend : /* nothing */
                          | ',' laser_options
 
@@ -1173,15 +1171,6 @@
                     { if(execute) Parser::Instance()->SetValue<Laser>((*$1),$3);}
                   | paramassign '=' string laser_options_extend
                     { if(execute) Parser::Instance()->SetValue<Laser>(*$1,*$3);}
-=======
-modulator_options_extend : /* nothing */
-                         | ',' modulator_options
-
-modulator_options : paramassign '=' aexpr modulator_options_extend
-                    { if(execute) Parser::Instance()->SetValue<Modulator>((*$1),$3);}
-                  | paramassign '=' string modulator_options_extend
-                    { if(execute) Parser::Instance()->SetValue<Modulator>(*$1,*$3);}
->>>>>>> 9f10df62
 
 query_options_extend : /* nothing */
                      | ',' query_options
