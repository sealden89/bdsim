--- conflicted
+++ resolved
@@ -529,7 +529,6 @@
 parameters: VARIABLE '=' aexpr ',' parameters
             {
 	      if(execute)
-<<<<<<< HEAD
 		params.set_value($1->name,$3);
 	    }
           | VARIABLE '=' aexpr
@@ -557,560 +556,6 @@
 	      if(execute)
 		params.set_value($1->name,std::string($3));
 	    }
-=======
-		{
-#ifdef BDSDEBUG 
-                  printf("parameters, VARIABLE(%s) = aexpr(%.10g)\n",$1->name,$3);
-#endif
-		  if(!strcmp($1->name,"l")) { params.l = $3; params.lset = 1;} // length
-		  else
-		  if(!strcmp($1->name,"bmapZOffset")) { params.bmapZOffset = $3; params.bmapZOffsetset = 1;} // field map z offset
-		    else
-	          if(!strcmp($1->name,"B")) { params.B = $3; params.Bset = 1;} // dipole field
-		    else 
-		  if(!strcmp($1->name,"ks")) { params.ks = $3; params.ksset = 1;} // solenoid strength
-		    else
-		  if(!strcmp($1->name,"k0")) { params.k0 = $3; params.k0set = 1;} // dipole coef.
-		    else 
-		  if(!strcmp($1->name,"k1")) { params.k1 = $3; params.k1set = 1;} // quadrupole coef. 
-		    else
-		  if(!strcmp($1->name,"k2")) { params.k2 = $3; params.k2set = 1;} // sextupole coef.
-		    else 
-		  if(!strcmp($1->name,"k3")) { params.k3 = $3; params.k3set = 1;} // octupole coef.
-		    else 
-		  if(!strcmp($1->name,"angle")) { params.angle = $3; params.angleset = 1;} // dipole bending angle
-		  else
-		  if(!strcmp($1->name,"phiAngleIn")) { params.phiAngleIn = $3; params.phiAngleInset = 1;} // element incoming angle
-		  else
-		  if(!strcmp($1->name,"phiAngleOut")) { params.phiAngleOut = $3; params.phiAngleOutset = 1;} // element outgoing angle
-		  else
-		   if(!strcmp($1->name,"beampipeThickness") ) 
-		      { params.beampipeThickness = $3; params.beampipeThicknessset = 1;}
-		   else
-		  if(!strcmp($1->name,"aper") ||!strcmp($1->name,"aperture") ) 
-		    // for backwards compatibility
-		    { params.aper1 = $3; params.aper1set = 1;}
-		    else
-		  if(!strcmp($1->name,"aper1") ||!strcmp($1->name,"aperture1") )  // new aperture model 
-		    { params.aper1 = $3; params.aper1set = 1;}
-		    else
-		  if(!strcmp($1->name,"aper2") ||!strcmp($1->name,"aperture2") ) 
-		    { params.aper2 = $3; params.aper2set = 1;}
-		    else
-		  if(!strcmp($1->name,"aper3") ||!strcmp($1->name,"aperture3") ) 
-		    { params.aper3 = $3; params.aper3set = 1;}
-		    else
-		  if(!strcmp($1->name,"aper4") ||!strcmp($1->name,"aperture4") ) 
-		    { params.aper4 = $3; params.aper4set = 1;}
-		    else
-		  if(!strcmp($1->name,"outerDiameter")) 
-		    { params.outerDiameter = $3; params.outerDiameterset = 1;}
-		    else
-		  if(!strcmp($1->name,"outR") )
-		    // for backwards compatibility, boxSize = 2*outR
-		    { params.outerDiameter = 2 * $3; params.outerDiameterset = 1;}
-		    else
-		  if(!strcmp($1->name,"xsize") ) { params.xsize = $3; params.xsizeset = 1;}
-		    else
-		  if(!strcmp($1->name,"ysize") ) { params.ysize = $3; params.ysizeset = 1;}
-		    else
-		  if(!strcmp($1->name,"tilt")) { params.tilt = $3; params.tiltset = 1;}
-		    else
-		  if(!strcmp($1->name,"offsetX")) { params.offsetX = $3; params.offsetXset = 1;}
-		    else
-		  if(!strcmp($1->name,"offsetY")) { params.offsetY = $3; params.offsetYset = 1;}
-		    else
-		  if(!strcmp($1->name,"x")) {params.xdir = $3; params.xdirset = 1;} // x direction
-		    else
-		  if(!strcmp($1->name,"y")) {params.ydir = $3; params.ydirset = 1;} // y direction 
-		    else
-		  if(!strcmp($1->name,"z")) {params.zdir = $3; params.zdirset = 1;} // z direction 
-		    else
-		  if(!strcmp($1->name,"phi")) {params.phi = $3; params.phiset = 1;}  // polar angle
-		    else
-		  if(!strcmp($1->name,"theta"))  {params.theta = $3; params.thetaset = 1;} 
-		  // azimuthal angle
-		    else
-		  if(!strcmp($1->name,"psi"))  {params.psi = $3; params.psiset = 1;} // 3rd  angle
-		  else
-		  if(!strcmp($1->name,"gradient"))  {params.gradient = $3; params.gradientset = 1;} // rf voltage
-		  else
-		  if(!strcmp($1->name,"fint")) {;} // fringe field parameters
-		  else
-		  if(!strcmp($1->name,"fintx")) {;}  //
-		  else
-		  if(!strcmp($1->name,"tunnelRadius")) { params.tunnelRadius = $3; params.tunnelRadiusset = 1;} // tunnel radius
-		  else
-		  if(!strcmp($1->name,"tunnelOffsetX")) { params.tunnelOffsetX = $3; params.tunnelOffsetXset = 1;} // tunnel offset
-		  else
-		  if(!strcmp($1->name,"precisionRegion")) { params.precisionRegion = (int)$3; params.precisionRegionset = 1;} // tunnel offset
-		    else
-		  if(!strcmp($1->name,"e1")) {;}  //
-                    else
-		  if(!strcmp($1->name,"e2")) {;}  //
-		    else
-		  if(!strcmp($1->name,"A")) {params.A = $3; params.Aset = 1;}  // mass number
-		    else
-		  if(!strcmp($1->name,"Z")) {params.Z = $3; params.Zset = 1;}  // atomic number
-		    else
-		  if(!strcmp($1->name,"density")) {params.density = $3; params.densityset = 1;}  // density
-                    else
-		  if(!strcmp($1->name,"T")) {params.temper = $3; params.temperset = 1;}  // temperature
-		    else
-		  if(!strcmp($1->name,"P")) {params.pressure = $3; params.pressureset = 1;}  // pressure
-		    else
-		  if(!strcmp($1->name,"waveLength")) {params.waveLength = $3; params.waveLengthset = 1;}
-		    else
-		  if(!strcmp($1->name,"at")) {params.at = $3; params.atset = 1;}  //position of an element within a sequence
-		    else
-                  if(!strcmp($1->name,"tscint")) { params.tscint = $3; params.tscintset = 1;} // thickness for a scintillator screen 
-		  else
-                  if(!strcmp($1->name,"twindow")) { params.twindow = $3; params.twindowset = 1;} // thickness for a scintillator screen window 
-		  else {
-		    printf("Warning : unknown parameter %s\n",$1->name);
-		    if (PEDANTIC) exit(1);
-		  }
-		}
-	    }
-           | VARIABLE '=' vecexpr ',' parameters
-             {
-	       if(execute) 
-		 {
-#ifdef BDSDEBUG 
-                   printf("params,VARIABLE (%s) = vecexpr (%d)\n",$1->name,$3->size);
-#endif
-                   if(!strcmp($1->name,"knl")) 
-		     {
-		       params.knlset = 1;
-		       set_vector(params.knl,$3);
-		       delete[] $3->data;
-		     } 
-		   else
-		     if(!strcmp($1->name,"ksl")) 
-		       {
-			 params.kslset = 1;
-			 set_vector(params.ksl,$3);
-			 delete[] $3->data;
-		       }
-                     else
-		     if(!strcmp($1->name,"blmLocZ")) 
-		       {
-			 params.blmLocZset = 1;
-			 set_vector(params.blmLocZ,$3);
-			 delete[] $3->data;
-		       }
-		   else
-		     if(!strcmp($1->name,"blmLocTheta")) 
-		       {
-			 params.blmLocThetaset = 1;
-			 set_vector(params.blmLocTheta,$3);
-			 delete[] $3->data;
-		       }
-                   else
-                     if(!strcmp($1->name,"components"))
-                       {
-                         params.componentsset = 1;
-                         set_vector(params.components,$3);
-                         $3->symbols.clear();
-                       } 
-                   else
-                     if(!strcmp($1->name,"componentsWeights"))
-                       {
-                         params.componentsWeightsset = 1;
-                         set_vector(params.componentsWeights,$3);
-                         delete[] $3->data;
-                       }
-                   else
-                     if(!strcmp($1->name,"componentsFractions"))
-                       {
-                         params.componentsFractionsset = 1;
-                         set_vector(params.componentsFractions,$3);
-                         delete[] $3->data;
-                       }
-		    else {
-		      printf("Warning : unknown parameter %s\n",$1->name);
-		      if (PEDANTIC) exit(1);
-		    }
-		 }
-	     }         
-           | VARIABLE '=' vecexpr
-             {
-	       if(execute) 
-		 {
-#ifdef BDSDEBUG 
-                   printf("VARIABLE (%s) = vecexpr (%d)\n",$1->name,$3->size);
-#endif
-		   if(!strcmp($1->name,"knl")) 
-		     {
-		       params.knlset = 1;
-		       set_vector(params.knl,$3);
-		       delete[] $3->data;
-		     } 
-		   else
-		     if(!strcmp($1->name,"ksl")) 
-		       {
-			 params.kslset = 1;
-			 set_vector(params.ksl,$3);
-			 delete[] $3->data;
-		       }
-                     else
-		       if(!strcmp($1->name,"blmLocZ")) 
-			 {
-			   params.blmLocZset = 1;
-			   set_vector(params.blmLocZ,$3);
-			   delete[] $3->data;
-			 }
-		       else
-			 if(!strcmp($1->name,"blmLocTheta")) 
-			   {
-			     params.blmLocThetaset = 1;
-			     set_vector(params.blmLocTheta,$3);
-			     delete[] $3->data;
-			   }
-			 else
-                     if(!strcmp($1->name,"components"))
-                       {
-                         params.componentsset = 1;
-                         set_vector(params.components,$3);
-                         delete[] $3->data;
-                       }
-                   else
-                     if(!strcmp($1->name,"componentsWeights"))
-                       {
-                         params.componentsWeightsset = 1;
-                         set_vector(params.componentsWeights,$3);
-                         delete[] $3->data;
-                       }
-                   else
-                     if(!strcmp($1->name,"componentsFractions"))
-                       {
-                         params.componentsFractionsset = 1;
-                         set_vector(params.componentsFractions,$3);
-                         delete[] $3->data;
-                       }
-		     else {
-		       printf("Warning : unknown parameter %s\n",$1->name);
-		       if (PEDANTIC) exit(1);
-		     }
-		 }         
-	     }
-          | VARIABLE '=' aexpr
-            {
-	      if(execute)
-		{
-#ifdef BDSDEBUG 
-                  printf("VARIABLE (%s) = aexpr(%.10g)\n",$1->name,$3);
-#endif
-		  if(!strcmp($1->name,"l")) { params.l = $3; params.lset = 1;} // length
-		    else
-		  if(!strcmp($1->name,"B")) { params.B = $3; params.Bset = 1;} // dipole field 
-		    else 
-		  if(!strcmp($1->name,"ks")) { params.ks = $3; params.ksset = 1;} // solenoid strength
-		    else
-		  if(!strcmp($1->name,"k0")) { params.k0 = $3; params.k0set = 1;} // dipole coef.
-		    else 
-		  if(!strcmp($1->name,"k1")) { params.k1 = $3; params.k1set = 1;} // quadrupole coef.
-		    else
-		  if(!strcmp($1->name,"k2")) { params.k2 = $3; params.k2set = 1;} // sextupole coef.
-		    else 
-		  if(!strcmp($1->name,"k3")) { params.k3 = $3; params.k3set = 1;} // octupole coef.
-		    else 
-		  if(!strcmp($1->name,"angle")) { params.angle = $3; params.angleset = 1;} // dipole bending angle
-		    else
-		  if(!strcmp($1->name,"phiAngleIn")) { params.phiAngleIn = $3; params.phiAngleInset = 1;} // element incoming angle
-		    else
-		  if(!strcmp($1->name,"phiAngleOut")) { params.phiAngleOut = $3; params.phiAngleOutset = 1;} // element outgoing angle
-		    else
-		  if(!strcmp($1->name,"beampipeThickness") ) 
-			      { params.beampipeThickness = $3; params.beampipeThicknessset = 1;}
-		    else
-		  if(!strcmp($1->name,"aper") ||!strcmp($1->name,"aperture") ) 
-		    // for backwards compatibility
-		    { params.aper1 = $3; params.aper1set = 1;}
-		    else
-		  if(!strcmp($1->name,"aper1") ||!strcmp($1->name,"aperture1") )  // new aperture model 
-		    { params.aper1 = $3; params.aper1set = 1;}
-		    else
-		  if(!strcmp($1->name,"aper2") ||!strcmp($1->name,"aperture2") ) 
-		    { params.aper2 = $3; params.aper2set = 1;}
-		    else
-		  if(!strcmp($1->name,"aper3") ||!strcmp($1->name,"aperture3") ) 
-		    { params.aper3 = $3; params.aper3set = 1;}
-		    else
-		  if(!strcmp($1->name,"aper4") ||!strcmp($1->name,"aperture4") ) 
-		    { params.aper4 = $3; params.aper4set = 1;}
-		    else
-		  if(!strcmp($1->name,"outerDiameter")) 
-		    { params.outerDiameter = $3; params.outerDiameterset = 1;}
-		    else
-		  if(!strcmp($1->name,"outR") )
-		    // for backwards compatibility, boxSize = 2*outR
-		    { params.outerDiameter = 2 * $3; params.outerDiameterset = 1;}
-		    else
-		  if(!strcmp($1->name,"xsize") ) { params.xsize = $3; params.xsizeset = 1;}
-		    else
-		  if(!strcmp($1->name,"ysize") ) { params.ysize = $3; params.ysizeset = 1;}
-		    else
-		  if(!strcmp($1->name,"tilt")) { params.tilt = $3; params.tiltset = 1;}
-		    else
-		  if(!strcmp($1->name,"offsetX")) { params.offsetX = $3; params.offsetX = 1;}
-		    else
-		  if(!strcmp($1->name,"offsetY")) { params.offsetY = $3; params.offsetY = 1;}
-		    else
-		  if(!strcmp($1->name,"x")) {params.xdir = $3; params.xdirset = 1;} // x direction
-		    else
-		  if(!strcmp($1->name,"y")) {params.ydir = $3; params.ydirset = 1;} // y direction 
-		    else
-		  if(!strcmp($1->name,"z")) {params.zdir = $3; params.zdirset = 1;} // z direction 
-		    else
-		  if(!strcmp($1->name,"phi")) {params.phi = $3; params.phiset = 1;}  // polar angle
-		    else
-		  if(!strcmp($1->name,"theta"))  {params.theta = $3; params.thetaset = 1;} // azimuthal angle
-		    else
-		  if(!strcmp($1->name,"psi"))  {params.psi = $3; params.psiset = 1;} // 3rd angle
-		    else
-		  if(!strcmp($1->name,"gradient"))  {params.gradient = $3; params.gradientset = 1;} // rf voltage
-		    else
-		  if(!strcmp($1->name,"fint")) {;} // fringe field parameters
-		  else
-		  if(!strcmp($1->name,"fintx")) {;}  //
-		  else
-		  if(!strcmp($1->name,"tunnelRadius")) { params.tunnelRadius = $3; params.tunnelRadiusset = 1;} // tunnel radius
-		  else
-		  if(!strcmp($1->name,"tunnelOffsetX")) { params.tunnelOffsetX = $3; params.tunnelOffsetXset = 1;} // tunnel offset
-		  else
-		    if(!strcmp($1->name,"precisionRegion")) { params.precisionRegion = (int)$3; params.precisionRegionset = 1;} // tunnel offset
-		    else
-		  if(!strcmp($1->name,"e1")) {;}  //
-                    else
-		  if(!strcmp($1->name,"e2")) {;}  //
-		    else
-		  if(!strcmp($1->name,"A")) {params.A = $3; params.Aset = 1;}  // mass number
-		    else
-		  if(!strcmp($1->name,"Z")) {params.Z = $3; params.Zset = 1;}  // atomic number
-		    else
-		  if(!strcmp($1->name,"density")) {params.density = $3; params.densityset = 1;}  // density
-                    else
-		  if(!strcmp($1->name,"T")) {params.temper = $3; params.temperset = 1;}  // temperature
-		    else
-		  if(!strcmp($1->name,"P")) {params.pressure = $3; params.pressureset = 1;}  // pressure
-		    else
-		  if(!strcmp($1->name,"waveLength")) {params.waveLength = $3; params.waveLengthset = 1;}
-		  else {
-		    printf("Warning : unknown parameter %s\n",$1->name);
-		    if (PEDANTIC) exit(1);
-		  }
-		}
-	    }
-          | VARIABLE '=' STR ',' parameters
-             {
-	       if(execute) 
-		 {
-#ifdef BDSDEBUG 
-                   printf("params,VARIABLE (%s) = str (%s)\n",$1->name,$3);
-#endif
-		   if(!strcmp($1->name,"geometry")) 
-		     {
-		       params.geomset = 1;
-		       params.geometry = $3;
-		     } 
-		   else
-		     if(!strcmp($1->name,"bmap")) 
-		       {
-			 params.geomset = 1;
-			 params.bmap = $3;
-		       }
-		   else 
-		     if(!strcmp($1->name,"type")) 
-		       {
-			 printf("Warning : type parameter is currently ignored");
-			 //ignore the "type attribute for the moment"
-		       }
-		   else
-		   if(!strcmp($1->name,"outerMaterial")) 
-		       {
-			 params.outerMaterialset = 1;
-			 params.outerMaterial = $3;
-		       }
-		   else
-		   if(!strcmp($1->name,"material")) 
-		       {	 
-			 params.materialset = 1;
-			 params.material = $3;
-		       }
-		   else if(!strcmp($1->name,"apertureType"))
-		       {
-			 params.apertureTypeset = 1;
-			 params.apertureType = $3;
-		       }
-		   else
-		   if(!strcmp($1->name,"beampipeMaterial"))
-			 {
-			   params.beampipeMaterialset = 1;
-			   params.beampipeMaterial = $3;
-			 }
-		   else
-		   if(!strcmp($1->name,"tunnelMaterial")) 
-		       {
-			 params.tunnelmaterialset = 1;
-			 params.tunnelMaterial = $3;
-		       }
-		   else 
-		   if(!strcmp($1->name,"tunnelCavityMaterial")) 
-		       {
-			 params.tunnelcavitymaterialset = 1;
-			 params.tunnelCavityMaterial = $3;
-		       }
-		   else 
-		   if(!strcmp($1->name,"scintmaterial")) 
-		     {
-		       params.scintmaterialset = 1;
-		       params.scintmaterial = $3; 
-		     } // material for a scintillator screen 
-		   else
-		   if(!strcmp($1->name,"windowmaterial")) 
-		     {
-		       params.windowmaterialset = 1;
-		       params.windowmaterial = $3; 
-		     } // material for a scintillator screen window
-		   else
-		   if(!strcmp($1->name,"airmaterial")) 
-		     {
-		       params.airmaterialset = 1;
-		       params.airmaterial = $3; 
-		     } // material for air around scintillator screen 
-		    else
-		   if(!strcmp($1->name,"spec")) 
-		       {
-			 params.specset = 1;
-			 params.spec = $3;
-		       }
-                   else 
-                   if(!strcmp($1->name,"symbol"))
-                       {
-                         params.symbolset = 1;
-                         params.symbol = $3;
-                       }
-		   else 
-                   if(!strcmp($1->name,"state"))
-                       {
-                         params.stateset = 1;
-                         params.state = $3;
-                       }
-		    else {
-		      printf("Warning : unknown parameter : \"%s\"\n",$1->name);
-		      if (PEDANTIC) exit(1);
-		    }
-		 }
-	     }         
-           | VARIABLE '=' STR
-             {
-	       if(execute) 
-		 {
-#ifdef BDSDEBUG 
-                   printf("VARIABLE (%s) = str (%s)\n",$1->name,$3);
-#endif
-		   if(!strcmp($1->name,"geometry")) 
-		     {
-		       params.geomset = 1;
-		       params.geometry = $3;
-		     } 
-		   else
-		     if(!strcmp($1->name,"bmap")) 
-		       {
-			 params.geomset = 1;
-			 params.bmap = $3;
-		       }
-		     else 
-		     if(!strcmp($1->name,"type")) 
-		       {
-			 printf("Warning : type parameter is currently ignored");
-			 //ignore the "type attribute for the moment"
-		       }
-                     else
-                       if(!strcmp($1->name,"outerMaterial")) 
-                         {	 
-                           params.outerMaterialset = 1;
-                           params.outerMaterial = $3;
-                         }
-                       else
-		       if(!strcmp($1->name,"material")) 
-                         {	 
-                           params.materialset = 1;
-                           params.material = $3;
-                         }
-                       else
-                       if(!strcmp($1->name,"tunnelMaterial")) 
-		       {
-			 params.tunnelmaterialset = 1;
-			 params.tunnelMaterial = $3;
-		       }
-		       else
-		       if(!strcmp($1->name,"apertureType"))
-			 {
-			   params.apertureTypeset = 1;
-			   params.apertureType = $3;
-			 }
-		       else
-		       if(!strcmp($1->name,"magnetGeometryType")) 
-		       {
-		         params.magnetGeometryTypeset = 1;
-		         params.magnetGeometryType = $3;
-		       }
-		       else
-		       if(!strcmp($1->name,"beampipeMaterial"))
-			 {
-			   params.beampipeMaterialset = 1;
-			   params.beampipeMaterial = $3;
-			 }
-		       else
-                         if(!strcmp($1->name,"tunnelCavityMaterial")) 
-		       {
-			 params.tunnelcavitymaterialset = 1;
-			 params.tunnelCavityMaterial = $3;
-		       }
-                       else
-			 if(!strcmp($1->name,"scintmaterial")) 
-			   {	 
-			     params.scintmaterialset = 1;
-			     params.scintmaterial = $3;
-			   }
-			 else if(!strcmp($1->name,"windowmaterial")) 
-			   {	 
-			     params.windowmaterialset = 1;
-			     params.windowmaterial = $3;
-			   }
-			 else
-			   if(!strcmp($1->name,"airmaterial")) 
-			     {	 
-			       params.airmaterialset = 1;
-			       params.airmaterial = $3;
-                         }
-                     else
-                   if(!strcmp($1->name,"spec")) 
-		       {
-			 params.specset = 1;
-			 params.spec = $3;
-		       }
-		   else 
-                   if(!strcmp($1->name,"symbol"))
-                       {
-                         params.symbolset = 1;
-                         params.symbol = $3;
-                       }
-		   else 
-                   if(!strcmp($1->name,"state"))
-                       {
-                         params.stateset = 1;
-                         params.state = $3;
-                       }
-		    else {
-		      printf("Warning : unknown parameter : \"%s\"\n",$1->name);
-		      if (PEDANTIC) exit(1);
-		    }
-		 }         
-	     }
->>>>>>> bfd6661b
 
 line : LINE '=' '(' element_seq ')'
 ;
