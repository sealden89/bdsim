/*
   bison grammar for the gmad parser
   Ilya Agapov, Steve Malton 2005-2007
   bdsim v.0.4
*/

%{

<<<<<<< HEAD
  extern int line_num;
  extern char* yyfilename;
  extern char* yytext;
  
  const int PEDANTIC = 0; ///> strict checking, exits when element or parameter is not known
  const int ECHO_GRAMMAR = 1; ///> print grammar rule expansion (for debugging)
  const int INTERACTIVE = 0; ///> print output of commands (like in interactive mode)
  /* for more debug with parser:
     1) set yydebug to 1 in parser.tab.cc (needs to be reset as this file gets overwritten from time to time!) 
     2) add %debug below
     3) compile bison with "-t" flag. This is automatically done when CMAKE_BUILD_TYPE equals Debug
  */

=======
>>>>>>> 0a0a5aaa
#include "array.h"
#include "parser.h"
#include "sym_table.h"
#include "elementtype.h"
  
  using namespace GMAD;

  extern char* yytext;

  namespace GMAD {
    extern int line_num;
    extern char* yyfilename;
  
    const int PEDANTIC = 1; ///< strict checking, exits when element or parameter is not known
    const int ECHO_GRAMMAR = 0; ///< print grammar rule expansion (for debugging)
    const int INTERACTIVE = 0; ///< print output of commands (like in interactive mode)
    /* for more debug with parser:
       1) set yydebug to 1 in parser.tab.cc (needs to be reset as this file gets overwritten from time to time!) 
       2) add %debug below
       3) compile bison with "-t" flag. This is automatically done when CMAKE_BUILD_TYPE equals Debug
    */

    int execute = 1;
    int element_count = 1; // for samplers , ranges etc.
  }
%}

/* define stack type */

%union{
  double dval;
  int ival; // ElementType, but underlying type as not possible to have enum class in union, rely on static_casts
  GMAD::symtab *symp;
  char *str;
  struct Array *array;
}

/* more debug output can be added with %debug" */
//%debug

%left '+' '-'
%left '*' '/'
%left '^' '<' '>' NE LE GE EQ
%nonassoc UMINUS
%nonassoc UPLUS

%token <dval> NUMBER
%token <symp> VARIABLE VECVAR FUNC 
%token <str> STR
<<<<<<< HEAD
%token MARKER ELEMENT DRIFT PCLDRIFT RF DIPOLE RBEND SBEND QUADRUPOLE SEXTUPOLE OCTUPOLE MULTIPOLE SCREEN AWAKESCREEN
%token SOLENOID COLLIMATOR RCOL ECOL LINE SEQUENCE SPOILER ABSORBER LASER TRANSFORM3D MUSPOILER
%token VKICK HKICK KICK
%token PERIOD APERTURE FILENAME GAS PIPE TUNNEL MATERIAL ATOM
%token CAVITYMODEL
=======
%token MARKER ELEMENT DRIFT RF RBEND SBEND QUADRUPOLE SEXTUPOLE OCTUPOLE DECAPOLE MULTIPOLE SCREEN AWAKESCREEN
%token SOLENOID RCOL ECOL LINE SEQUENCE LASER TRANSFORM3D MUSPOILER
%token VKICK HKICK
%token PERIOD XSECBIAS TUNNEL MATERIAL ATOM
>>>>>>> 0a0a5aaa
%token BEAM OPTION PRINT RANGE STOP USE VALUE ECHO PRINTF SAMPLE CSAMPLE BETA0 TWISS DUMP
%token IF ELSE BEGN END LE GE NE EQ FOR

%type <dval> aexpr
%type <dval> expr
%type <symp> assignment
%type <array> vecexpr
%type <array> vectnum vectstr
%type <str> use_parameters
%type <ival> extension
%type <ival> newinstance
%type <symp> sample_options
%type <symp> csample_options
%type <symp> tunnel_options
<<<<<<< HEAD
%type <symp> cavitymodel_options
=======
%type <symp> xsecbias_options
>>>>>>> 0a0a5aaa

/* printout format for debug output */
/*
%printer { fprintf (yyoutput, "%.10g", $$); } <dval>
%printer { fprintf (yyoutput, "%d", $$); } <ival>
%printer { fprintf (yyoutput, "\"%s\"", $$); } <str>
%printer { fprintf (yyoutput, "\"%s\"", $$->name); } <symp>
%printer { fprintf (yyoutput, "size %d, &%p", $$->size, (void*)$$->data); } <array>
%printer { fprintf (yyoutput, "<>"); } <>
*/

%%

input : 
      | input stmt ';'
       { 
	 if(ECHO_GRAMMAR) printf("input -> input stmt ';' \n");
       }
/*       | error input';' */
/* { */
/*   yyerrok; */
/* } */
;


stmt :          if_clause '{' stmt '}' { if(ECHO_GRAMMAR) printf("stmt -> IF '(' aexpr ')' stmt\n" ); execute = 1;}
              | if_clause '{' stmt '}' ELSE '{' stmt '}' 
                { if(ECHO_GRAMMAR) printf("stmt -> IF '(' bool_expr ')' ELSE stmt \n" ); }
              | atomic_stmt  { if(ECHO_GRAMMAR) printf("stmt -> atomic_stmt \n"); }
              | BEGN input END { if(ECHO_GRAMMAR) printf("stmt -> '{' stmt ';' atomic_stmt '}' \n"); }
;

if_clause: IF '(' aexpr ')' {if( ($3 > 0) && (execute > 0) ) execute = 1; else execute = 0;}
;

atomic_stmt : 
            | expr { if(ECHO_GRAMMAR) printf("atomic_stmt -> expr\n"); }
            | command  { if(ECHO_GRAMMAR) printf("atomic_stmt -> command\n"); }
            | decl  { if(ECHO_GRAMMAR) printf("atomic_stmt -> decl\n"); }
            | error
              {
		//yyerror(" : some error message\n"); 
		if(ECHO_GRAMMAR) printf("\natomic_stmt -> error\n");
	      }
;



decl : VARIABLE ':' marker
       {
	 if(execute)  {
	   // check parameters and write into element table
	   write_table(params,$1->name,ElementType::_MARKER);
	   params.flush();
	 }
       }
     | VARIABLE ':' drift
       {
	 if(execute) {
	   // check parameters and write into element table
	   write_table(params,$1->name,ElementType::_DRIFT);
	   params.flush();
	 }
       }
     | VARIABLE ':' rf
       {
	 if(execute) {
	   // check parameters and write into element table
	   write_table(params,$1->name,ElementType::_RF);
	   params.flush();
	 }
       } 
     | VARIABLE ':' sbend
       {  
	 if(execute) {
	   // check parameters and write into element table
	   write_table(params,$1->name,ElementType::_SBEND);
	   params.flush();
	 }
       }
     | VARIABLE ':' rbend
       {
         if(execute) {
           // check parameters and write into element table
           write_table(params,$1->name,ElementType::_RBEND);
           params.flush();
         }
       }

    | VARIABLE ':' vkick
       {  
	 if(execute) {
	   // check parameters and write into element table
	   write_table(params,$1->name,ElementType::_VKICK);
	   params.flush();
	 }
       }
    | VARIABLE ':' hkick
       {  
	 if(execute) {
	   // check parameters and write into element table
	   write_table(params,$1->name,ElementType::_HKICK);
	   params.flush();
	 }
       }
     | VARIABLE ':' quad
       {
	 if(execute)       
	   {
	     // check parameters and write into element table
	     write_table(params,$1->name,ElementType::_QUAD);
	     params.flush();
	   }
       }
     | VARIABLE ':' sextupole
       {
	 if(execute)
	   {
	     // check parameters and write into element table
	     write_table(params,$1->name,ElementType::_SEXTUPOLE);
	     params.flush();
	   }
       }
     | VARIABLE ':' octupole
       {
	 if(execute)
	   {
	     // check parameters and write into element table
	     write_table(params,$1->name,ElementType::_OCTUPOLE);
	     params.flush();
	   }
       }
     | VARIABLE ':' decapole
       {
	 if(execute)
	   {
	     // check parameters and write into element table
	     write_table(params,$1->name,ElementType::_DECAPOLE);
	     params.flush();
	   }
       }
     | VARIABLE ':' multipole
       {
	 if(execute)
	   {	 
	     // check parameters and write into element table
	     write_table(params,$1->name,ElementType::_MULT);
	     params.flush();	 
	   }
       }
     | VARIABLE ':' solenoid
       {
	 if(execute)       
	   {
	     // check parameters and write into element table
	     write_table(params,$1->name,ElementType::_SOLENOID);
	     params.flush();
	   }
       }
     | VARIABLE ':' rcol
       {
	 if(execute)
	   {
	     // check parameters and write into element table
	     write_table(params,$1->name,ElementType::_RCOL);
	     params.flush();
	   }
       }
     | VARIABLE ':' ecol
       {
	 if(execute)
	   {
	     // check parameters and write into element table
	     write_table(params,$1->name,ElementType::_ECOL);
	     params.flush();
	   }
       }
     | VARIABLE ':' muspoiler
       {
	 if(execute)
	   {
	     // check parameters and write into element table
	     write_table(params,$1->name,ElementType::_MUSPOILER);
	     params.flush();
	   }
       }
     | VARIABLE ':' element
       {
	 if(execute)
	   {	 
	     // check parameters and write into element table
	     write_table(params,$1->name,ElementType::_ELEMENT);
	     params.flush();	 
	   }
       }
     | VARIABLE ':' laser
       {
	 if(execute)
	   {	 
	     // check parameters and write into element table
	     write_table(params,$1->name,ElementType::_LASER);
	     params.flush();	 
	   }
       }
     | VARIABLE ':' screen
       {
	 if(execute) {
	   // check parameters and write into element table
	   write_table(params,$1->name,ElementType::_SCREEN);
	   params.flush();
	 }
       }
     | VARIABLE ':' awakescreen
       {
	 if(execute) {
	   // check parameters and write into element table
	   write_table(params,$1->name,ElementType::_AWAKESCREEN);
	   params.flush();
	 }
       }
     | VARIABLE ':' transform3d
       {
	 if(execute)
	   {	 
	     // check parameters and write into element table
	     write_table(params,$1->name,ElementType::_TRANSFORM3D);
	     params.flush();	 
	   }
       }
     | VARIABLE ':' line 
       {
	 if(execute)
	   {
	     // copy tmp_list to params
	     write_table(params,$1->name,ElementType::_LINE,new std::list<struct Element>(tmp_list));
	     // clean list
	     tmp_list.clear();
	   }
       }     
     | VARIABLE ':' sequence
       {
	 if(execute)
	   {
	     // copy tmp_list to params
	     write_table(params,$1->name,ElementType::_SEQUENCE,new std::list<struct Element>(tmp_list));
	     // clean list
	     tmp_list.clear();
	   }
       }
     | VARIABLE ':' extension
       {
	 if(execute)
	   {
	     ElementType type = static_cast<ElementType>($3);
	     if(ECHO_GRAMMAR) std::cout << "decl -> VARIABLE : VARIABLE, " << $1->name << " : " << type << std::endl;
	     if(type != ElementType::_NONE)
	       {
		 write_table(params,$1->name,type);
	       }
	     params.flush();
	   }
       }
     | VARIABLE ':' newinstance
       {
         if(execute)
	   {
	     ElementType type = static_cast<ElementType>($3);
	     if(ECHO_GRAMMAR) std::cout << "decl -> VARIABLE : VARIABLE, " << $1->name << " : " << type << std::endl;
	     if(type != ElementType::_NONE)
	       {
		 write_table(params,$1->name,type);
	       }
	     params.flush();
	   }
       }
       | VARIABLE ',' parameters
       {
	 if(execute)
	   {
	     if(ECHO_GRAMMAR) std::cout << "edit : VARIABLE parameters   -- " << $1->name << std::endl;
	     std::list<struct Element>::iterator it = element_list.find($1->name);
	     std::list<struct Element>::iterator iterEnd = element_list.end();
	     if(it == iterEnd)
	       {
		 std::cout << "type " << $1->name << " has not been defined" << std::endl;
		 if (PEDANTIC) exit(1);
	       }
	     else
	       {
		 // inherit properties from the base type
		 params.inherit_properties(*it);
	       }
		
	     if(ECHO_GRAMMAR) std::cout << "decl -> VARIABLE : VARIABLE, " << $1->name << " : " << (*it).type << std::endl;
	     if((*it).type != ElementType::_NONE)
	       {
		 write_table(params,$1->name,(*it).type);
	       }
	     params.flush();
	   }
       }
     | VARIABLE ':' matdef
       {
	 if(execute)
	   {
	     write_table(params,$1->name,ElementType::_MATERIAL);
	     params.flush();
	   }
       }
     | VARIABLE ':' atom
       {
         if(execute)
           {
             write_table(params,$1->name,ElementType::_ATOM);
             params.flush();
           }
       }
<<<<<<< HEAD
     | VARIABLE ':' cavitymodel
       {
         if(execute)
           {
	     if(ECHO_GRAMMAR) std::cout << "decl -> VARIABLE " << $1->name << " : cavitymodel" << std::endl;
	     cavitymodel.set_value("name",$1->name);
	     add_cavitymodel(cavitymodel);
=======
     | VARIABLE ':' tunnel
       {
         if(execute)
           {
	     if(ECHO_GRAMMAR) std::cout << "decl -> VARIABLE " << $1->name << " : tunnel" << std::endl;
	     tunnel.set_value("name",$1->name);
	     add_tunnel(tunnel);
           }
       }
     | VARIABLE ':' xsecbias
       {
         if(execute)
           {
	     if(ECHO_GRAMMAR) std::cout << "decl -> VARIABLE " << $1->name << " : xsecbias" << std::endl;
	     xsecbias.set_value("name",$1->name);
	     add_xsecbias(xsecbias);
>>>>>>> 0a0a5aaa
           }
       }
;

marker : MARKER ;
<<<<<<< HEAD

drift : DRIFT ',' parameters
;

pcldrift : PCLDRIFT ',' parameters
;

rf : RF ',' parameters
;

sbend : SBEND ',' parameters
;

rbend : RBEND ',' parameters
;

vkick : VKICK ',' parameters
;

hkick : HKICK ',' parameters
;

quad : QUADRUPOLE ',' parameters
;

sextupole : SEXTUPOLE ',' parameters
;

octupole : OCTUPOLE ',' parameters
;

multipole : MULTIPOLE ',' parameters
;

solenoid : SOLENOID ',' parameters
;

ecol : ECOL ',' parameters
;

muspoiler : MUSPOILER ',' parameters
;

rcol : RCOL ',' parameters
;

laser : LASER ',' parameters
;

screen : SCREEN ',' parameters
;

awakescreen : AWAKESCREEN ',' parameters
;

transform3d : TRANSFORM3D ',' parameters
;

element : ELEMENT ',' parameters
;

matdef : MATERIAL ',' parameters
;

atom : ATOM ',' parameters
;

cavitymodel : CAVITYMODEL ',' cavitymodel_options

=======
drift : DRIFT ',' parameters ;
rf : RF ',' parameters ;
sbend : SBEND ',' parameters ;
rbend : RBEND ',' parameters ;
vkick : VKICK ',' parameters ;
hkick : HKICK ',' parameters ;
quad : QUADRUPOLE ',' parameters ;
sextupole : SEXTUPOLE ',' parameters ;
octupole : OCTUPOLE ',' parameters ;
decapole : DECAPOLE ',' parameters ;
multipole : MULTIPOLE ',' parameters ;
solenoid : SOLENOID ',' parameters ;
ecol : ECOL ',' parameters ;
muspoiler : MUSPOILER ',' parameters ;
rcol : RCOL ',' parameters ;
laser : LASER ',' parameters ;
screen : SCREEN ',' parameters ;
awakescreen : AWAKESCREEN ',' parameters ;
transform3d : TRANSFORM3D ',' parameters ;
element : ELEMENT ',' parameters ;
matdef : MATERIAL ',' parameters ;
atom : ATOM ',' parameters ;
tunnel : TUNNEL ',' tunnel_options ;
xsecbias : XSECBIAS ',' xsecbias_options ;
>>>>>>> 0a0a5aaa
extension : VARIABLE ',' parameters
            {
	      if(execute)
		{	 
		  if(ECHO_GRAMMAR) std::cout << "extension : VARIABLE parameters   -- " << $1->name << std::endl;
		  std::list<struct Element>::iterator it = element_list.find($1->name);
		  std::list<struct Element>::iterator iterEnd = element_list.end();
		  if(it == iterEnd)
		    {
		      std::cout << "type " << $1->name << " has not been defined" << std::endl;
		      if (PEDANTIC) exit(1);
		      $$ = static_cast<int>(ElementType::_NONE);
		    }
		  else
		    {
		      // inherit properties from the base type
		      $$ = static_cast<int>((*it).type);
		      params.inherit_properties(*it);
		    }
		  
		}
	    }
;

newinstance : VARIABLE 
            {
	      if(execute)
		{	 
		  std::cout << "newinstance : VARIABLE -- " << $1->name << std::endl;
		  std::list<struct Element>::iterator it = element_list.find($1->name);
		  std::list<struct Element>::iterator iterEnd = element_list.end();
		  if(it == iterEnd)
		    {
		      std::cout << "type " << $1->name << " has not been defined" << std::endl;
		      if (PEDANTIC) exit(1);
		      $$ = static_cast<int>(ElementType::_NONE);
		    }
		  else
		    {
		      // inherit properties from the base type
		      $$ = static_cast<int>((*it).type);
		      params.inherit_properties(*it);
		    }
		  
		}
	    }
;

parameters: VARIABLE '=' aexpr ',' parameters
            {
	      if(execute)
		params.set_value($1->name,$3);
	    }
          | VARIABLE '=' aexpr
            {
	      if(execute)
		params.set_value($1->name,$3);
	    }
          | VARIABLE '=' vecexpr ',' parameters
            {
	      if(execute) 
		params.set_value($1->name,$3);
	    }
          | VARIABLE '=' vecexpr
            {
	      if(execute) 
		params.set_value($1->name,$3);
	    }
          | VARIABLE '=' STR ',' parameters
            {
	      if(execute) {
		params.set_value($1->name,$3);
	      }
	      free($3);
	    }
          | VARIABLE '=' STR
            {
	      if(execute) {
		params.set_value($1->name,$3);
	      }
	      free($3);
	    }

line : LINE '=' '(' element_seq ')'
;

line : LINE '=' '-' '(' rev_element_seq ')'
;

//sequence : SEQUENCE ',' params ',' '(' element_seq ')'
//;

//sequence : SEQUENCE ',' params ',' '-' '(' rev_element_seq ')'
//;

sequence : SEQUENCE '=' '(' seq_element_seq ')' ;

element_seq : 
            | VARIABLE ',' element_seq
              {
		if(execute) add_element_temp($1->name, 1, true, ElementType::_LINE);
	      }
            | VARIABLE '*' NUMBER ',' element_seq
              {
		if(execute) add_element_temp($1->name, (int)$3, true, ElementType::_LINE);
	      }
            | NUMBER '*' VARIABLE ',' element_seq
              {
		if(execute) add_element_temp($3->name, (int)$1, true, ElementType::_LINE);
	      }
            | VARIABLE
              {
		if(execute) add_element_temp($1->name, 1, true, ElementType::_LINE);
	      }
           | VARIABLE '*' NUMBER
              {
		if(execute) add_element_temp($1->name, (int)$3, true, ElementType::_LINE);
	      }
            | NUMBER '*' VARIABLE
              {
		if(execute) add_element_temp($3->name, (int)$1, true, ElementType::_LINE);
	      }
            | '-' VARIABLE ',' element_seq
              {
		if(execute) add_element_temp($2->name, 1, true, ElementType::_REV_LINE);
	      }
            | '-' VARIABLE
              {
		if(execute) add_element_temp($2->name, 1, true, ElementType::_REV_LINE);
	      }
;

rev_element_seq : 
            | VARIABLE ',' rev_element_seq 
              {
		if(execute) add_element_temp($1->name, 1, false, ElementType::_REV_LINE);
	      }
            | VARIABLE '*' NUMBER ',' rev_element_seq
              {
		if(execute) add_element_temp($1->name, int($3), false, ElementType::_REV_LINE);
	      }
            | NUMBER '*' VARIABLE ',' rev_element_seq
              {
		if(execute) add_element_temp($3->name, int($1), false, ElementType::_REV_LINE);
	      }
            | VARIABLE
              {
		if(execute) add_element_temp($1->name, 1, false, ElementType::_REV_LINE);
	      }
           | VARIABLE '*' NUMBER
              {
		if(execute) add_element_temp($1->name, int($3), false, ElementType::_REV_LINE);
	      }
            | NUMBER '*' VARIABLE
              {
		if(execute) add_element_temp($3->name, int($1), false, ElementType::_REV_LINE);
	      }
            | '-' VARIABLE ',' element_seq
              {
		if(execute) add_element_temp($2->name, 1, false, ElementType::_LINE);
	      }
            | '-' VARIABLE
              {
		if(execute) add_element_temp($2->name, 1, false, ElementType::_LINE);
	      }
;

seq_element_seq : 
            | VARIABLE ',' seq_element_seq
              {
		if(execute) add_element_temp($1->name, 1, true, ElementType::_SEQUENCE);
	      }
            | VARIABLE '*' NUMBER ',' seq_element_seq
              {
		if(execute) add_element_temp($1->name, int($3), true, ElementType::_SEQUENCE);
	      }
            | NUMBER '*' VARIABLE ',' seq_element_seq
              {
		if(execute) add_element_temp($3->name, int($1), true, ElementType::_SEQUENCE);
	      }
            | VARIABLE 
              {
		if(execute) add_element_temp($1->name, 1, true, ElementType::_SEQUENCE);
	      }
           | VARIABLE '*' NUMBER 
              {
		if(execute) add_element_temp($1->name, int($3), true, ElementType::_SEQUENCE);
	      }
            | NUMBER '*' VARIABLE 
              {
		if(execute) add_element_temp($3->name, int($1), true, ElementType::_SEQUENCE);
	      }
;

expr : aexpr 
       { // check type ??
	 if(ECHO_GRAMMAR) printf("expr -> aexpr\n");
	 if(execute) 
	   {
	     if(INTERACTIVE) printf ("\t%.10g\n", $1); $$=$1;
	   }
       }
     | vecexpr 
       {
	 if(ECHO_GRAMMAR) printf("expr -> vecexpr\n");
	 if(execute)
	   {
	     if(INTERACTIVE)
	       for(int i=0;i<$1->data.size();i++)
		 {
		   printf(" %.10g ",$1->data[i]);
		 }
	     $$ = 0;
	   } 
       }
     | assignment 
       { // check type
	 if(ECHO_GRAMMAR) printf("expr -> assignment\n");
	 if(execute)
	   {
	     if(INTERACTIVE) {
	       if($1->type == symtab::symtabtype::_ARRAY)
		 {
		   for(std::list<double>::iterator it = $1->array.begin();
		       it!=$1->array.end();it++)
		     printf ("\t%.10g", (*it));
		   printf("\n");
		 }
	       else
		 printf ("\t%.10g\n", $1->value);
	     } 
	     $$=0;
	   }
       }
;

aexpr :  NUMBER               { $$ = $1;                         }
       | VARIABLE             
         { 
	   //check type ??
	   $$ = $1->value;        
          } 
       | FUNC '(' aexpr ')'   { $$ = (*($1->funcptr))($3);       } 
       | aexpr '+' aexpr      { $$ = $1 + $3;                    }
       | aexpr '-' aexpr      { $$ = $1 - $3;                    }  
       | aexpr '*' aexpr      { $$ = $1 * $3;                    }
       | aexpr '/' aexpr      { $$ = $1 / $3;                    }
       | aexpr '^' aexpr      { $$ = pow($1,$3);                 }
       | '-' aexpr  %prec UMINUS { $$ = -$2; }
       | '+' aexpr  %prec UPLUS { $$ = $2; }
       | '(' aexpr ')'         { $$ = $2;                         }
       | '<' vecexpr ',' vecexpr '>' // scalar product
         {
	   if($2->data.size() == $4->data.size())
	     {
	       $$ = 0;
	       for(int i=0;i<$2->data.size();i++)
		 $$ += $2->data[i] * $4->data[i];
	     }
	   else
	     {
	       printf("vector dimensions do not match");
	       exit(1);
	     }
         } 
       // boolean stuff
        | aexpr '<' aexpr { $$ = ($1 < $3 )? 1 : 0; } 
        | aexpr LE aexpr { $$ = ($1 <= $3 )? 1 : 0; } 
        | aexpr '>' aexpr { $$ = ($1 > $3 )? 1 : 0; } 
        | aexpr GE aexpr { $$ = ($1 >= $3 )? 1 : 0; } 
        | aexpr NE aexpr { $$ = ($1 != $3 )? 1 : 0; } 
	| aexpr EQ aexpr { $$ = ($1 == $3 )? 1 : 0; }
        | VARIABLE '[' VARIABLE ']' 
          { 
	    if(ECHO_GRAMMAR) std::cout << "aexpr-> " << $1->name << " [ " << $3->name << " ]" << std::endl; 
	    $$ = property_lookup(element_list,$1->name,$3->name);
	  }// element attributes
 ; 

assignment :  VARIABLE '=' aexpr  
              {
		if(ECHO_GRAMMAR) std::cout << $1->name << std::endl;
		if(execute)
		  {
		    if($1->is_reserved)
		      std::cout << $1->name << " is reserved" << std::endl;
		    else
		      {
			$1->value = $3; $$=$1;       
		      }
		  }
	      }
           |  VARIABLE '=' vecexpr
              {
		if(execute)
		  {
		    $1->array.clear();
		    for(unsigned int i=0;i<$3->data.size();i++)
		      $1->array.push_back($3->data[i]);
		    $1->type = symtab::symtabtype::_ARRAY;
		    $$ = $1;
		    $3->data.clear();
		  }
              }

           |  VECVAR '=' vecexpr
              {
		if(execute)
		  {
		    $1->array.clear();
		    for(int i=0;i<$3->data.size();i++)
		      $1->array.push_back($3->data[i]);
		    $$ = $1;
		    $3->data.clear();
		  }
              }
;

vecexpr :   VECVAR  
        {
	  if(execute)
	    {
	      $$ = new struct Array;
	      std::list<double>::iterator it;
	      for(it=$1->array.begin();it!=$1->array.end();it++)
		{
		  $$->data.push_back(*it);
		}
	    }
        } 
        | vectnum
        {
	  if(execute)
	    {
	      $$ = new struct Array;
	      $$->data = $1->data;
	      // erase data in vect
	      $1->data.clear();
	    }
	}
       | vectstr
	{
	  if(execute)
	  {
	    $$ = new struct Array;
	    $$->symbols = $1->symbols;
	    $1->symbols.clear();
	  }
	}

       | vecexpr '+' vecexpr
        {
	  if(execute)
	    {
	      $$ = new struct Array;
	      unsigned int size = ($1->data.size() < $3->data.size() )? $1->data.size() : $3->data.size();
	      $$->data.resize(size);
	      for(unsigned int i=0;i<size;i++)
		{
		  $$->data[i] = $1->data[i] + $3->data[i];
		}
	      // erase data in vect
	      $1->data.clear();
	      $3->data.clear();
	    }
        }
      | vecexpr '-' vecexpr
        {
	  if(execute)
	    {
	      $$ = new struct Array;
	      unsigned int size = ($1->data.size() < $3->data.size() )? $1->data.size() : $3->data.size();
	      $$->data.resize(size);
	      for(unsigned int i=0;i<size;i++)
		{
		  $$->data[i] = $1->data[i] - $3->data[i];
		}
	      // erase data in vect
	      $1->data.clear();
	      $3->data.clear();
	    }
	}
       | vecexpr '+' aexpr
        {
	  if(execute)
	    {
	      $$ = new struct Array;
	      unsigned int size = $1->data.size();
	      $$->data.resize(size);
	      for(unsigned int i=0;i<size;i++)
		{
		  $$->data[i] = $1->data[i] + $3;
		}
	      // erase data in vect
	      $1->data.clear();
	    }
	}

      | vecexpr '*' aexpr
        {
	  if(execute)
	    {
	      $$ = new struct Array;
	      unsigned int size = $1->data.size();
	      $$->data.resize(size);
	      for(unsigned int i=0;i<size;i++)
		{
		  $$->data[i] = $1->data[i] * $3;
		}
	      // erase data in vect
	      $1->data.clear();
	    }
	}
      | vecexpr '/' aexpr
        {
	  if(execute)
	    {
	      $$ = new struct Array;
	      unsigned int size = $1->data.size();
	      $$->data.resize(size);
	      for(unsigned int i=0;i<size;i++)
		{
		  $$->data[i] = $1->data[i] / $3;
		}
	      // erase data in vect
	      $1->data.clear();
	    }
	}
       | aexpr '+' vecexpr
        {
	  if(execute)
	    {
	      $$ = new struct Array;
	      unsigned int size = $3->data.size();
	      $$->data.resize(size);
	      for(unsigned int i=0;i<size;i++)
		{
		  $$->data[i] = $3->data[i] + $1;
		}
	      // erase data in vect
	      $3->data.clear();
	    }
	}
       | aexpr '-' vecexpr
        {
	  if(execute)
	    {
	      $$ = new struct Array;
	      unsigned int size = $3->data.size();
	      $$->data.resize(size);
	      for(unsigned int i=0;i<size;i++)
		{
		  $$->data[i] = $3->data[i] - $1;
		}
	      // erase data in vect
	      $3->data.clear();
	    }
	}
      | aexpr '*' vecexpr
        {
	  if(execute)
	    {
	      $$ = new struct Array;
	      unsigned int size = $3->data.size();
	      $$->data.resize(size);
	      for(unsigned int i=0;i<size;i++)
		{
		  $$->data[i] = $1 * $3->data[i];
		}
	      // erase data in vect
	      $3->data.clear();
	    }
	}

;

vectnum : '{' numbers '}' 
	  {
	    if(execute)
	      {
	        //printf("matched vector of size %d\n",_tmparray.size());
	        $$ = new struct Array;
	        std::list<double>::iterator it;
	        for(it=_tmparray.begin();it!=_tmparray.end();it++)
		  {
		    $$->data.push_back(*it);
		  }
    	        _tmparray.clear();

	        std::list<std::string>::iterator lIter;
	        for(lIter = _tmpstring.begin(); lIter != _tmpstring.end(); lIter++)
		  {
		    $$->symbols.push_back(*lIter);
		  }
	        _tmpstring.clear();
	      }
	}
;

vectstr : '[' letters ']'
	{
	  if(execute)
	  {
	    $$ = new struct Array;
	    std::list<std::string>::iterator iter;
	    for(iter = _tmpstring.begin(); iter != _tmpstring.end(); iter++)
	      $$->symbols.push_back(*iter);

	    _tmpstring.clear();
	  }
	}
;

numbers : 
        | aexpr ',' numbers 
          {
	    if(execute)
	      _tmparray.push_front($1);
          } 
       | aexpr
         {
	   if(execute)
	     _tmparray.push_front($1);
        }
;

letters :
	| STR ',' letters
          {
            if(execute)
              _tmpstring.push_front($1);
	    free($1);
          }
	| STR
         {
           if(execute)
             _tmpstring.push_front($1);
	   free($1);
         }
;

command : STOP             { if(execute) quit(); }
        | BEAM ',' beam_parameters
        | PRINT            { if(execute) element_list.print(); }
        | PRINT ',' LINE   { if(execute) beamline_list.print(); }
        | PRINT ',' OPTION { if(execute) options.print(); }
//        | PRINT ',' OPTION ',' VARIABLE { if(execute) options.print($5->name);}
        | PRINT ',' VARIABLE 
          {
	    if(execute) {
	      printf("\t%s = %.10g\n",$3->name.c_str(),$3->value);
	    }
	  } 
        | PRINT ',' VECVAR
          {
	    if(execute)
	      {
		printf("\t%s = {",$3->name.c_str());
		std::list<double>::iterator it;
		for(it=$3->array.begin();it!=$3->array.end();it++)
		  {
		    printf(" %.10g ",(*it));
		  }
		printf("} \n");
	      } 
	  }
        | USE ',' use_parameters { if(execute) expand_line(current_line,current_start, current_end);}
        | OPTION  ',' option_parameters
	| ECHO STR { if(execute) {printf("%s\n",$2);} free($2); }
        | SAMPLE ',' sample_options 
          {
	    if(execute)
	      {  
		if(ECHO_GRAMMAR) printf("command -> SAMPLE\n");
		add_sampler($3->name,$3->name, element_count);
		element_count = 1;
		params.flush();
	      }
          }
        | CSAMPLE ',' csample_options // cylindrical sampler
          {
	    if(execute)
	      {  
		if(ECHO_GRAMMAR) printf("command -> CSAMPLE\n");
//SPM		add_csampler("sampler",$3->name, element_count,params.l, params.r);
		add_csampler($3->name,$3->name, element_count,params.l, params.r);
		element_count = 1;
		params.flush();
	      }
          }
        | TUNNEL ',' tunnel_options // tunnel
          {
	    if(execute)
	      {  
		if(ECHO_GRAMMAR) printf("command -> TUNNEL\n");
		add_tunnel(tunnel);
	      }
          }
        | XSECBIAS ',' xsecbias_options // xsecbias
          {
	    if(execute)
	      {  
		if(ECHO_GRAMMAR) printf("command -> XSECBIAS\n");
		add_xsecbias(xsecbias);
	      }
          }
        | CAVITYMODEL ',' cavitymodel_options // cavitymodel
          {
	    if(execute)
	      {  
		if(ECHO_GRAMMAR) printf("command -> CAVITYMODEL\n");
		add_cavitymodel(cavitymodel);
	      }
          }
        | BETA0 ',' option_parameters // beta 0 (is a synonym of option, for clarity)
          {
	    if(execute)
	      {  
		if(ECHO_GRAMMAR) printf("command -> BETA0\n");
	      }
          }
        | DUMP ',' sample_options //  options for beam dump 
          {                                                   
            if(execute)                                       
              {                                               
                if(ECHO_GRAMMAR) printf("command -> DUMP\n"); 
                add_dump($3->name,$3->name, element_count);     
                element_count = 1;                            
                params.flush();                               
              }                                               
          }                                                   

//| PRINTF '(' fmt ')' { if(execute) printf($3,$5); }
;

use_parameters :  VARIABLE
                  {
		    if(execute)
		      {
			char * cstr = new char [$1->name.length()+1];
			std::strcpy (cstr, $1->name.c_str());
			$$ = cstr;
			current_line = $1->name;
			current_start = "";
			current_end = "";
		      }
                  }
		| PERIOD '=' VARIABLE
                  {
		    if(execute)
		      {
			char * cstr = new char [$3->name.length()+1];
			std::strcpy (cstr, $3->name.c_str());
			$$ = cstr;
			current_line = $3->name;
			current_start = "";
			current_end = "";
		      }
                  }
                | PERIOD '=' VARIABLE ',' RANGE '=' VARIABLE '/' VARIABLE
                  {
		    if(execute)
		      {
			char * cstr = new char [$3->name.length()+1];
			std::strcpy (cstr, $3->name.c_str());
			$$ = cstr;
			current_line = $3->name;
			current_start = $7->name;
			current_end = $9->name;
		      }
		  }
;

sample_options: RANGE '=' VARIABLE
                {
		  if(ECHO_GRAMMAR) std::cout << "sample_opt : RANGE =  " << $3->name << std::endl;
		  {
		    if(execute) $$ = $3;
		  }
                }
              | RANGE '=' VARIABLE '[' NUMBER ']'
                {
                  if(ECHO_GRAMMAR) std::cout << "sample_opt : RANGE =  " << $3->name << " [" << $5 << "]" << std::endl;
		  {
		    if(execute) { $$ = $3; element_count = (int)$5; }
		  }
                }
;

csample_options : VARIABLE '=' aexpr
                  {
		    if(ECHO_GRAMMAR) std::cout << "csample_opt ->csopt " << $1->name << " = " << $3 << std::endl;
		    
		    if(execute)
		      {
			if( $1->name == "r") params.r = $3;
			else if ($1->name == "l") params.l = $3;
			else {
			  std::cout << "Warning : CSAMPLER: unknown parameter : \"" << $1->name << "\"" << std::endl;
			  exit(1);
			}
		      }
		  }   
                | VARIABLE '=' STR
                  {
		    if(ECHO_GRAMMAR) std::cout << "csample_opt -> " << $1->name << " = " << $3 << std::endl;
		    /* if(execute) */
		    /*   { */
		    /* 	;//options.set_value($1->name,string($3)); */
		    /*   } */
		    free($3);
		  }   
                | VARIABLE '=' aexpr ',' csample_options
                  {
		    if(ECHO_GRAMMAR) std::cout << "csample_opt ->csopt " << $1->name << " = " << $3 << std::endl;
		    
		    if(execute)
		      {
			if( $1->name == "r") params.r = $3;
			else if ($1->name == "l") params.l = $3;
			else {
			  std::cout << "Warning : CSAMPLER: unknown parameter : \"" << $1->name << "\"" << std::endl;
			  exit(1);
			}
		      }

		  }   
                | VARIABLE '=' STR ',' csample_options
                  {
		    if(ECHO_GRAMMAR) std::cout << "csample_opt -> " << $1->name << " = " << $3 << std::endl;
		    // if(execute) //options.set_value($1->name,string($3));
		    free($3);
		  }   
                | sample_options ',' csample_options
                  {
		    if(ECHO_GRAMMAR) printf("csample_opt -> sopt, csopt\n");
		    $$ = $1;
		  }
                | sample_options
                  {
		    if(ECHO_GRAMMAR) printf("csample_opt -> sopt\n");
		    $$ = $1;
                  }
;

tunnel_options : VARIABLE '=' aexpr ',' tunnel_options
                    {
		      if(execute)
			tunnel.set_value($1->name,$3);
		    }
                 | VARIABLE '=' aexpr
                    {
		      if(execute)
			tunnel.set_value($1->name,$3);
		    }
                 | VARIABLE '=' STR ',' tunnel_options
                    {
		      if(execute)
			tunnel.set_value($1->name,$3);
		      free($3);
		    }
                 | VARIABLE '=' STR
                    {
		      if(execute)
			tunnel.set_value($1->name,$3);
		      free($3);
		    }
;

<<<<<<< HEAD
cavitymodel_options : VARIABLE '=' aexpr ',' cavitymodel_options
                    {
		      if(execute)
			cavitymodel.set_value($1->name,$3);
=======
xsecbias_options : VARIABLE '=' aexpr ',' xsecbias_options
                    {
		      if(execute)
			xsecbias.set_value($1->name,$3);
>>>>>>> 0a0a5aaa
		    }
                 | VARIABLE '=' aexpr
                    {
		      if(execute)
<<<<<<< HEAD
			cavitymodel.set_value($1->name,$3);
		    }
                 | VARIABLE '=' STR ',' cavitymodel_options
                    {
		      if(execute)
			cavitymodel.set_value($1->name,$3);
=======
			xsecbias.set_value($1->name,$3);
		    }
                 | VARIABLE '=' STR ',' xsecbias_options
                    {
		      if(execute)
			xsecbias.set_value($1->name,$3);
>>>>>>> 0a0a5aaa
		      free($3);
		    }
                 | VARIABLE '=' STR
                    {
		      if(execute)
<<<<<<< HEAD
			cavitymodel.set_value($1->name,$3);
		      free($3);
		    }
=======
			xsecbias.set_value($1->name,$3);
		      free($3);
		    }
                 | VARIABLE '=' vecexpr ',' xsecbias_options
		    {
		      if(execute)
			xsecbias.set_value($1->name,$3);
		    }
                 | VARIABLE '=' vecexpr
		    {
		      if(execute)
			xsecbias.set_value($1->name,$3);
		    }
>>>>>>> 0a0a5aaa
;

option_parameters : 
                  | VARIABLE '=' aexpr ',' option_parameters
                    {
		      if(execute)
			options.set_value($1->name,$3);
		    }   
                  | VARIABLE '=' aexpr
                    {
		      if(execute)
			options.set_value($1->name,$3);
		    } 
                  | VARIABLE '=' STR ',' option_parameters
                    {
		      if(execute)
			options.set_value($1->name,$3);
		      free($3);
		    }   
                  | VARIABLE '=' STR
                    {
		      if(execute)
			options.set_value($1->name,$3);
		      free($3);
		    }
;

beam_parameters :
                | VARIABLE '=' aexpr ',' beam_parameters
                  {
		    if(execute)
		      options.set_value($1->name,$3);
		  }   
                | VARIABLE '=' aexpr
                  {
		    if(execute)
		      options.set_value($1->name,$3);
		  }   
                | VARIABLE '=' STR ',' beam_parameters
                  {
		    if(execute)
		      options.set_value($1->name,$3);
		    free($3);
		  }   
                | VARIABLE '=' STR
                  {
		    if(execute)
		      options.set_value($1->name,$3);
		    free($3);
		  }   
;

%%

int yyerror(const char *s)
{
  printf("%s at line %d (might not be exact!), file %s \nsymbol '%s' unexpected\n",s, line_num, yyfilename, yytext);
  exit(1);
}

#ifdef __cplusplus
extern "C" {
#endif
int yywrap()
{
	return 1;
}
#ifdef __cplusplus
}
#endif<|MERGE_RESOLUTION|>--- conflicted
+++ resolved
@@ -6,22 +6,6 @@
 
 %{
 
-<<<<<<< HEAD
-  extern int line_num;
-  extern char* yyfilename;
-  extern char* yytext;
-  
-  const int PEDANTIC = 0; ///> strict checking, exits when element or parameter is not known
-  const int ECHO_GRAMMAR = 1; ///> print grammar rule expansion (for debugging)
-  const int INTERACTIVE = 0; ///> print output of commands (like in interactive mode)
-  /* for more debug with parser:
-     1) set yydebug to 1 in parser.tab.cc (needs to be reset as this file gets overwritten from time to time!) 
-     2) add %debug below
-     3) compile bison with "-t" flag. This is automatically done when CMAKE_BUILD_TYPE equals Debug
-  */
-
-=======
->>>>>>> 0a0a5aaa
 #include "array.h"
 #include "parser.h"
 #include "sym_table.h"
@@ -71,18 +55,10 @@
 %token <dval> NUMBER
 %token <symp> VARIABLE VECVAR FUNC 
 %token <str> STR
-<<<<<<< HEAD
-%token MARKER ELEMENT DRIFT PCLDRIFT RF DIPOLE RBEND SBEND QUADRUPOLE SEXTUPOLE OCTUPOLE MULTIPOLE SCREEN AWAKESCREEN
-%token SOLENOID COLLIMATOR RCOL ECOL LINE SEQUENCE SPOILER ABSORBER LASER TRANSFORM3D MUSPOILER
-%token VKICK HKICK KICK
-%token PERIOD APERTURE FILENAME GAS PIPE TUNNEL MATERIAL ATOM
-%token CAVITYMODEL
-=======
 %token MARKER ELEMENT DRIFT RF RBEND SBEND QUADRUPOLE SEXTUPOLE OCTUPOLE DECAPOLE MULTIPOLE SCREEN AWAKESCREEN
 %token SOLENOID RCOL ECOL LINE SEQUENCE LASER TRANSFORM3D MUSPOILER
 %token VKICK HKICK
-%token PERIOD XSECBIAS TUNNEL MATERIAL ATOM
->>>>>>> 0a0a5aaa
+%token PERIOD XSECBIAS TUNNEL CAVITYMODEL MATERIAL ATOM
 %token BEAM OPTION PRINT RANGE STOP USE VALUE ECHO PRINTF SAMPLE CSAMPLE BETA0 TWISS DUMP
 %token IF ELSE BEGN END LE GE NE EQ FOR
 
@@ -97,11 +73,8 @@
 %type <symp> sample_options
 %type <symp> csample_options
 %type <symp> tunnel_options
-<<<<<<< HEAD
 %type <symp> cavitymodel_options
-=======
 %type <symp> xsecbias_options
->>>>>>> 0a0a5aaa
 
 /* printout format for debug output */
 /*
@@ -419,7 +392,6 @@
              params.flush();
            }
        }
-<<<<<<< HEAD
      | VARIABLE ':' cavitymodel
        {
          if(execute)
@@ -427,7 +399,8 @@
 	     if(ECHO_GRAMMAR) std::cout << "decl -> VARIABLE " << $1->name << " : cavitymodel" << std::endl;
 	     cavitymodel.set_value("name",$1->name);
 	     add_cavitymodel(cavitymodel);
-=======
+	   }
+       }
      | VARIABLE ':' tunnel
        {
          if(execute)
@@ -444,83 +417,11 @@
 	     if(ECHO_GRAMMAR) std::cout << "decl -> VARIABLE " << $1->name << " : xsecbias" << std::endl;
 	     xsecbias.set_value("name",$1->name);
 	     add_xsecbias(xsecbias);
->>>>>>> 0a0a5aaa
            }
        }
 ;
 
 marker : MARKER ;
-<<<<<<< HEAD
-
-drift : DRIFT ',' parameters
-;
-
-pcldrift : PCLDRIFT ',' parameters
-;
-
-rf : RF ',' parameters
-;
-
-sbend : SBEND ',' parameters
-;
-
-rbend : RBEND ',' parameters
-;
-
-vkick : VKICK ',' parameters
-;
-
-hkick : HKICK ',' parameters
-;
-
-quad : QUADRUPOLE ',' parameters
-;
-
-sextupole : SEXTUPOLE ',' parameters
-;
-
-octupole : OCTUPOLE ',' parameters
-;
-
-multipole : MULTIPOLE ',' parameters
-;
-
-solenoid : SOLENOID ',' parameters
-;
-
-ecol : ECOL ',' parameters
-;
-
-muspoiler : MUSPOILER ',' parameters
-;
-
-rcol : RCOL ',' parameters
-;
-
-laser : LASER ',' parameters
-;
-
-screen : SCREEN ',' parameters
-;
-
-awakescreen : AWAKESCREEN ',' parameters
-;
-
-transform3d : TRANSFORM3D ',' parameters
-;
-
-element : ELEMENT ',' parameters
-;
-
-matdef : MATERIAL ',' parameters
-;
-
-atom : ATOM ',' parameters
-;
-
-cavitymodel : CAVITYMODEL ',' cavitymodel_options
-
-=======
 drift : DRIFT ',' parameters ;
 rf : RF ',' parameters ;
 sbend : SBEND ',' parameters ;
@@ -545,7 +446,8 @@
 atom : ATOM ',' parameters ;
 tunnel : TUNNEL ',' tunnel_options ;
 xsecbias : XSECBIAS ',' xsecbias_options ;
->>>>>>> 0a0a5aaa
+cavitymodel : CAVITYMODEL ',' cavitymodel_options
+
 extension : VARIABLE ',' parameters
             {
 	      if(execute)
@@ -1315,49 +1217,52 @@
 		    }
 ;
 
-<<<<<<< HEAD
 cavitymodel_options : VARIABLE '=' aexpr ',' cavitymodel_options
                     {
 		      if(execute)
 			cavitymodel.set_value($1->name,$3);
-=======
-xsecbias_options : VARIABLE '=' aexpr ',' xsecbias_options
-                    {
-		      if(execute)
-			xsecbias.set_value($1->name,$3);
->>>>>>> 0a0a5aaa
 		    }
                  | VARIABLE '=' aexpr
                     {
 		      if(execute)
-<<<<<<< HEAD
 			cavitymodel.set_value($1->name,$3);
 		    }
                  | VARIABLE '=' STR ',' cavitymodel_options
                     {
 		      if(execute)
-			cavitymodel.set_value($1->name,$3);
-=======
-			xsecbias.set_value($1->name,$3);
-		    }
-                 | VARIABLE '=' STR ',' xsecbias_options
-                    {
-		      if(execute)
-			xsecbias.set_value($1->name,$3);
->>>>>>> 0a0a5aaa
-		      free($3);
-		    }
-                 | VARIABLE '=' STR
-                    {
-		      if(execute)
-<<<<<<< HEAD
 			cavitymodel.set_value($1->name,$3);
 		      free($3);
 		    }
-=======
+                 | VARIABLE '=' STR
+                    {
+		      if(execute)
+			cavitymodel.set_value($1->name,$3);
+		      free($3);
+		    }
+;
+
+xsecbias_options : VARIABLE '=' aexpr ',' xsecbias_options
+                    {
+		      if(execute)
+			xsecbias.set_value($1->name,$3);
+		    }
+                 | VARIABLE '=' aexpr
+                    {
+		      if(execute)
+			xsecbias.set_value($1->name,$3);
+		    }
+                 | VARIABLE '=' STR ',' xsecbias_options
+                    {
+		      if(execute)
 			xsecbias.set_value($1->name,$3);
 		      free($3);
 		    }
+                 | VARIABLE '=' STR
+                    {
+		      if(execute)
+			xsecbias.set_value($1->name,$3);
+		      free($3);
+		    }
                  | VARIABLE '=' vecexpr ',' xsecbias_options
 		    {
 		      if(execute)
@@ -1368,7 +1273,6 @@
 		      if(execute)
 			xsecbias.set_value($1->name,$3);
 		    }
->>>>>>> 0a0a5aaa
 ;
 
 option_parameters : 
