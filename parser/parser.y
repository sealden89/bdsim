/*
   bison grammar for the gmad parser
*/

%{

#include "array.h"
#include "parser.h"
#include "sym_table.h"
#include "elementtype.h"
#include <cmath>
#include <cstring>
#include <iostream>
#include <string>
  
  using namespace GMAD;

  extern char* yytext;

  namespace GMAD {
    extern int line_num;
    extern std::string yyfilename;
  
    const int ECHO_GRAMMAR = 0; ///< print grammar rule expansion (for debugging)
    const int INTERACTIVE = 0; ///< print output of commands (like in interactive mode)
    /* for more debug with parser:
       1) set yydebug to 1 in parser.tab.cc (needs to be reset as this file gets overwritten from time to time!) 
       2) add %debug below
       3) compile bison with "-t" flag. This is automatically done when CMAKE_BUILD_TYPE equals Debug
    */

    /// bool to delay exit until full line is parsed to give possibly more meaningful message
    bool willExit = false;
    /// bool used for parsing if / else clauses correctly
    bool execute = true;
    int element_count = -1; // for samplers , ranges etc. -1 means add to all
    ElementType element_type = ElementType::_NONE; // for samplers, ranges etc.

    /// helper method for undeclared variables
    void undeclaredVariable(std::string s)
    {
      std::string errorstring = "ERROR: " + s + " is not declared";
      yyerror(errorstring.c_str());
    }
  }
%}

/* define stack type */

%union{
  double dval;
  int ival; // ElementType, but underlying type as it is not possible to have enum class in union, rely on static_casts
  GMAD::Symtab *symp;
  std::string *str;
  GMAD::Array *array;
}

/* more debug output can be added with %debug" */
//%debug

// change associativity of operators
%left '+' '-'
%left '*' '/'
%left '^' '<' '>' NE LE GE EQ
%nonassoc UMINUS
%nonassoc UPLUS

// declare union value of tokens and types
%token <dval> NUMBER
%token <symp> NUMVAR STRVAR VECVAR FUNC
%token <str> STR VARIABLE
%token <ival> MARKER ELEMENT DRIFT RF RBEND SBEND QUADRUPOLE SEXTUPOLE OCTUPOLE DECAPOLE MULTIPOLE SCREEN AWAKESCREEN AWAKESPECTROMETER THINMULT
<<<<<<< HEAD
%token <ival> SOLENOID RCOL ECOL LINE LASER TRANSFORM3D MUSPOILER SHIELD DEGRADER GAP
%token <ival> VKICKER HKICKER KICKER TKICKER THINRMATRIX PARALLELTRANSPORTER RMATRIX
%token ALL ATOM MATERIAL PERIOD XSECBIAS REGION PLACEMENT FIELD CAVITYMODEL QUERY TUNNEL
=======
%token <ival> SOLENOID RCOL ECOL LINE LASER TRANSFORM3D MUSPOILER SHIELD DEGRADER GAP CRYSTALCOL
%token <ival> VKICKER HKICKER KICKER TKICKER
%token ALL ATOM MATERIAL PERIOD XSECBIAS REGION PLACEMENT CRYSTAL FIELD CAVITYMODEL QUERY TUNNEL
>>>>>>> 4ae54248
%token BEAM OPTION PRINT RANGE STOP USE SAMPLE CSAMPLE
%token IF ELSE BEGN END LE GE NE EQ FOR

%type <dval> aexpr expr
%type <symp> assignment symdecl symbol symdef
%type <array> vecexpr
%type <array> vectnum vectstr
%type <str> use_parameters
%type <ival> component component_with_params newinstance
%type <str> sample_options
%type <str> csample_options
%type <str> paramassign string

/* printout format for debug output */
/*
%printer { fprintf (yyoutput, "%.10g", $$); } <dval>
%printer { fprintf (yyoutput, "%d", $$); } <ival>
%printer { fprintf (yyoutput, "\"%s\"", $$); } <str>
%printer { fprintf (yyoutput, "\"%s\"", $$->name); } <symp>
%printer { fprintf (yyoutput, "size %d, &%p", $$->size, (void*)$$->data); } <array>
%printer { fprintf (yyoutput, "<>"); } <>
*/

%%

// every statement ends in a semicolon 
input : 
      | input stmt ';'
       {
         if(ECHO_GRAMMAR) std::cout << "input -> input stmt ';' " << std::endl;
         if(willExit) yyerror("Error");
       }

// deconstruct statements into atomic statements
stmt :        if_clause '{' stmt '}'
              {
                if(ECHO_GRAMMAR) std::cout << "stmt -> IF '(' aexpr ')' stmt" << std::endl;
                execute = true; // reset execute after clause
              }
              | if_clause '{' stmt '}' else_clause '{' stmt '}' 
              {
                if(ECHO_GRAMMAR) std::cout << "stmt -> IF '(' bool_expr ')' ELSE stmt" << std::endl;
                execute = true; // reset execute after clause
              }
              | atomic_stmt    { if(ECHO_GRAMMAR) std::cout << "stmt -> atomic_stmt" << std::endl; }
              | BEGN input END { if(ECHO_GRAMMAR) std::cout << "stmt -> '{' stmt ';' atomic_stmt '}'" << std::endl;}

if_clause: IF '(' aexpr ')' {if( ($3 > 0) && execute ) execute = true; else execute = false;}

else_clause: ELSE
             {
               if (execute) {execute = false;}
               else {execute = true;}
             }

// atomic statements can be empty, a mathematical expression, a declaration or a command
atomic_stmt : 
            | expr    { if(ECHO_GRAMMAR) std::cout << "atomic_stmt -> expr" << std::endl; }
            | command { if(ECHO_GRAMMAR) std::cout << "atomic_stmt -> command" << std::endl; }
            | decl    { if(ECHO_GRAMMAR) std::cout << "atomic_stmt -> decl" << std::endl; }

// instantiate an object
decl : VARIABLE ':' component_with_params
     {
         if(execute) {
             if(ECHO_GRAMMAR) std::cout << "decl -> VARIABLE " << *$1 << " : " << static_cast<ElementType>($3) << std::endl;
             // check parameters and write into element table
             Parser::Instance()->write_table($1,static_cast<ElementType>($3));
             Parser::Instance()->ClearParams();
         }
     }
     | VARIABLE ':' MARKER
     {
         if(execute) {
             if(ECHO_GRAMMAR) std::cout << "decl -> VARIABLE " << *$1 << " : " << ElementType::_MARKER << std::endl;
             // check parameters and write into element table
             Parser::Instance()->write_table($1,ElementType::_MARKER);
             Parser::Instance()->ClearParams();
         }
     }
     | VARIABLE ':' line 
     {
         if(execute) {
             // copy tmp_list to params
             Parser::Instance()->write_table($1,ElementType::_LINE,true);
         }
     }
     | VARIABLE ':' newinstance
     {
         if(execute) {
             ElementType type = static_cast<ElementType>($3);
             if(ECHO_GRAMMAR) std::cout << "decl -> VARIABLE : VARIABLE, " << *($1) << " : " << type << std::endl;
             if(type != ElementType::_NONE) {
                 Parser::Instance()->write_table($1,type);
             }
             Parser::Instance()->ClearParams();
         }
     }
     // extend an existing object
     | VARIABLE ':' extend_options
     {
         if(execute) {
             if(ECHO_GRAMMAR) std::cout << "edit : EXTENDING   -- " << *($1) << std::endl;
             Parser::Instance()->Overwrite(*$1);
         }
     }
     | VARIABLE ':' atom
     {
         if(execute) {
             if(ECHO_GRAMMAR) std::cout << "decl -> VARIABLE " << *($1) << " : atom" << std::endl;
             Parser::Instance()->SetValue<Atom>("name",*($1));
             Parser::Instance()->Add<Atom>();
         }
     }
     | VARIABLE ':' material
     {
         if(execute) {
             if(ECHO_GRAMMAR) std::cout << "decl -> VARIABLE " << *($1) << " : material" << std::endl;
             Parser::Instance()->SetValue<Material>("name",*($1));
             Parser::Instance()->Add<Material>();
         }
     }
     | VARIABLE ':' tunnel
     {
         if(execute) {
             if(ECHO_GRAMMAR) std::cout << "decl -> VARIABLE " << *($1) << " : tunnel" << std::endl;
             Parser::Instance()->SetValue<Tunnel>("name",*($1));
             Parser::Instance()->Add<Tunnel>();
         }
     }
     | VARIABLE ':' region
     {
         if(execute) {
             if(ECHO_GRAMMAR) std::cout << "decl -> VARIABLE " << *($1) << " : region" << std::endl;
             Parser::Instance()->SetValue<Region>("name",*($1));
             Parser::Instance()->Add<Region>();
         }
     }
     | VARIABLE ':' placement
     {
         if(execute) {
             if(ECHO_GRAMMAR) std::cout << "decl -> VARIABLE " << *($1) << " : placement" << std::endl;
             Parser::Instance()->SetValue<Placement>("name",*($1));
             Parser::Instance()->Add<Placement>();
         }
     }
     | VARIABLE ':' query
     {
         if(execute) {
             if(ECHO_GRAMMAR) std::cout << "decl -> VARIABLE " << *($1) << " : query" << std::endl;
             Parser::Instance()->SetValue<Query>("name", *($1));
             Parser::Instance()->Add<Query>();
         }
     }
      | VARIABLE ':' crystal
     {
         if(execute) {
             if(ECHO_GRAMMAR) std::cout << "decl -> VARIABLE " << *($1) << " : crystal" << std::endl;
             Parser::Instance()->SetValue<Crystal>("name", *($1));
             Parser::Instance()->Add<Crystal>();
         }
     }
     | VARIABLE ':' field
     {
         if(execute) {
             if(ECHO_GRAMMAR) std::cout << "decl -> VARIABLE " << *($1) << " : field" << std::endl;
             Parser::Instance()->SetValue<Field>("name", *($1));
             Parser::Instance()->Add<Field>();
         }
     }
     | VARIABLE ':' cavitymodel
     {
         if(execute) {
             if(ECHO_GRAMMAR) std::cout << "decl -> VARIABLE " << *($1) << " : cavitymodel" << std::endl;
             Parser::Instance()->SetValue<CavityModel>("name",*($1));
             Parser::Instance()->Add<CavityModel>();
         }
     }
     | VARIABLE ':' xsecbias
     {
         if(execute) {
             if(ECHO_GRAMMAR) std::cout << "decl -> VARIABLE " << *($1) << " : xsecbias" << std::endl;
             Parser::Instance()->SetValue<PhysicsBiasing>("name",*($1));
             Parser::Instance()->Add<PhysicsBiasing,FastList<PhysicsBiasing>>();
         }
     }
     | VARIABLE ':' component
     {
         if(execute) {
             yyerror("ERROR: Element needs parameters");
         }
     }
     | VARIABLE ':' object_noparams
     {
         if(execute) {
             yyerror("ERROR: Object needs parameters");
         }
     }
     | symdef
     {
         if(execute) {
             std::string errorstring = "ERROR: " + $1->GetName() + " is already defined or a reserved name or function\n";
             yyerror(errorstring.c_str());
         }
     }

symdef : FUNC ':'   { $$ = $1; }
       | NUMVAR ':' { $$ = $1; }
       | STRVAR ':' { $$ = $1; }

component_with_params : component ',' parameters

component : DRIFT       {$$=static_cast<int>(ElementType::_DRIFT);}
          | RF          {$$=static_cast<int>(ElementType::_RF);}
          | SBEND       {$$=static_cast<int>(ElementType::_SBEND);}
          | RBEND       {$$=static_cast<int>(ElementType::_RBEND);}
          | VKICKER     {$$=static_cast<int>(ElementType::_VKICKER);}
          | HKICKER     {$$=static_cast<int>(ElementType::_HKICKER);}
          | KICKER      {$$=static_cast<int>(ElementType::_KICKER);}
          | TKICKER     {$$=static_cast<int>(ElementType::_TKICKER);}
          | QUADRUPOLE  {$$=static_cast<int>(ElementType::_QUAD);}
          | SEXTUPOLE   {$$=static_cast<int>(ElementType::_SEXTUPOLE);}
          | OCTUPOLE    {$$=static_cast<int>(ElementType::_OCTUPOLE);}
          | DECAPOLE    {$$=static_cast<int>(ElementType::_DECAPOLE);}
          | MULTIPOLE   {$$=static_cast<int>(ElementType::_MULT);}
          | THINMULT    {$$=static_cast<int>(ElementType::_THINMULT);}
          | SOLENOID    {$$=static_cast<int>(ElementType::_SOLENOID);}
          | ECOL        {$$=static_cast<int>(ElementType::_ECOL);}
          | RCOL        {$$=static_cast<int>(ElementType::_RCOL);}
          | MUSPOILER   {$$=static_cast<int>(ElementType::_MUSPOILER);}
          | SHIELD      {$$=static_cast<int>(ElementType::_SHIELD);}
          | DEGRADER    {$$=static_cast<int>(ElementType::_DEGRADER);}
          | GAP         {$$=static_cast<int>(ElementType::_GAP);}
          | CRYSTALCOL  {$$=static_cast<int>(ElementType::_CRYSTALCOL);}
          | LASER       {$$=static_cast<int>(ElementType::_LASER);}
          | SCREEN      {$$=static_cast<int>(ElementType::_SCREEN);}
          | AWAKESCREEN {$$=static_cast<int>(ElementType::_AWAKESCREEN);}
          | AWAKESPECTROMETER {$$=static_cast<int>(ElementType::_AWAKESPECTROMETER);}
          | TRANSFORM3D {$$=static_cast<int>(ElementType::_TRANSFORM3D);}
          | ELEMENT     {$$=static_cast<int>(ElementType::_ELEMENT);}
          | THINRMATRIX {$$=static_cast<int>(ElementType::_THINRMATRIX);}
          | PARALLELTRANSPORTER {$$=static_cast<int>(ElementType::_PARALLELTRANSPORTER);}
          | RMATRIX     {$$=static_cast<int>(ElementType::_RMATRIX);}

atom        : ATOM        ',' atom_options
material    : MATERIAL    ',' material_options
region      : REGION      ',' region_options
placement   : PLACEMENT   ',' placement_options
crystal     : CRYSTAL     ',' crystal_options
field       : FIELD       ',' field_options
cavitymodel : CAVITYMODEL ',' cavitymodel_options
query       : QUERY       ',' query_options
tunnel      : TUNNEL      ',' tunnel_options
xsecbias    : XSECBIAS    ',' xsecbias_options

// every object needs parameters
object_noparams : MATERIAL
                | ATOM
                | REGION
                | PLACEMENT
                | CRYSTAL
                | FIELD
                | CAVITYMODEL
                | QUERY
                | TUNNEL
                | XSECBIAS

newinstance : VARIABLE ',' parameters
            {
              if(execute) {
                $$ = Parser::Instance()->copy_element_to_params(*$1);
              }
            }
            | VARIABLE
            {
              if(execute) {
                $$ = Parser::Instance()->copy_element_to_params(*$1);
              }
            }

paramassign : VARIABLE
            {
              $$=$1;
            }
            | symbol
            {
              $$ = new std::string($1->GetName());
              // store to prevent leak
              Parser::Instance()->AddVariable($$);
            }
            | STRVAR
            {
              $$ = new std::string($1->GetName());
              Parser::Instance()->AddVariable($$);
            }

// reduce STR and STRVAR
string : STR
       {
         $$ = $1;
       }
       | STRVAR
       {
         $$ = new std::string($1->GetString());
         // store to prevent leak
         Parser::Instance()->AddVariable($$);
       }

parameters_extend : /* nothing */
                  | ',' parameters

parameters: paramassign '=' aexpr parameters_extend
          {
              if(execute)
                  Parser::Instance()->SetValue<Parameters>(*($1),$3);
          }
          | paramassign '=' vecexpr parameters_extend
          {
              if(execute) 
                  Parser::Instance()->SetValue<Parameters>(*($1),$3);
          }
          | paramassign '=' string parameters_extend
          {
              if(execute)
                  Parser::Instance()->SetValue<Parameters>(*($1),*$3);
          }

line : LINE '=' '(' element_seq ')'

line : LINE '=' '-' '(' rev_element_seq ')'

element_seq_extend : /* nothing */
                   | ',' element_seq

element_seq : 
            | VARIABLE element_seq_extend
              {
                if(execute) Parser::Instance()->add_element_temp(*($1), 1, true, ElementType::_LINE);
              }
            | VARIABLE '*' NUMBER element_seq_extend
            {
              if(execute) Parser::Instance()->add_element_temp(*($1), (int)$3, true, ElementType::_LINE);
            }
            | NUMBER '*' VARIABLE element_seq_extend
            {
              if(execute) Parser::Instance()->add_element_temp(*($3), (int)$1, true, ElementType::_LINE);
            }
            | '-' VARIABLE element_seq_extend
            {
              if(execute) Parser::Instance()->add_element_temp(*($2), 1, true, ElementType::_REV_LINE);
            }

rev_element_seq_extend : /* nothing */
                       | ',' rev_element_seq

rev_element_seq : 
            | VARIABLE rev_element_seq_extend
            {
              if(execute) Parser::Instance()->add_element_temp(*($1), 1, false, ElementType::_REV_LINE);
            }
            | VARIABLE '*' NUMBER rev_element_seq_extend
            {
              if(execute) Parser::Instance()->add_element_temp(*($1), int($3), false, ElementType::_REV_LINE);
            }
            | NUMBER '*' VARIABLE rev_element_seq_extend
            {
              if(execute) Parser::Instance()->add_element_temp(*($3), int($1), false, ElementType::_REV_LINE);
            }
            | '-' VARIABLE rev_element_seq_extend
            {
              if(execute) Parser::Instance()->add_element_temp((*$2), 1, false, ElementType::_LINE);
            }

expr : aexpr 
     {
       if(ECHO_GRAMMAR) std::cout << "expr -> aexpr" << std::endl;
       if(execute) 
         {
           if(INTERACTIVE) std::cout << "\t" << $1 << std::endl;
           $$=$1;
         }
     }
     | vecexpr 
     {
       if(ECHO_GRAMMAR) std::cout << "expr -> vecexpr" << std::endl;
       if(execute)
         {
           if(INTERACTIVE)
             {$1->Print();}
           $$ = 0;
         }
     }
     | assignment 
     { // check type
       if(ECHO_GRAMMAR) std::cout << "expr -> assignment" << std::endl;
       if(execute)
         {
           if(INTERACTIVE) {
             $1->Print();
           }
           $$=0;
         }
     }

aexpr  : NUMBER               { $$ = $1;                         }
       | symbol               { $$ = $1->GetNumber();            }
       | FUNC '(' aexpr ')'   { $$ = $1->GetFunction()($3);      }
       | aexpr '+' aexpr      { $$ = $1 + $3;                    }
       | aexpr '-' aexpr      { $$ = $1 - $3;                    }  
       | aexpr '*' aexpr      { $$ = $1 * $3;                    }
       | aexpr '/' aexpr      { $$ = $1 / $3;                    }
       | aexpr '^' aexpr      { $$ = std::pow($1,$3);            }
       | '-' aexpr  %prec UMINUS { $$ = -$2; }
       | '+' aexpr  %prec UPLUS { $$ = $2; }
       | '(' aexpr ')'         { $$ = $2;                        }
       | '<' vecexpr ',' vecexpr '>' // scalar product
         {
           $$ = $2->Product($4);
         } 
       // boolean stuff
       | aexpr '<' aexpr { $$ = ($1 < $3 )? 1 : 0; }
       | aexpr LE aexpr { $$ = ($1 <= $3 )? 1 : 0; }
       | aexpr '>' aexpr { $$ = ($1 > $3 )? 1 : 0; }
       | aexpr GE aexpr { $$ = ($1 >= $3 )? 1 : 0; }
       | aexpr NE aexpr { $$ = ($1 != $3 )? 1 : 0; }
       | aexpr EQ aexpr { $$ = ($1 == $3 )? 1 : 0; }
       // undeclared variable
       | VARIABLE
         {
           if(execute) {
             undeclaredVariable(*$1);
           }
         }

// numerical symbol (could change to include string symbols (aka STRVAR))
symbol  : OPTION '[' string ']' // option attributes
        {
          if(ECHO_GRAMMAR) std::cout << "aexpr-> OPTION [ " << *($3) << " ]" << std::endl;
          if (execute)
            {
              double value = Parser::Instance()->GetValue<Options>(*($3));
              // create symtable if not already defined
              std::string symname = "option_" + *($3);
              Symtab *sp = Parser::Instance()->symlook(symname);
              if (!sp) {
                sp = Parser::Instance()->symcreate(symname);
              }
              sp->Set(value);
              $$ = sp;
            }
        }
        | VARIABLE '[' string ']' // element attributes
        {
          if(ECHO_GRAMMAR) std::cout << "aexpr-> " << *($1) << " [ " << *($3) << " ]" << std::endl;
          if (execute)
            {
              double value = Parser::Instance()->property_lookup(*($1),*($3));
              // create symtable if not already defined
              std::string symname = "element_" + *($1) + "_" + *($3);
              Symtab *sp = Parser::Instance()->symlook(symname);
              if (!sp) {
                sp = Parser::Instance()->symcreate(symname);
              }
              sp->Set(value);
              $$ = sp;
            }
        }
        | NUMVAR {$$ = $1;}

symdecl : VARIABLE '='
        {
          if(execute)
            {
              Symtab *sp = Parser::Instance()->symcreate(*($1));
              $$ = sp;
            }
        }
        | symbol '='
        {
          if(execute)
            {
              std::cout << "WARNING redefinition of variable " << $1->GetName() << " with old value: " << $1->GetNumber() << std::endl;
              $$ = $1;
            }
        }
        | STRVAR '='
        {
          if(execute)
            {
              std::cout << "WARNING redefinition of variable " << $1->GetName() << " with old value: " << $1->GetString() << std::endl;
              $$ = $1;
            }
        }
        | VECVAR '='
        {
          if(execute)
            {
              std::cout << "WARNING redefinition of array variable " << $1->GetName() << std::endl;
              $$=$1;
            }
        }

assignment :  symdecl aexpr  
           {
             if(ECHO_GRAMMAR) std::cout << $1->GetName() << std::endl;
             if(execute)
               {
                 if($1->IsReserved()) {
                   std::string errorstring = "ERROR: " + $1->GetName() + " is reserved\n";
                   yyerror(errorstring.c_str());
                 }
                 else
                   {
                     $1->Set($2);
                     $$=$1;
                   }
               }
           }
           |  symdecl STR
           {
             if (execute)
               {
                 if($1->IsReserved()) {
                   std::string errorstring = "ERROR: " + $1->GetName() + " is reserved\n";
                   yyerror(errorstring.c_str());
                 }
                 else
                   {
                     $1->Set(*$2);
                     $$=$1;
                   }
               }
           }
           |  symdecl vecexpr
           {
             if(execute)
               {
                 $1->Set($2);
                 $$=$1;
               }
           }

vecexpr : VECVAR              {if(execute) $$ = new Array($1);} 
        | vectnum             {if(execute) $$ = $1;}
        | vectstr             {if(execute) $$ = $1;}
        | vecexpr '+' vecexpr {if(execute) $$ = Array::Add($1,$3);}
        | vecexpr '-' vecexpr {if(execute) $$ = Array::Subtract($1,$3);}
        | vecexpr '+' aexpr   {if(execute) $$ = Array::Add($1,$3);}
        | aexpr   '+' vecexpr {if(execute) $$ = Array::Add($3,$1);}
        | vecexpr '*' aexpr   {if(execute) $$ = Array::Multiply($1,$3);}
        | aexpr   '*' vecexpr {if(execute) $$ = Array::Multiply($3,$1);}
        | vecexpr '/' aexpr   {if(execute) $$ = Array::Divide($1,$3);}
        | vecexpr '-' aexpr   {if(execute) $$ = Array::Subtract($1,$3);}
        | aexpr '-' vecexpr
        {
          if(execute)
            {
              Array* a = Array::Multiply($3,-1);
              $$ = Array::Add(a,$1);
            }
        }

vectnumexec : '{' numbers '}'
            | '[' numbers ']'

vectnum : vectnumexec
        {
          if(execute)
            {
              $$ = new Array;
              Parser::Instance()->FillArray($$);
              Parser::Instance()->FillString($$);		
            }
        }

vectstrexec : '[' letters ']'
            | '{' letters '}'

vectstr : vectstrexec
	      {
          if(execute)
            {
              $$ = new Array;
              Parser::Instance()->FillString($$);
            }
        }

numbers : aexpr ',' numbers { if(execute) Parser::Instance()->Store($1);} 
        | aexpr             { if(execute) Parser::Instance()->Store($1);}

letters : string ',' letters { if(execute) Parser::Instance()->Store(*$1);}
        | string             { if(execute) Parser::Instance()->Store(*$1);}

// accept print with and without comma
print   : PRINT
        | PRINT ','

command : STOP         { if(execute) Parser::Instance()->quit(); }
        | print        { if(execute) Parser::Instance()->PrintElements(); }
        | print LINE   { if(execute) Parser::Instance()->PrintBeamline(); }
        | print OPTION { if(execute) Parser::Instance()->PrintOptions(); }
        | print VARIABLE
          {
            if(execute) {
              Symtab *sp = Parser::Instance()->symlook(*($2));
              if (!sp) {
                // variable not defined, maybe an element? (will exit if not)
                const Element& element = Parser::Instance()->find_element(*($2));
                element.print();
              }
              else {
                sp->Print();
              }
            }
          }
        | print STR    { if(execute) std::cout << *($2) << std::endl;}
        | print symbol { if(execute) $2->Print();}
        | print STRVAR { if(execute) $2->Print();}
        | print VECVAR { if(execute) $2->Print();}
        | USE ',' use_parameters { if(execute) Parser::Instance()->expand_line(Parser::Instance()->current_line,Parser::Instance()->current_start, Parser::Instance()->current_end);}
        | OPTION ',' option_parameters
        | BEAM   ',' beam_parameters
        | SAMPLE ',' sample_options 
        {
          if(execute)
            {
              if(ECHO_GRAMMAR) std::cout << "command -> SAMPLE" << std::endl;
              Parser::Instance()->add_sampler(*($3), element_count, element_type);
              element_count = -1;
              Parser::Instance()->ClearParams();
            }
        }
        | CSAMPLE ',' csample_options // cylindrical sampler
        {
          if(execute)
            {
              if(ECHO_GRAMMAR) std::cout << "command -> CSAMPLE" << std::endl;
              Parser::Instance()->add_csampler(*($3), element_count, element_type);
              element_count = -1;
              Parser::Instance()->ClearParams();
            }
        }
        | ATOM ',' atom_options // atom
        {
          if(execute)
            {
              if(ECHO_GRAMMAR) std::cout << "command -> ATOM" << std::endl;
              Parser::Instance()->Add<Atom>();
            }
        }
        | MATERIAL ',' material_options // material
        {
          if(execute)
            {  
              if(ECHO_GRAMMAR) std::cout << "command -> MATERIAL" << std::endl;
              Parser::Instance()->Add<Material>();
            }
        }
        | TUNNEL ',' tunnel_options // tunnel
        {
          if(execute)
            {
                if(ECHO_GRAMMAR) std::cout << "command -> TUNNEL" << std::endl;
                Parser::Instance()->Add<Tunnel>();
            }
        }
        | REGION ',' region_options // region
        {
          if(execute)
            {  
              if(ECHO_GRAMMAR) std::cout << "command -> REGION" << std::endl;
              Parser::Instance()->Add<Region>();
            }
        }
        | PLACEMENT ',' placement_options // placement
        {
          if(execute)
            {
              if(ECHO_GRAMMAR) std::cout << "command -> PLACEMENT" << std::endl;
              Parser::Instance()->Add<Placement>();
            }
        }
        | CRYSTAL ',' crystal_options // crystal
        {
          if(execute)
            {
              if(ECHO_GRAMMAR) std::cout << "command -> CRYSTAL" << std::endl;
              Parser::Instance()->Add<Crystal>();
            }
        }
        | FIELD ',' field_options // field
        {
          if(execute)
            {
              if(ECHO_GRAMMAR) std::cout << "command -> FIELD" << std::endl;
              Parser::Instance()->Add<Field>();
            }
        }
        | CAVITYMODEL ',' cavitymodel_options // cavitymodel
        {
          if(execute)
            {
              if(ECHO_GRAMMAR) std::cout << "command -> CAVITYMODEL" << std::endl;
              Parser::Instance()->Add<CavityModel>();
            }
        }
        | QUERY ',' query_options // query
        {
          if(execute)
            {
              if(ECHO_GRAMMAR) std::cout << "command -> QUERY" << std::endl;
              Parser::Instance()->Add<Query>();
            }
        }
        | XSECBIAS ',' xsecbias_options // xsecbias
        {
          if(execute)
            {
              if(ECHO_GRAMMAR) std::cout << "command -> XSECBIAS" << std::endl;
              Parser::Instance()->Add<PhysicsBiasing,FastList<PhysicsBiasing>>();
            }
        }

use_parameters :  VARIABLE
               {
                 if(execute)
                   {
                     $$ = $1;
                     Parser::Instance()->current_line = (*$1);
                     Parser::Instance()->current_start = "";
                     Parser::Instance()->current_end = "";
                   }
               }
               | PERIOD '=' VARIABLE
               {
                 if(execute)
                   {
                     $$ = $3;
                     Parser::Instance()->current_line = *($3);
                     Parser::Instance()->current_start = "";
                     Parser::Instance()->current_end = "";
                   }
               }
               | PERIOD '=' VARIABLE ',' RANGE '=' VARIABLE '/' VARIABLE
               {
                 if(execute)
                   {
                     $$ = $3;
                     Parser::Instance()->current_line = *($3);
                     Parser::Instance()->current_start = *($7);
                     Parser::Instance()->current_end = *($9);
                   }
               }

sample_options: RANGE '=' VARIABLE
              {
                if(ECHO_GRAMMAR) std::cout << "sample_opt : RANGE =  " << *($3) << std::endl;
                if(execute) $$ = $3;
              }
              | RANGE '=' VARIABLE '[' NUMBER ']'
              {
                if(ECHO_GRAMMAR) std::cout << "sample_opt : RANGE =  " << *($3) << " [" << $5 << "]" << std::endl;
                if(execute) { $$ = $3; element_count = (int)$5; }
              }
              | ALL
              {
                if(ECHO_GRAMMAR) std::cout << "sample_opt, all" << std::endl;
                // -2: convention to add to all elements
                // empty name so that element name can be attached
                if(execute)
                  {
                    $$ = new std::string("");
                    element_count = -2;
                    element_type=ElementType::_NONE;
                  }
              }
	            | component
              {
                if(ECHO_GRAMMAR) std::cout << "sample_opt, all " << typestr(static_cast<ElementType>($1)) << std::endl;
                if(execute) {
                  element_type = static_cast<ElementType>($1);
                  element_count = -2;
                  $$ = new std::string("");
                }
              }

csample_options_extend : /* nothing */
                       | ',' csample_options

csample_options : paramassign '=' aexpr csample_options_extend
                  {
                    if(ECHO_GRAMMAR) std::cout << "csample_opt ->csopt " << (*$1) << " = " << $3 << std::endl;
                    if(execute)
                      Parser::Instance()->SetValue<Parameters>(*($1),$3);
                  }
                | sample_options csample_options_extend
                  {
                    if(ECHO_GRAMMAR) std::cout << "csample_opt -> sopt, csopt" << std::endl;
                    $$ = $1;
                  }

cavitymodel_options_extend : /* nothing */
                           | ',' cavitymodel_options

cavitymodel_options : paramassign '=' aexpr cavitymodel_options_extend
                      { if(execute) Parser::Instance()->SetValue<CavityModel>((*$1),$3);}
                    | paramassign '=' string cavitymodel_options_extend
                      { if(execute) Parser::Instance()->SetValue<CavityModel>( *$1,*$3);}

material_options_extend : /* nothing */
                        | ',' material_options

material_options : paramassign '=' aexpr material_options_extend
                    { if(execute) Parser::Instance()->SetValue<Material>((*$1),$3);}
                 | paramassign '=' string material_options_extend
                    { if(execute) Parser::Instance()->SetValue<Material>(*$1,*$3);}
                 | paramassign '=' vecexpr material_options_extend
                    { if(execute) Parser::Instance()->SetValue<Material>(*($1),$3);}

atom_options_extend : /* nothing */
                    | ',' atom_options

atom_options : paramassign '=' aexpr atom_options_extend
               { if(execute) Parser::Instance()->SetValue<Atom>((*$1),$3);}
             | paramassign '=' string atom_options_extend
               { if(execute) Parser::Instance()->SetValue<Atom>(*$1,*$3);}

region_options_extend : /* nothing */
                      | ',' region_options

region_options : paramassign '=' aexpr region_options_extend
                 { if(execute) Parser::Instance()->SetValue<Region>((*$1),$3);}
               | paramassign '=' string region_options_extend
                 { if(execute) Parser::Instance()->SetValue<Region>(*$1,*$3);}

placement_options_extend : /* nothing */
                         | ',' placement_options

placement_options : paramassign '=' aexpr placement_options_extend
                    { if(execute) Parser::Instance()->SetValue<Placement>((*$1),$3);}
                  | paramassign '=' string placement_options_extend
                    { if(execute) Parser::Instance()->SetValue<Placement>(*$1,*$3);}

query_options_extend : /* nothing */
                     | ',' query_options

query_options : paramassign '=' aexpr query_options_extend
                { if(execute) Parser::Instance()->SetValue<Query>((*$1),$3);}
              | paramassign '=' string query_options_extend
                { if(execute) Parser::Instance()->SetValue<Query>((*$1),*$3);}

crystal_options_extend : /* nothing */
                     | ',' crystal_options

crystal_options : paramassign '=' aexpr crystal_options_extend
                { if(execute) Parser::Instance()->SetValue<Crystal>((*$1),$3);}
              | paramassign '=' string crystal_options_extend
                { if(execute) Parser::Instance()->SetValue<Crystal>((*$1),*$3);}

field_options_extend : /* nothing */
                     | ',' field_options

field_options : paramassign '=' aexpr field_options_extend
                { if(execute) Parser::Instance()->SetValue<Field>((*$1),$3);}
              | paramassign '=' string field_options_extend
                { if(execute) Parser::Instance()->SetValue<Field>((*$1),*$3);}

tunnel_options_extend : /* nothing */
                      | ',' tunnel_options

tunnel_options : paramassign '=' aexpr tunnel_options_extend
                 { if(execute) Parser::Instance()->SetValue<Tunnel>((*$1),$3);}
               | paramassign '=' string tunnel_options_extend
                 { if(execute) Parser::Instance()->SetValue<Tunnel>(*$1,*$3);}

xsecbias_options_extend : /* nothing */
                        | ',' xsecbias_options

xsecbias_options : paramassign '=' aexpr xsecbias_options_extend
                   { if(execute) Parser::Instance()->SetValue<PhysicsBiasing>(*$1,$3);}
                 | paramassign '=' string xsecbias_options_extend
                   { if(execute) Parser::Instance()->SetValue<PhysicsBiasing>(*$1,*$3);}
                 | paramassign '=' vecexpr xsecbias_options_extend
                   { if(execute) Parser::Instance()->SetValue<PhysicsBiasing>(*$1,$3);}

option_parameters_extend : /* nothing */
                         | ',' option_parameters

option_parameters : paramassign '=' aexpr option_parameters_extend
                    { if(execute) Parser::Instance()->SetValue<Options>(*$1,$3);}
                  | paramassign '=' string option_parameters_extend
                    { if(execute) Parser::Instance()->SetValue<Options>(*$1,*$3);}

beam_parameters_extend :  /* nothing */
                       | ',' beam_parameters

beam_parameters : paramassign '=' aexpr beam_parameters_extend
                  { if(execute) Parser::Instance()->SetValue<Beam>(*$1,$3);}
                | paramassign '=' string beam_parameters_extend
                  { if(execute) Parser::Instance()->SetValue<Beam>(*$1,*$3);}

extend_options_extend : /* nothing */
                      | ',' extend_options

extend_options : paramassign '=' aexpr extend_options_extend
                 { if(execute) Parser::Instance()->ExtendValue(*($1),$3);}
               | paramassign '=' vecexpr parameters_extend
                 { if(execute) Parser::Instance()->ExtendValue(*($1),$3);}
               | paramassign '=' string beam_parameters_extend
                 { if (execute) Parser::Instance()->ExtendValue(*($1),*$3);}

%%

int yyerror(const char *s)
{
  std::cout << s << " at line " << GMAD::line_num << " of file " << yyfilename << std::endl;
  std::cout << "symbol '" << yytext << "' unexpected (misspelt or semicolon forgotten?)" << std::endl;
  exit(1);
}

extern "C" {
  int yywrap()
  {
    return 1;
  }
}<|MERGE_RESOLUTION|>--- conflicted
+++ resolved
@@ -70,15 +70,9 @@
 %token <symp> NUMVAR STRVAR VECVAR FUNC
 %token <str> STR VARIABLE
 %token <ival> MARKER ELEMENT DRIFT RF RBEND SBEND QUADRUPOLE SEXTUPOLE OCTUPOLE DECAPOLE MULTIPOLE SCREEN AWAKESCREEN AWAKESPECTROMETER THINMULT
-<<<<<<< HEAD
-%token <ival> SOLENOID RCOL ECOL LINE LASER TRANSFORM3D MUSPOILER SHIELD DEGRADER GAP
+%token <ival> SOLENOID RCOL ECOL LINE LASER TRANSFORM3D MUSPOILER SHIELD DEGRADER GAP CRYSTALCOL
 %token <ival> VKICKER HKICKER KICKER TKICKER THINRMATRIX PARALLELTRANSPORTER RMATRIX
-%token ALL ATOM MATERIAL PERIOD XSECBIAS REGION PLACEMENT FIELD CAVITYMODEL QUERY TUNNEL
-=======
-%token <ival> SOLENOID RCOL ECOL LINE LASER TRANSFORM3D MUSPOILER SHIELD DEGRADER GAP CRYSTALCOL
-%token <ival> VKICKER HKICKER KICKER TKICKER
 %token ALL ATOM MATERIAL PERIOD XSECBIAS REGION PLACEMENT CRYSTAL FIELD CAVITYMODEL QUERY TUNNEL
->>>>>>> 4ae54248
 %token BEAM OPTION PRINT RANGE STOP USE SAMPLE CSAMPLE
 %token IF ELSE BEGN END LE GE NE EQ FOR
 
