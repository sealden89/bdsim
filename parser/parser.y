/*
   bison grammar for the gmad parser
*/

%{

#include "array.h"
#include "parser.h"
#include "sym_table.h"
#include "elementtype.h"
#include <cmath>
#include <cstring>
#include <iostream>
#include <string>
  
  using namespace GMAD;

  extern char* yytext;

  namespace GMAD {
    extern int line_num;
    extern std::string yyfilename;
  
    const int ECHO_GRAMMAR = 0; ///< print grammar rule expansion (for debugging)
    const int INTERACTIVE = 0; ///< print output of commands (like in interactive mode)
    /* for more debug with parser:
       1) set yydebug to 1 in parser.tab.cc (needs to be reset as this file gets overwritten from time to time!) 
       2) add %debug below
       3) compile bison with "-t" flag. This is automatically done when CMAKE_BUILD_TYPE equals Debug
    */

    int execute = 1;
    int element_count = -1; // for samplers , ranges etc. -1 means add to all
    ElementType element_type = ElementType::_NONE; // for samplers, ranges etc.
  }
%}

/* define stack type */

%union{
  double dval;
  int ival; // ElementType, but underlying type as it is not possible to have enum class in union, rely on static_casts
  GMAD::Symtab *symp;
  std::string *str;
  GMAD::Array *array;
}

/* more debug output can be added with %debug" */
//%debug

%left '+' '-'
%left '*' '/'
%left '^' '<' '>' NE LE GE EQ
%nonassoc UMINUS
%nonassoc UPLUS

%token <dval> NUMBER
<<<<<<< HEAD
%token <symp> NUMVAR STRVAR VECVAR FUNC
%token <str> STR VARIABLE
%token <ival> MARKER ELEMENT DRIFT RF RBEND SBEND QUADRUPOLE SEXTUPOLE OCTUPOLE DECAPOLE MULTIPOLE SCREEN AWAKESCREEN
%token <ival> SOLENOID RCOL ECOL LINE LASER TRANSFORM3D MUSPOILER DEGRADER
%token <ival> VKICK HKICK
%token ALL ATOM MATERIAL PERIOD XSECBIAS REGION CAVITYMODEL TUNNEL
%token BEAM OPTION PRINT RANGE STOP USE SAMPLE CSAMPLE
=======
%token <symp> VARIABLE VECVAR FUNC 
%token <str> STR
%token MARKER ELEMENT DRIFT PCLDRIFT RF DIPOLE RBEND SBEND QUADRUPOLE SEXTUPOLE OCTUPOLE MULTIPOLE SCREEN AWAKESCREEN
%token AWAKESPECTROMETER
%token SOLENOID COLLIMATOR RCOL ECOL LINE SEQUENCE SPOILER ABSORBER LASER TRANSFORM3D MUSPOILER
%token VKICK HKICK KICK
%token PERIOD APERTURE FILENAME GAS PIPE TUNNEL MATERIAL ATOM
%token BEAM OPTION PRINT RANGE STOP USE VALUE ECHO PRINTF SAMPLE CSAMPLE BETA0 TWISS DUMP
>>>>>>> 0c9da90a
%token IF ELSE BEGN END LE GE NE EQ FOR

%type <dval> aexpr
%type <dval> expr
%type <symp> assignment symdecl
%type <array> vecexpr
%type <array> vectnum vectstr
%type <str> use_parameters
%type <ival> component component_with_params newinstance
%type <str> sample_options
%type <str> csample_options
%type <str> paramassign string

/* printout format for debug output */
/*
%printer { fprintf (yyoutput, "%.10g", $$); } <dval>
%printer { fprintf (yyoutput, "%d", $$); } <ival>
%printer { fprintf (yyoutput, "\"%s\"", $$); } <str>
%printer { fprintf (yyoutput, "\"%s\"", $$->name); } <symp>
%printer { fprintf (yyoutput, "size %d, &%p", $$->size, (void*)$$->data); } <array>
%printer { fprintf (yyoutput, "<>"); } <>
*/

%%

input : 
      | input stmt ';'
       { 
	 if(ECHO_GRAMMAR) printf("input -> input stmt ';' \n");
       }
/*       | error input';' */
/* { */
/*   yyerrok; */
/* } */

stmt :          if_clause '{' stmt '}' { if(ECHO_GRAMMAR) printf("stmt -> IF '(' aexpr ')' stmt\n" ); execute = 1;}
              | if_clause '{' stmt '}' ELSE '{' stmt '}' 
                { if(ECHO_GRAMMAR) printf("stmt -> IF '(' bool_expr ')' ELSE stmt \n" ); }
              | atomic_stmt  { if(ECHO_GRAMMAR) printf("stmt -> atomic_stmt \n"); }
              | BEGN input END { if(ECHO_GRAMMAR) printf("stmt -> '{' stmt ';' atomic_stmt '}' \n"); }

if_clause: IF '(' aexpr ')' {if( ($3 > 0) && (execute > 0) ) execute = 1; else execute = 0;}

atomic_stmt : 
            | expr { if(ECHO_GRAMMAR) printf("atomic_stmt -> expr\n"); }
            | command  { if(ECHO_GRAMMAR) printf("atomic_stmt -> command\n"); }
            | decl  { if(ECHO_GRAMMAR) printf("atomic_stmt -> decl\n"); }
            | error
              {
		//yyerror(" : some error message\n"); 
		if(ECHO_GRAMMAR) printf("\natomic_stmt -> error\n");
	      }

decl : VARIABLE ':' component_with_params
       {
	 if(execute) {
	   if(ECHO_GRAMMAR) std::cout << "decl -> VARIABLE " << *$1 << " : " << $3 << std::endl;
	   // check parameters and write into element table
	   Parser::Instance()->write_table($1,static_cast<ElementType>($3));
	   Parser::Instance()->ClearParams();
	 }
       }
      | VARIABLE ':' MARKER
       {
	 if(execute) {
	   if(ECHO_GRAMMAR) std::cout << "decl -> VARIABLE " << *$1 << " : " << ElementType::_MARKER << std::endl;
	   // check parameters and write into element table
	   Parser::Instance()->write_table($1,ElementType::_MARKER);
	   Parser::Instance()->ClearParams();
	 }
       }

     | VARIABLE ':' line 
       {
	 if(execute)
	   {
	     // copy tmp_list to params
	     Parser::Instance()->write_table($1,ElementType::_LINE,true);
	   }
       }
     | VARIABLE ':' newinstance
       {
         if(execute)
	   {
	     ElementType type = static_cast<ElementType>($3);
	     if(ECHO_GRAMMAR) std::cout << "decl -> VARIABLE : VARIABLE, " << *($1) << " : " << type << std::endl;
	     if(type != ElementType::_NONE)
	       {
		 Parser::Instance()->write_table($1,type);
	       }
	     Parser::Instance()->ClearParams();
	   }
       }
       | VARIABLE ':' parameters
       {
	 if(execute)
	   {
	     if(ECHO_GRAMMAR) std::cout << "edit : VARIABLE parameters   -- " << *($1) << std::endl;
	     Parser::Instance()->OverwriteElement(*$1);
	   }
       }
<<<<<<< HEAD
     | VARIABLE ':' atom
=======
     | VARIABLE ':' element
       {
	 if(execute)
	   {	 
	     if(ECHO_GRAMMAR) printf("VARIABLE : element %s \n",$1->name);
	     // check parameters and write into element table
	     write_table(params,$1->name,_ELEMENT);
	     params.flush();	 
	   }
       }
     | VARIABLE ':' laser
       {
	 if(execute)
	   {	 
	     if(ECHO_GRAMMAR) printf("VARIABLE : laser %s \n",$1->name);
	     // check parameters and write into element table
	     write_table(params,$1->name,_LASER);
	     params.flush();	 
	   }
       }
     | VARIABLE ':' screen
       {
	 if(execute) {
	   if(ECHO_GRAMMAR) printf("decl -> VARIABLE (%s) : screen\n",$1->name);
	   // check parameters and write into element table
	   write_table(params,$1->name,_SCREEN);
	   params.flush();
	 }
       }
     | VARIABLE ':' awakescreen
       {
	 if(execute) {
	   if(ECHO_GRAMMAR) printf("decl -> VARIABLE (%s) : awakescreen\n",$1->name);
	   // check parameters and write into element table
	   write_table(params,$1->name,_AWAKESCREEN);
	   params.flush();
	 }
       }
     | VARIABLE ':' awakespectrometer
       {
	 if(execute) {
	   if(ECHO_GRAMMAR) printf("decl -> VARIABLE (%s) : awakespectrometer\n",$1->name);
	   // check parameters and write into element table
	   write_table(params,$1->name,_AWAKESPECTROMETER);
	   params.flush();
	 }
       }
     | VARIABLE ':' transform3d
       {
	 if(execute)
	   {	 
	     if(ECHO_GRAMMAR) printf("VARIABLE : transform3d %s \n",$1->name);
	     // check parameters and write into element table
	     write_table(params,$1->name,_TRANSFORM3D);
	     params.flush();	 
	   }
       }
     | VARIABLE ':' line 
       {
	 if(execute)
	   {
	     // create entry in the main table and add pointer to the parsed sequence
	     if(ECHO_GRAMMAR) printf("VARIABLE : LINE %s\n",$1->name);
	     //  std::list<struct Element>* tmp_list = new list<struct Element>;
	     write_table(params,$1->name,_LINE,new std::list<struct Element>(tmp_list));
	     // write_table(params,$1->name,_LINE,tmp_list);
	      tmp_list.erase(tmp_list.begin(), tmp_list.end());
	      tmp_list.~list<struct Element>();
	   }
       }     
     | VARIABLE ':' sequence
>>>>>>> 0c9da90a
       {
         if(execute)
           {
	     if(ECHO_GRAMMAR) std::cout << "decl -> VARIABLE " << *($1) << " : atom" << std::endl;
	     Parser::Instance()->SetAtomValue("name",*($1));
	     Parser::Instance()->add_atom();
           }
       }
     | VARIABLE ':' material
       {
         if(execute)
           {
	     if(ECHO_GRAMMAR) std::cout << "decl -> VARIABLE " << *($1) << " : material" << std::endl;
	     Parser::Instance()->SetMaterialValue("name",*($1));
	     Parser::Instance()->add_material();
           }
       }
     | VARIABLE ':' tunnel
       {
         if(execute)
           {
	     if(ECHO_GRAMMAR) std::cout << "decl -> VARIABLE " << *($1) << " : tunnel" << std::endl;
	     Parser::Instance()->SetTunnelValue("name",*($1));
	     Parser::Instance()->add_tunnel();
           }
       }
     | VARIABLE ':' region
       {
         if(execute)
           {
	     if(ECHO_GRAMMAR) std::cout << "decl -> VARIABLE " << *($1) << " : region" << std::endl;
	     Parser::Instance()->SetRegionValue("name",*($1));
	     Parser::Instance()->add_region();
           }
       }
     | VARIABLE ':' cavitymodel
       {
         if(execute)
           {
	     if(ECHO_GRAMMAR) std::cout << "decl -> VARIABLE " << *($1) << " : cavitymodel" << std::endl;
	     Parser::Instance()->SetCavityModelValue("name",*($1));
	     Parser::Instance()->add_cavitymodel();
           }
       }
     | VARIABLE ':' xsecbias
       {
         if(execute)
           {
	     if(ECHO_GRAMMAR) std::cout << "decl -> VARIABLE " << *($1) << " : xsecbias" << std::endl;
	     Parser::Instance()->SetPhysicsBiasValue("name",*($1));
	     Parser::Instance()->add_xsecbias();
           }
       }
<<<<<<< HEAD
      | VARIABLE ':' error_noparams
      {
	if(execute)
	  {
	    yyerror("ERROR: Element needs parameters");
	  }
      }

component_with_params : component ',' parameters

component : DRIFT       {$$=static_cast<int>(ElementType::_DRIFT);}
          | RF          {$$=static_cast<int>(ElementType::_RF);}
          | SBEND       {$$=static_cast<int>(ElementType::_SBEND);}
          | RBEND       {$$=static_cast<int>(ElementType::_RBEND);}
          | VKICK       {$$=static_cast<int>(ElementType::_VKICK);}
          | HKICK       {$$=static_cast<int>(ElementType::_HKICK);}
          | QUADRUPOLE  {$$=static_cast<int>(ElementType::_QUAD);}
          | SEXTUPOLE   {$$=static_cast<int>(ElementType::_SEXTUPOLE);}
          | OCTUPOLE    {$$=static_cast<int>(ElementType::_OCTUPOLE);}
          | DECAPOLE    {$$=static_cast<int>(ElementType::_DECAPOLE);}
          | MULTIPOLE   {$$=static_cast<int>(ElementType::_MULT);}
          | SOLENOID    {$$=static_cast<int>(ElementType::_SOLENOID);}
          | ECOL        {$$=static_cast<int>(ElementType::_ECOL);}
          | RCOL        {$$=static_cast<int>(ElementType::_RCOL);}
          | MUSPOILER   {$$=static_cast<int>(ElementType::_MUSPOILER);}
          | DEGRADER    {$$=static_cast<int>(ElementType::_DEGRADER);}
          | LASER       {$$=static_cast<int>(ElementType::_LASER);}
          | SCREEN      {$$=static_cast<int>(ElementType::_SCREEN);}
          | AWAKESCREEN {$$=static_cast<int>(ElementType::_AWAKESCREEN);}
          | TRANSFORM3D {$$=static_cast<int>(ElementType::_TRANSFORM3D);}
          | ELEMENT     {$$=static_cast<int>(ElementType::_ELEMENT);}

atom : ATOM ',' atom_options
material : MATERIAL ',' material_options
region : REGION ',' region_options
cavitymodel : CAVITYMODEL ',' cavitymodel_options
tunnel : TUNNEL ',' tunnel_options
xsecbias : XSECBIAS ',' xsecbias_options

error_noparams : DRIFT
               | RF
               | SBEND
               | RBEND
               | VKICK
               | HKICK
               | QUADRUPOLE
               | SEXTUPOLE
               | OCTUPOLE
               | DECAPOLE
               | MULTIPOLE
               | SOLENOID
               | ECOL
               | MUSPOILER
               | RCOL
               | LASER
               | SCREEN
               | AWAKESCREEN
               | TRANSFORM3D
               | ELEMENT
               | MATERIAL
               | ATOM
               | REGION
               | CAVITYMODEL
               | TUNNEL
               | XSECBIAS

newinstance : VARIABLE ',' parameters
            {
	      if(execute) {
		$$ = Parser::Instance()->copy_element_to_params(*$1);
	      }
	    }
            | VARIABLE
	    {
	      if(execute) {
		$$ = Parser::Instance()->copy_element_to_params(*$1);
	      }
	    }
=======
;

marker : MARKER ;

drift : DRIFT ',' parameters
;

pcldrift : PCLDRIFT ',' parameters
;

rf : RF ',' parameters
;

sbend : SBEND ',' parameters
;

rbend : RBEND ',' parameters
;

vkick : VKICK ',' parameters
;

hkick : HKICK ',' parameters
;

quad : QUADRUPOLE ',' parameters
;

sextupole : SEXTUPOLE ',' parameters
;

octupole : OCTUPOLE ',' parameters
;

multipole : MULTIPOLE ',' parameters
;

solenoid : SOLENOID ',' parameters
;

ecol : ECOL ',' parameters
;

muspoiler : MUSPOILER ',' parameters
;

rcol : RCOL ',' parameters
;

laser : LASER ',' parameters
;

screen : SCREEN ',' parameters
;

awakescreen : AWAKESCREEN ',' parameters
;

awakespectrometer : AWAKESPECTROMETER ',' parameters
;

transform3d : TRANSFORM3D ',' parameters
;
>>>>>>> 0c9da90a

paramassign: VARIABLE
             {
               $$=$1;
             }
           // allow defined variables to have the same name as parameters
           | NUMVAR
             {
               $$ = new std::string($1->GetName());
	       Parser::Instance()->AddVariable($$);
             }
           | STRVAR
             {
               $$ = new std::string($1->GetName());
	       // store to prevent leak
	       Parser::Instance()->AddVariable($$);
             }

// reduce STR and STRVAR
string: STR
        {
	  $$ = $1;
	}
        | STRVAR
	{
	  $$ = new std::string($1->GetString());
	  // store to prevent leak
	  Parser::Instance()->AddVariable($$);
	}

parameters_extend : /* nothing */
                  | ',' parameters

parameters: paramassign '=' aexpr parameters_extend
            {
	      if(execute)
		Parser::Instance()->SetParameterValue(*($1),$3);
	    }
          | paramassign '=' vecexpr parameters_extend
            {
	      if(execute) 
		Parser::Instance()->SetParameterValue(*($1),$3);
	    }
          | paramassign '=' string parameters_extend
            {
<<<<<<< HEAD
	      if(execute) {
		Parser::Instance()->SetParameterValue(*($1),*$3);
	      }
	    }
=======
	      if(execute)
		{
#ifdef BDSDEBUG 
                  printf("parameters, VARIABLE(%s) = aexpr(%.10g)\n",$1->name,$3);
#endif
		  if(!strcmp($1->name,"l")) { params.l = $3; params.lset = 1;} // length
		  else
		  if(!strcmp($1->name,"bmapZOffset")) { params.bmapZOffset = $3; params.bmapZOffsetset = 1;} // field map z offset
		    else
	          if(!strcmp($1->name,"B")) { params.B = $3; params.Bset = 1;} // dipole field
		    else 
		  if(!strcmp($1->name,"ks")) { params.ks = $3; params.ksset = 1;} // solenoid strength
		    else
		  if(!strcmp($1->name,"k0")) { params.k0 = $3; params.k0set = 1;} // dipole coef.
		    else 
		  if(!strcmp($1->name,"k1")) { params.k1 = $3; params.k1set = 1;} // quadrupole coef. 
		    else
		  if(!strcmp($1->name,"k2")) { params.k2 = $3; params.k2set = 1;} // sextupole coef.
		    else 
		  if(!strcmp($1->name,"k3")) { params.k3 = $3; params.k3set = 1;} // octupole coef.
		    else 
		  if(!strcmp($1->name,"angle")) { params.angle = $3; params.angleset = 1;} // dipole bending angle
		  else
		  if(!strcmp($1->name,"phiAngleIn")) { params.phiAngleIn = $3; params.phiAngleInset = 1;} // element incoming angle
		  else
		  if(!strcmp($1->name,"phiAngleOut")) { params.phiAngleOut = $3; params.phiAngleOutset = 1;} // element outgoing angle
		  else
		   if(!strcmp($1->name,"beampipeThickness") ) 
		      { params.beampipeThickness = $3; params.beampipeThicknessset = 1;}
		    else
		  if(!strcmp($1->name,"aper") ||!strcmp($1->name,"aperture") ) 
		      { params.aper = $3; params.aperset = 1;}
		    else
		  if(!strcmp($1->name,"aperX") ||!strcmp($1->name,"apertureX") ) 
		      { params.aperX = $3; params.aperXset = 1;}
		    else
		  if(!strcmp($1->name,"aperY") ||!strcmp($1->name,"apertureY") ) 
		      { params.aperY = $3; params.aperYset = 1;}
		    else
		  if(!strcmp($1->name,"aperYUp") ||!strcmp($1->name,"apertureYUp") ) 
		      { params.aperYUp = $3; params.aperYUpset = 1;}
		    else
		  if(!strcmp($1->name,"aperYDown") ||!strcmp($1->name,"apertureYDown") ) 
		      { params.aperYDown = $3; params.aperYDownset = 1;}
		    else
		  if(!strcmp($1->name,"aperDy") ||!strcmp($1->name,"apertureDy") ) 
		    { params.aperDy = $3; params.aperDyset = 1;}
		    else
		  if(!strcmp($1->name,"outR") ) { params.outR = $3; params.outRset = 1;}
		    else
                  if(!strcmp($1->name,"inR") ) { params.inR = $3; params.inRset = 1;}
		    else
		  if(!strcmp($1->name,"xsize") ) { params.xsize = $3; params.xsizeset = 1;}
		    else
		  if(!strcmp($1->name,"ysize") ) { params.ysize = $3; params.ysizeset = 1;}
		  else
		  if(!strcmp($1->name,"screenXSize") ) { params.screenXSize = $3; params.screenXSizeset = 1;}
		    else
		  if(!strcmp($1->name,"screenYSize") ) { params.screenYSize = $3; params.screenYSizeset = 1;}
		    else
		  if(!strcmp($1->name,"tilt")) { params.tilt = $3; params.tiltset = 1;}
		    else
		  if(!strcmp($1->name,"x")) {params.xdir = $3; params.xdirset = 1;} // x direction
		    else
		  if(!strcmp($1->name,"y")) {params.ydir = $3; params.ydirset = 1;} // y direction 
		    else
		  if(!strcmp($1->name,"z")) {params.zdir = $3; params.zdirset = 1;} // z direction 
		    else
		  if(!strcmp($1->name,"phi")) {params.phi = $3; params.phiset = 1;}  // polar angle
		    else
		  if(!strcmp($1->name,"theta"))  {params.theta = $3; params.thetaset = 1;} 
		  // azimuthal angle
		    else
		  if(!strcmp($1->name,"psi"))  {params.psi = $3; params.psiset = 1;} // 3rd  angle
		  else
		  if(!strcmp($1->name,"gradient"))  {params.gradient = $3; params.gradientset = 1;} // rf voltage
		  else
		  if(!strcmp($1->name,"fint")) {;} // fringe field parameters
		  else
		  if(!strcmp($1->name,"fintx")) {;}  //
		  else
		  if(!strcmp($1->name,"tunnelRadius")) { params.tunnelRadius = $3; params.tunnelRadiusset = 1;} 
		  else
		  if(!strcmp($1->name,"tunnelType")) { params.tunnelType = $3; params.tunnelTypeset = 1;} 
		  else
		  if(!strcmp($1->name,"tunnelOffsetX")) { params.tunnelOffsetX = $3; params.tunnelOffsetXset = 1;} 
		  else
		  if(!strcmp($1->name,"floorBeamlineHeight")) { params.floorBeamlineHeight = $3; params.floorBeamlineHeightset = 1;}
		  else
		  if(!strcmp($1->name,"beamlineCeilingHeight")) { params.beamlineCeilingHeight = $3; params.beamlineCeilingHeightset = 1;} 
		  else
		  if(!strcmp($1->name,"tunnelThickness")) { params.tunnelThickness = $3; params.tunnelThicknessset = 1;}
		  else
		  if(!strcmp($1->name,"tunnelSoilThickness")) { params.tunnelSoilThickness = $3; params.tunnelSoilThicknessset = 1;} 
		  else
		  if(!strcmp($1->name,"precisionRegion")) { params.precisionRegion = (int)$3; params.precisionRegionset = 1;} 
		    else
		  if(!strcmp($1->name,"e1")) {;}  //
                    else
		  if(!strcmp($1->name,"e2")) {;}  //
                    else
		  if(!strcmp($1->name,"hgap")) {params.hgap = $3; params.hgapset=1;}  //
		    else
		  if(!strcmp($1->name,"A")) {params.A = $3; params.Aset = 1;}  // mass number
		    else
		  if(!strcmp($1->name,"Z")) {params.Z = $3; params.Zset = 1;}  // atomic number
		    else
		  if(!strcmp($1->name,"density")) {params.density = $3; params.densityset = 1;}  // density
                    else
		  if(!strcmp($1->name,"T")) {params.temper = $3; params.temperset = 1;}  // temperature
		    else
		  if(!strcmp($1->name,"P")) {params.pressure = $3; params.pressureset = 1;}  // pressure
		    else
		  if(!strcmp($1->name,"waveLength")) {params.waveLength = $3; params.waveLengthset = 1;}
		    else
		  if(!strcmp($1->name,"taperlength")) {params.taperlength = $3; params.taperlengthset = 1;}
		    else
		  if(!strcmp($1->name,"flatlength")) {params.flatlength = $3; params.flatlengthset = 1;}
                    else
		  if(!strcmp($1->name,"at")) {params.at = $3; params.atset = 1;}  //position of an element within a sequence
		  else
		  if(!strcmp($1->name,"tscint")) { params.tscint = $3; params.tscintset = 1;} // thickness for a scintillator screen 
		  else
		  if(!strcmp($1->name,"windowScreenGap")) { params.windowScreenGap = $3; params.windowScreenGapset = 1;} // thickness for a scintillator screen 
		  else
                  if(!strcmp($1->name,"twindow")) { params.twindow = $3; params.twindowset = 1;} // thickness for a scintillator screen window 
                  else
                  if(!strcmp($1->name,"screenEndZ")) { params.screenEndZ = $3; params.screenEndZset = 1;} // z distance from start of pole to screen 
                  else
                  if(!strcmp($1->name,"screenWidth")) { params.screenWidth = $3; params.screenWidthset = 1;} // width of screen
		  else
                  if(!strcmp($1->name,"poleStartZ")) { params.poleStartZ = $3; params.poleStartZset = 1;} // z distance from start of element to start of pole 
		  else
                  if(!strcmp($1->name,"twindow")) { params.twindow = $3; params.twindowset = 1;} // thickness for a scintillator screen window 
		  else
                  if(VERBOSE) printf("Warning : unknown parameter %s\n",$1->name);
		  
		}
	    }
           | VARIABLE '=' vecexpr ',' parameters
             {
	       if(execute) 
		 {
#ifdef BDSDEBUG 
                   printf("params,VARIABLE (%s) = vecexpr (%d)\n",$1->name,$3->size);
#endif
                   if(!strcmp($1->name,"knl")) 
		     {
		       params.knlset = 1;
		       set_vector(params.knl,$3);
		       delete[] $3->data;
		     } 
		   else
		     if(!strcmp($1->name,"ksl")) 
		       {
			 params.kslset = 1;
			 set_vector(params.ksl,$3);
			 delete[] $3->data;
		       }
                     else
		     if(!strcmp($1->name,"blmLocZ")) 
		       {
			 params.blmLocZset = 1;
			 set_vector(params.blmLocZ,$3);
			 delete[] $3->data;
		       }
		   else
		     if(!strcmp($1->name,"blmLocTheta")) 
		       {
			 params.blmLocThetaset = 1;
			 set_vector(params.blmLocTheta,$3);
			 delete[] $3->data;
		       }
                   else
                     if(!strcmp($1->name,"components"))
                       {
                         params.componentsset = 1;
                         set_vector(params.components,$3);
                         $3->symbols.clear();
                       } 
                   else
                     if(!strcmp($1->name,"componentsWeights"))
                       {
                         params.componentsWeightsset = 1;
                         set_vector(params.componentsWeights,$3);
                         delete[] $3->data;
                       }
                   else
                     if(!strcmp($1->name,"componentsFractions"))
                       {
                         params.componentsFractionsset = 1;
                         set_vector(params.componentsFractions,$3);
                         delete[] $3->data;
                       }
                   else
                     if(!strcmp($1->name,"layerThicknesses"))
                       {
                         params.layerThicknessesset = 1;
                         set_vector(params.layerThicknesses,$3);
			 delete[] $3->data;
                       }
		   else
                     if(!strcmp($1->name,"layerIsSampler"))
                       {
                         params.layerIsSamplerset = 1;
                         set_vector(params.layerIsSampler,$3);
			 delete[] $3->data;
                       }
                   else
                     if(!strcmp($1->name,"layerMaterials"))
                       {
			 std::cout << " - layer Materials ... " << std::endl;
                         params.layerMaterialsset = 1;
			 std::cout << " - layer Materials - set_vector ... " << std::endl;
                         set_vector(params.layerMaterials,$3);
			 std::cout << " - layer Materials - clear symbols ... " << std::endl;
			 $3->symbols.clear();
			 std::cout << " - layer Materials - done. " << std::endl;
                       }
		    else {
		      //                  if(VERBOSE)
		      printf("Warning : unknown parameter %s\n",$1->name);
		    }
		 }
	     }         
           | VARIABLE '=' vecexpr
             {
	       if(execute) 
		 {
#ifdef BDSDEBUG 
                   printf("VARIABLE (%s) = vecexpr (%d)\n",$1->name,$3->size);
#endif
		   if(!strcmp($1->name,"knl")) 
		     {
		       params.knlset = 1;
		       set_vector(params.knl,$3);
		       delete[] $3->data;
		     } 
		   else
		     if(!strcmp($1->name,"ksl")) 
		       {
			 params.kslset = 1;
			 set_vector(params.ksl,$3);
			 delete[] $3->data;
		       }
                     else
		       if(!strcmp($1->name,"blmLocZ")) 
			 {
			   params.blmLocZset = 1;
			   set_vector(params.blmLocZ,$3);
			   delete[] $3->data;
			 }
		       else
			 if(!strcmp($1->name,"blmLocTheta")) 
			   {
			     params.blmLocThetaset = 1;
			     set_vector(params.blmLocTheta,$3);
			     delete[] $3->data;
			   }
			 else
                     if(!strcmp($1->name,"components"))
                       {
                         params.componentsset = 1;
                         set_vector(params.components,$3);
                         delete[] $3->data;
                       }
                   else
                     if(!strcmp($1->name,"componentsWeights"))
                       {
                         params.componentsWeightsset = 1;
                         set_vector(params.componentsWeights,$3);
                         delete[] $3->data;
                       }
                   else
                     if(!strcmp($1->name,"componentsFractions"))
                       {
                         params.componentsFractionsset = 1;
                         set_vector(params.componentsFractions,$3);
                         delete[] $3->data;
                       }
		     else {
		       //                  if(VERBOSE)
		       printf("Warning : unknown parameter %s\n",$1->name);
		     }
		 }         
	     }
          | VARIABLE '=' aexpr
            {
	      if(execute)
		{
#ifdef BDSDEBUG 
                  printf("VARIABLE (%s) = aexpr(%.10g)\n",$1->name,$3);
#endif
		  if(!strcmp($1->name,"l")) { params.l = $3; params.lset = 1;} // length
		    else
		  if(!strcmp($1->name,"B")) { params.B = $3; params.Bset = 1;} // dipole field 
		    else 
		  if(!strcmp($1->name,"ks")) { params.ks = $3; params.ksset = 1;} // solenoid strength
		    else
		  if(!strcmp($1->name,"k0")) { params.k0 = $3; params.k0set = 1;} // dipole coef.
		    else 
		  if(!strcmp($1->name,"k1")) { params.k1 = $3; params.k1set = 1;} // quadrupole coef.
		    else
		  if(!strcmp($1->name,"k2")) { params.k2 = $3; params.k2set = 1;} // sextupole coef.
		    else 
		  if(!strcmp($1->name,"k3")) { params.k3 = $3; params.k3set = 1;} // octupole coef.
		    else 
		  if(!strcmp($1->name,"angle")) { params.angle = $3; params.angleset = 1;} // dipole bending angle
		    else
		  if(!strcmp($1->name,"phiAngleIn")) { params.phiAngleIn = $3; params.phiAngleInset = 1;} // element incoming angle
		    else
		  if(!strcmp($1->name,"phiAngleOut")) { params.phiAngleOut = $3; params.phiAngleOutset = 1;} // element outgoing angle
		    else
		  if(!strcmp($1->name,"beampipeThickness") ) 
			      { params.beampipeThickness = $3; params.beampipeThicknessset = 1;}
		    else
		  if(!strcmp($1->name,"aper") ||!strcmp($1->name,"aperture") ) 
			      { params.aper = $3; params.aperset = 1;}
		    else
		  if(!strcmp($1->name,"aperX") ||!strcmp($1->name,"apertureX") ) 
			      { params.aperX = $3; params.aperXset = 1;}
		    else
		  if(!strcmp($1->name,"aperY") ||!strcmp($1->name,"apertureY") ) 
			      { params.aperY = $3; params.aperYset = 1;}
		  else
		  if(!strcmp($1->name,"aperYUp") ||!strcmp($1->name,"apertureYUp") ) 
		      { params.aperYUp = $3; params.aperYUpset = 1;}
		    else
		  if(!strcmp($1->name,"aperYDown") ||!strcmp($1->name,"apertureYDown") ) 
		      { params.aperYDown = $3; params.aperYDownset = 1;}
		    else
		  if(!strcmp($1->name,"aperDy") ||!strcmp($1->name,"apertureDy") ) 
		    { params.aperDy = $3; params.aperDyset = 1;}
		    else
		  if(!strcmp($1->name,"outR") ) { params.outR = $3; params.outRset = 1;}
		    else
                  if(!strcmp($1->name,"inR") ) { params.inR = $3; params.inRset = 1;}
		    else
		  if(!strcmp($1->name,"xsize") ) { params.xsize = $3; params.xsizeset = 1;}
		    else
		  if(!strcmp($1->name,"ysize") ) { params.ysize = $3; params.ysizeset = 1;}
		    else
		  if(!strcmp($1->name,"screenXSize") ) { params.screenXSize = $3; params.screenXSizeset = 1;}
		    else
		  if(!strcmp($1->name,"screenYSize") ) { params.screenYSize = $3; params.screenYSizeset = 1;}
		    else
		  if(!strcmp($1->name,"tilt")) { params.tilt = $3; params.tiltset = 1;}
		    else
		  if(!strcmp($1->name,"x")) {params.xdir = $3; params.xdirset = 1;} // x direction
		    else
		  if(!strcmp($1->name,"y")) {params.ydir = $3; params.ydirset = 1;} // y direction 
		    else
		  if(!strcmp($1->name,"z")) {params.zdir = $3; params.zdirset = 1;} // z direction 
		    else
		  if(!strcmp($1->name,"phi")) {params.phi = $3; params.phiset = 1;}  // polar angle
		    else
		  if(!strcmp($1->name,"theta"))  {params.theta = $3; params.thetaset = 1;} // azimuthal angle
		    else
		  if(!strcmp($1->name,"psi"))  {params.psi = $3; params.psiset = 1;} // 3rd angle
		    else
		  if(!strcmp($1->name,"gradient"))  {params.gradient = $3; params.gradientset = 1;} // rf voltage
		  else
		    if(!strcmp($1->name,"fint")) {;} // fringe field parameters
		  else
		      if(!strcmp($1->name,"fintx")) {;}  //
		  else
		  if(!strcmp($1->name,"tunnelRadius")) { params.tunnelRadius = $3; params.tunnelRadiusset = 1;} 
		  else
		  if(!strcmp($1->name,"tunnelType")) { params.tunnelType = $3; params.tunnelTypeset = 1;} 
		  else
		  if(!strcmp($1->name,"tunnelOffsetX")) { params.tunnelOffsetX = $3; params.tunnelOffsetXset = 1;} 
		  else
		  if(!strcmp($1->name,"floorBeamlineHeight")) { params.floorBeamlineHeight = $3; params.floorBeamlineHeightset = 1;} 
		  else
		  if(!strcmp($1->name,"beamlineCeilingHeight")) { params.beamlineCeilingHeight = $3; params.beamlineCeilingHeightset = 1;} 
		  else
		  if(!strcmp($1->name,"tunnelThickness")) { params.tunnelThickness = $3; params.tunnelThicknessset = 1;} 
		  else
		  if(!strcmp($1->name,"tunnelSoilThickness")) { params.tunnelSoilThickness = $3; params.tunnelSoilThicknessset = 1;} 
		  else
		    if(!strcmp($1->name,"precisionRegion")) { params.precisionRegion = (int)$3; params.precisionRegionset = 1;} 
		    else
		  if(!strcmp($1->name,"e1")) {;}  //
                    else
		  if(!strcmp($1->name,"e2")) {;}  //
		    else
		  if(!strcmp($1->name,"hgap")) {params.hgap = $3; params.hgapset=1;}  //
		    else
		  if(!strcmp($1->name,"A")) {params.A = $3; params.Aset = 1;}  // mass number
		    else
		  if(!strcmp($1->name,"Z")) {params.Z = $3; params.Zset = 1;}  // atomic number
		    else
		  if(!strcmp($1->name,"density")) {params.density = $3; params.densityset = 1;}  // density
                    else
		  if(!strcmp($1->name,"T")) {params.temper = $3; params.temperset = 1;}  // temperature
		    else
		  if(!strcmp($1->name,"P")) {params.pressure = $3; params.pressureset = 1;}  // pressure
		    else
		  if(!strcmp($1->name,"waveLength")) {params.waveLength = $3; params.waveLengthset = 1;}
		    else
		  if(!strcmp($1->name,"taperlength")) {params.taperlength = $3; params.taperlengthset = 1;}
		    else
		  if(!strcmp($1->name,"flatlength")) {params.flatlength = $3; params.flatlengthset = 1;}
                  /*   else */
		  /* if(!strcmp($1->name,"at")) {params.at = $3; params.atset = 1;}  //position of an element within a sequence */
		  else {
		      //                  if(VERBOSE)
		      printf("Warning : unknown parameter %s\n",$1->name);
		  }
		}
	    }
          | VARIABLE '=' STR ',' parameters
             {
	       if(execute) 
		 {
#ifdef BDSDEBUG 
                   printf("params,VARIABLE (%s) = str (%s)\n",$1->name,$3);
#endif
		   if(!strcmp($1->name,"geometry")) 
		     {
		       params.geomset = 1;
		       params.geometry = $3;
		     } 
		   else
		     if(!strcmp($1->name,"bmap")) 
		       {
			 params.bmapset = 1;
			 params.bmap = $3;
		       }
		   else 
		     if(!strcmp($1->name,"type")) 
		       {
			 //ignore the "type attribute for the moment"
		       }
		   else
		   if(!strcmp($1->name,"material")) 
		       {
			 params.materialset = 1;
			 params.material = $3;
		       }
		   else
		   if(!strcmp($1->name,"tunnelMaterial")) 
		       {
			 params.tunnelmaterialset = 1;
			 params.tunnelMaterial = $3;
		       }
		   else 
		   if(!strcmp($1->name,"tunnelCavityMaterial")) 
		       {
			 params.tunnelcavitymaterialset = 1;
			 params.tunnelCavityMaterial = $3;
		       }
		   else 
		   if(!strcmp($1->name,"scintmaterial")) 
		     {
		       params.scintmaterialset = 1;
		       params.scintmaterial = $3; 
		     } // material for a scintillator screen 
		   else
		   if(!strcmp($1->name,"windowmaterial")) 
		     {
		       params.windowmaterialset = 1;
		       params.windowmaterial = $3; 
		     } // material for a scintillator screen window
		   else
		   if(!strcmp($1->name,"vacuummaterial")) 
		     {
		       params.vacuummaterialset = 1;
		       params.vacuummaterial = $3; 
		     } // material for a scintillator screen vacuum
		   else
		   if(!strcmp($1->name,"airmaterial")) 
		     {
		       params.airmaterialset = 1;
		       params.airmaterial = $3; 
		     } // material for air around scintillator screen 
		    else
		   if(!strcmp($1->name,"spec")) 
		       {
			 params.specset = 1;
			 params.spec = $3;
		       }
                   else 
                   if(!strcmp($1->name,"symbol"))
                       {
                         params.symbolset = 1;
                         params.symbol = $3;
                       }
		   else 
                   if(!strcmp($1->name,"state"))
                       {
                         params.stateset = 1;
                         params.state = $3;
                       }
		    else {
		      //                  if(VERBOSE)
		      printf("Warning : unknown parameter : \"%s\"\n",$1->name);
		    }
		 }
	     }         
           | VARIABLE '=' STR
             {
	       if(execute) 
		 {
#ifdef BDSDEBUG 
                   printf("VARIABLE (%s) = str (%s)\n",$1->name,$3);
#endif
		   if(!strcmp($1->name,"geometry")) 
		     {
		       params.geomset = 1;
		       params.geometry = $3;
		     } 
		   else
		     if(!strcmp($1->name,"bmap")) 
		       {
			 params.bmapset = 1;
			 params.bmap = $3;
		       }
		     else 
		     if(!strcmp($1->name,"type")) 
		       {
			 //ignore the "type attribute for the moment"
		       }
                     else
                       if(!strcmp($1->name,"material")) 
                         {	 
                           params.materialset = 1;
                           params.material = $3;
                         }
                       else
			 if(!strcmp($1->name,"scintmaterial")) 
			   {	 
			     params.scintmaterialset = 1;
			     params.scintmaterial = $3;
			   }
			 if(!strcmp($1->name,"windowmaterial")) 
			   {	 
			     params.windowmaterialset = 1;
			     params.windowmaterial = $3;
			   }
			 if(!strcmp($1->name,"vacuummaterial")) 
			   {	 
			     params.vacuummaterialset = 1;
			     params.vacuummaterial = $3;
			   }
			 else
			   if(!strcmp($1->name,"airmaterial")) 
			     {	 
			       params.airmaterialset = 1;
			       params.airmaterial = $3;
                         }
                       else
                         if(!strcmp($1->name,"tunnelMaterial")) 
		       {	 
			 params.tunnelmaterialset = 1;
			 params.tunnelMaterial = $3;
		       }
			 else
                         if(!strcmp($1->name,"tunnelCavityMaterial")) 
		       {	 
			 params.tunnelcavitymaterialset = 1;
			 params.tunnelCavityMaterial = $3;
		       }
                     else
                   if(!strcmp($1->name,"spec")) 
		       {
			 params.specset = 1;
			 params.spec = $3;
		       }
		   else 
                   if(!strcmp($1->name,"symbol"))
                       {
                         params.symbolset = 1;
                         params.symbol = $3;
                       }
		   else 
                   if(!strcmp($1->name,"state"))
                       {
                         params.stateset = 1;
                         params.state = $3;
                       }
		    else {
		      //                  if(VERBOSE)
		      printf("Warning : unknown parameter : \"%s\"\n",$1->name);
		    }
		 }         
	     }
>>>>>>> 0c9da90a

line : LINE '=' '(' element_seq ')'

line : LINE '=' '-' '(' rev_element_seq ')'

element_seq_extend : /* nothing */
                   | ',' element_seq

element_seq : 
            | VARIABLE element_seq_extend
              {
		if(execute) Parser::Instance()->add_element_temp(*($1), 1, true, ElementType::_LINE);
	      }
            | VARIABLE '*' NUMBER element_seq_extend
              {
		if(execute) Parser::Instance()->add_element_temp(*($1), (int)$3, true, ElementType::_LINE);
	      }
            | NUMBER '*' VARIABLE element_seq_extend
              {
		if(execute) Parser::Instance()->add_element_temp(*($3), (int)$1, true, ElementType::_LINE);
	      }
            | '-' VARIABLE element_seq_extend
              {
		if(execute) Parser::Instance()->add_element_temp(*($2), 1, true, ElementType::_REV_LINE);
	      }

rev_element_seq_extend : /* nothing */
                       | ',' rev_element_seq

rev_element_seq : 
            | VARIABLE rev_element_seq_extend
              {
		if(execute) Parser::Instance()->add_element_temp(*($1), 1, false, ElementType::_REV_LINE);
	      }
            | VARIABLE '*' NUMBER rev_element_seq_extend
              {
		if(execute) Parser::Instance()->add_element_temp(*($1), int($3), false, ElementType::_REV_LINE);
	      }
            | NUMBER '*' VARIABLE rev_element_seq_extend
              {
		if(execute) Parser::Instance()->add_element_temp(*($3), int($1), false, ElementType::_REV_LINE);
	      }
            | '-' VARIABLE rev_element_seq_extend
              {
		if(execute) Parser::Instance()->add_element_temp((*$2), 1, false, ElementType::_LINE);
	      }

expr : aexpr 
       { // check type ??
	 if(ECHO_GRAMMAR) printf("expr -> aexpr\n");
	 if(execute) 
	   {
	     if(INTERACTIVE) printf ("\t%.10g\n", $1); $$=$1;
	   }
       }
     | vecexpr 
       {
	 if(ECHO_GRAMMAR) printf("expr -> vecexpr\n");
	 if(execute)
	   {
	     if(INTERACTIVE)
	       {$1->Print();}
	     $$ = 0;
	   } 
       }
     | assignment 
       { // check type
	 if(ECHO_GRAMMAR) printf("expr -> assignment\n");
	 if(execute)
	   {
	     if(INTERACTIVE) {
	       $1->Print();
	     } 
	     $$=0;
	   }
       }

aexpr  : NUMBER               { $$ = $1;                         }
       | NUMVAR               { $$ = $1->GetNumber();            }
       | FUNC '(' aexpr ')'   { $$ = $1->GetFunction()($3);      }
       | aexpr '+' aexpr      { $$ = $1 + $3;                    }
       | aexpr '-' aexpr      { $$ = $1 - $3;                    }  
       | aexpr '*' aexpr      { $$ = $1 * $3;                    }
       | aexpr '/' aexpr      { $$ = $1 / $3;                    }
       | aexpr '^' aexpr      { $$ = std::pow($1,$3);            }
       | '-' aexpr  %prec UMINUS { $$ = -$2; }
       | '+' aexpr  %prec UPLUS { $$ = $2; }
       | '(' aexpr ')'         { $$ = $2;                        }
       | '<' vecexpr ',' vecexpr '>' // scalar product
         {
	   $$ = $2->Product($4);
         } 
       // boolean stuff
        | aexpr '<' aexpr { $$ = ($1 < $3 )? 1 : 0; } 
        | aexpr LE aexpr { $$ = ($1 <= $3 )? 1 : 0; } 
        | aexpr '>' aexpr { $$ = ($1 > $3 )? 1 : 0; } 
        | aexpr GE aexpr { $$ = ($1 >= $3 )? 1 : 0; } 
        | aexpr NE aexpr { $$ = ($1 != $3 )? 1 : 0; } 
	| aexpr EQ aexpr { $$ = ($1 == $3 )? 1 : 0; }
        | VARIABLE '[' string ']' 
          { 
	    if(ECHO_GRAMMAR) std::cout << "aexpr-> " << *($1) << " [ " << *($3) << " ]" << std::endl; 
	    $$ = Parser::Instance()->property_lookup(*($1),*($3));
	  }// element attributes

symdecl : VARIABLE '='
        {
	  if(execute)
	    {
	      Symtab *sp = Parser::Instance()->symcreate(*($1));
	      $$ = sp;
	    }
	}
        | NUMVAR '='
	{
	  if(execute)
	    {
	      std::cout << "WARNING redefinition of variable " << $1->GetName() << " with old value: " << $1->GetNumber() << std::endl;
	      $$ = $1;
	    }
	}
        | STRVAR '='
	{
	  if(execute)
	    {
	      std::cout << "WARNING redefinition of variable " << $1->GetName() << " with old value: " << $1->GetString() << std::endl;
	      $$ = $1;
	    }
	}
        | VECVAR '='
        {
           if(execute)
	     {
	       std::cout << "WARNING redefinition of array variable " << $1->GetName() << std::endl;
	       $$=$1;
	     }
	}

assignment :  symdecl aexpr  
              {
		if(ECHO_GRAMMAR) std::cout << $1->GetName() << std::endl;
		if(execute)
		  {
		    if($1->IsReserved()) {
		      std::string errorstring = "ERROR: " + $1->GetName() + " is reserved\n";
		      yyerror(errorstring.c_str());
		    }
		    else
		      {
			$1->Set($2);
			$$=$1;       
		      }
		  }
	      }
           |  symdecl STR
	      {
		if (execute)
		  {
		    if($1->IsReserved()) {
		      std::string errorstring = "ERROR: " + $1->GetName() + " is reserved\n";
		      yyerror(errorstring.c_str());
		    }
		    else
		      {
			$1->Set(*$2);
			$$=$1;
		      }
		  }
	      }
           |  symdecl vecexpr
              {
		if(execute)
		  {
		    $1->Set($2);
		    $$=$1;
		  }
              }

vecexpr : VECVAR              {if(execute) $$ = new Array($1);} 
        | vectnum             {if(execute) $$ = $1;}
        | vectstr             {if(execute) $$ = $1;}
        | vecexpr '+' vecexpr {if(execute) $$ = Array::Add($1,$3);}
        | vecexpr '-' vecexpr {if(execute) $$ = Array::Subtract($1,$3);}
        | vecexpr '+' aexpr   {if(execute) $$ = Array::Add($1,$3);}
        | aexpr   '+' vecexpr {if(execute) $$ = Array::Add($3,$1);}
        | vecexpr '*' aexpr   {if(execute) $$ = Array::Multiply($1,$3);}
        | aexpr   '*' vecexpr {if(execute) $$ = Array::Multiply($3,$1);}
        | vecexpr '/' aexpr   {if(execute) $$ = Array::Divide($1,$3);}
        | vecexpr '-' aexpr   {if(execute) $$ = Array::Subtract($1,$3);}
        | aexpr '-' vecexpr
        {
	  if(execute)
	    {
	      Array* a = Array::Multiply($3,-1);
	      $$ = Array::Add(a,$1);
	    }
	}

vectnumexec : '{' numbers '}'
            | '[' numbers ']'

vectnum : vectnumexec
	  {
	    if(execute)
	      {
	        $$ = new Array;
	        Parser::Instance()->FillArray($$);
	        Parser::Instance()->FillString($$);		
	      }
	  }

vectstrexec : '[' letters ']'
            | '{' letters '}'

vectstr : vectstrexec
	{
	  if(execute)
	  {
	    $$ = new Array;
	    Parser::Instance()->FillString($$);
	  }
	}

numbers : aexpr ',' numbers { if(execute) Parser::Instance()->Store($1);} 
        | aexpr             { if(execute) Parser::Instance()->Store($1);}

letters : string ',' letters { if(execute) Parser::Instance()->Store(*$1);}
        | string             { if(execute) Parser::Instance()->Store(*$1);}

command : STOP             { if(execute) Parser::Instance()->quit(); }
        | BEAM ',' beam_parameters
        | PRINT            { if(execute) Parser::Instance()->PrintElements(); }
        | PRINT ',' LINE   { if(execute) Parser::Instance()->PrintBeamline(); }
        | PRINT ',' OPTION { if(execute) Parser::Instance()->PrintOptions(); }
        | PRINT ',' VARIABLE
          {
	    if(execute) {
	      Symtab *sp = Parser::Instance()->symlook(*($3));
	      if (!sp) {
		std::cout << "Variable " << *($3) << " not defined!" << std::endl;
	      }
	      else {
		sp->Print();
	      }
	    }
	  }
        | PRINT ',' NUMVAR { if(execute) $3->Print();}
        | PRINT ',' STRVAR { if(execute) $3->Print();}
        | PRINT ',' VECVAR { if(execute) $3->Print();} 
        | USE ',' use_parameters { if(execute) Parser::Instance()->expand_line(Parser::Instance()->current_line,Parser::Instance()->current_start, Parser::Instance()->current_end);}
        | OPTION  ',' option_parameters
        | SAMPLE ',' sample_options 
          {
	    if(execute)
	      {  
		if(ECHO_GRAMMAR) printf("command -> SAMPLE\n");
		Parser::Instance()->add_sampler(*($3), element_count, element_type);
		element_count = -1;
		Parser::Instance()->ClearParams();
	      }
          }
        | CSAMPLE ',' csample_options // cylindrical sampler
          {
	    if(execute)
	      {  
		if(ECHO_GRAMMAR) printf("command -> CSAMPLE\n");
		Parser::Instance()->add_csampler(*($3), element_count, element_type);
		element_count = -1;
		Parser::Instance()->ClearParams();
	      }
          }
        | ATOM ',' atom_options // atom
          {
	    if(execute)
	      {  
		if(ECHO_GRAMMAR) printf("command -> ATOM\n");
		Parser::Instance()->add_atom();
	      }
          }
        | MATERIAL ',' material_options // material
          {
	    if(execute)
	      {  
		if(ECHO_GRAMMAR) printf("command -> MATERIAL\n");
		Parser::Instance()->add_material();
	      }
          }
        | TUNNEL ',' tunnel_options // tunnel
          {
	    if(execute)
	      {  
		if(ECHO_GRAMMAR) printf("command -> TUNNEL\n");
		Parser::Instance()->add_tunnel();
	      }
          }
        | REGION ',' region_options // region
          {
	    if(execute)
	      {  
		if(ECHO_GRAMMAR) printf("command -> REGION\n");
		Parser::Instance()->add_region();
	      }
          }
        | CAVITYMODEL ',' cavitymodel_options // cavitymodel
          {
	    if(execute)
	      {  
		if(ECHO_GRAMMAR) printf("command -> CAVITYMODEL\n");
		Parser::Instance()->add_cavitymodel();
	      }
          }
        | XSECBIAS ',' xsecbias_options // xsecbias
          {
	    if(execute)
	      {  
		if(ECHO_GRAMMAR) printf("command -> XSECBIAS\n");
		Parser::Instance()->add_xsecbias();
	      }
          }

use_parameters :  VARIABLE
                  {
		    if(execute)
		      {
			$$ = $1;
			Parser::Instance()->current_line = (*$1);
			Parser::Instance()->current_start = "";
			Parser::Instance()->current_end = "";
		      }
                  }
		| PERIOD '=' VARIABLE
                  {
		    if(execute)
		      {
			$$ = $3;
			Parser::Instance()->current_line = *($3);
			Parser::Instance()->current_start = "";
			Parser::Instance()->current_end = "";
		      }
                  }
                | PERIOD '=' VARIABLE ',' RANGE '=' VARIABLE '/' VARIABLE
                  {
		    if(execute)
		      {
			$$ = $3;
			Parser::Instance()->current_line = *($3);
			Parser::Instance()->current_start = *($7);
			Parser::Instance()->current_end = *($9);
		      }
		  }

sample_options: RANGE '=' VARIABLE
                {
		  if(ECHO_GRAMMAR) std::cout << "sample_opt : RANGE =  " << *($3) << std::endl;
		  if(execute) $$ = $3;
                }
              | RANGE '=' VARIABLE '[' NUMBER ']'
                {
                  if(ECHO_GRAMMAR) std::cout << "sample_opt : RANGE =  " << *($3) << " [" << $5 << "]" << std::endl;
		  if(execute) { $$ = $3; element_count = (int)$5; }
                }
              | ALL
	        {
		  if(ECHO_GRAMMAR) std::cout << "sample_opt, all" << std::endl;
		  // -2: convention to add to all elements
		  // empty name so that element name can be attached
		  if(execute)
                  {
                    $$ = new std::string("");
		    element_count = -2;
		    element_type=ElementType::_NONE;
	          }
	        }
	      | component
		{
	          if(ECHO_GRAMMAR) std::cout << "sample_opt, all " << typestr(static_cast<ElementType>($1)) << std::endl;
	          if(execute) {
	             element_type = static_cast<ElementType>($1);
		     element_count = -2;
		     $$ = new std::string("");
	          }
	        }

csample_options_extend : /* nothing */
                       | ',' csample_options

csample_options : paramassign '=' aexpr csample_options_extend
                  {
		    if(ECHO_GRAMMAR) std::cout << "csample_opt ->csopt " << (*$1) << " = " << $3 << std::endl;
		    if(execute)
		      Parser::Instance()->SetParameterValue(*($1),$3);
		  }
                | sample_options csample_options_extend
                  {
		    if(ECHO_GRAMMAR) printf("csample_opt -> sopt, csopt\n");
		    $$ = $1;
		  }

cavitymodel_options_extend : /* nothing */
                           | ',' cavitymodel_options

cavitymodel_options : paramassign '=' aexpr cavitymodel_options_extend
                    {
		      if(execute)
			Parser::Instance()->SetCavityModelValue((*$1),$3);
		    }
                 | paramassign '=' string cavitymodel_options_extend
                    {
		      if(execute)
			Parser::Instance()->SetCavityModelValue(*$1,*$3);
		    }

material_options_extend : /* nothing */
                        | ',' material_options

material_options : paramassign '=' aexpr material_options_extend
                    {
		      if(execute)
			Parser::Instance()->SetMaterialValue((*$1),$3);
		    }
                 | paramassign '=' string material_options_extend
                    {
		      if(execute)
			Parser::Instance()->SetMaterialValue(*$1,*$3);
		    }
                 | paramassign '=' vecexpr material_options_extend
                    {
		      if(execute) 
			Parser::Instance()->SetMaterialValue(*($1),$3);
		    }

atom_options_extend : /* nothing */
                      | ',' atom_options

atom_options : paramassign '=' aexpr atom_options_extend
                    {
		      if(execute)
			Parser::Instance()->SetAtomValue((*$1),$3);
		    }
                 | paramassign '=' string atom_options_extend
                    {
		      if(execute)
			Parser::Instance()->SetAtomValue(*$1,*$3);
		    }

region_options_extend : /* nothing */
                      | ',' region_options

region_options : paramassign '=' aexpr region_options_extend
                    {
		      if(execute)
			Parser::Instance()->SetRegionValue((*$1),$3);
		    }
                 | paramassign '=' string region_options_extend
                    {
		      if(execute)
			Parser::Instance()->SetRegionValue(*$1,*$3);
		    }

tunnel_options_extend : /* nothing */
                      | ',' tunnel_options

tunnel_options : paramassign '=' aexpr tunnel_options_extend
                    {
		      if(execute)
			Parser::Instance()->SetTunnelValue((*$1),$3);
		    }
                 | paramassign '=' string tunnel_options_extend
                    {
		      if(execute)
			Parser::Instance()->SetTunnelValue(*$1,*$3);
		    }

xsecbias_options_extend : /* nothing */
                        | ',' xsecbias_options

xsecbias_options : paramassign '=' aexpr xsecbias_options_extend
                    {
		      if(execute)
			Parser::Instance()->SetPhysicsBiasValue(*$1,$3);
		    }
                 | paramassign '=' string xsecbias_options_extend
                    {
		      if(execute)
			Parser::Instance()->SetPhysicsBiasValue(*$1,*$3);
		    }
                 | paramassign '=' vecexpr xsecbias_options_extend
		    {
		      if(execute)
			Parser::Instance()->SetPhysicsBiasValue(*$1,$3);
		    }

option_parameters_extend : /* nothing */
                         | ',' option_parameters

option_parameters : paramassign '=' aexpr option_parameters_extend
                    {
		      if(execute)
			Parser::Instance()->SetOptionsValue(*$1,$3);
		    }   
                  | paramassign '=' string option_parameters_extend
                    {
		      if(execute)
			Parser::Instance()->SetOptionsValue(*$1,*$3);
		    }

// beam_parameter same as option_parameters, might change in future
beam_parameters : option_parameters

%%

int yyerror(const char *s)
{
  std::cout << s << " at line " << GMAD::line_num << " (might not be exact!), file " << yyfilename << std::endl;
  std::cout << "symbol '" << yytext << "' unexpected" << std::endl;
  exit(1);
}

extern "C" {
  int yywrap()
  {
    return 1;
  }
}<|MERGE_RESOLUTION|>--- conflicted
+++ resolved
@@ -55,24 +55,13 @@
 %nonassoc UPLUS
 
 %token <dval> NUMBER
-<<<<<<< HEAD
 %token <symp> NUMVAR STRVAR VECVAR FUNC
 %token <str> STR VARIABLE
-%token <ival> MARKER ELEMENT DRIFT RF RBEND SBEND QUADRUPOLE SEXTUPOLE OCTUPOLE DECAPOLE MULTIPOLE SCREEN AWAKESCREEN
+%token <ival> MARKER ELEMENT DRIFT RF RBEND SBEND QUADRUPOLE SEXTUPOLE OCTUPOLE DECAPOLE MULTIPOLE SCREEN AWAKESCREEN AWAKESPECTROMETER
 %token <ival> SOLENOID RCOL ECOL LINE LASER TRANSFORM3D MUSPOILER DEGRADER
 %token <ival> VKICK HKICK
 %token ALL ATOM MATERIAL PERIOD XSECBIAS REGION CAVITYMODEL TUNNEL
 %token BEAM OPTION PRINT RANGE STOP USE SAMPLE CSAMPLE
-=======
-%token <symp> VARIABLE VECVAR FUNC 
-%token <str> STR
-%token MARKER ELEMENT DRIFT PCLDRIFT RF DIPOLE RBEND SBEND QUADRUPOLE SEXTUPOLE OCTUPOLE MULTIPOLE SCREEN AWAKESCREEN
-%token AWAKESPECTROMETER
-%token SOLENOID COLLIMATOR RCOL ECOL LINE SEQUENCE SPOILER ABSORBER LASER TRANSFORM3D MUSPOILER
-%token VKICK HKICK KICK
-%token PERIOD APERTURE FILENAME GAS PIPE TUNNEL MATERIAL ATOM
-%token BEAM OPTION PRINT RANGE STOP USE VALUE ECHO PRINTF SAMPLE CSAMPLE BETA0 TWISS DUMP
->>>>>>> 0c9da90a
 %token IF ELSE BEGN END LE GE NE EQ FOR
 
 %type <dval> aexpr
@@ -174,81 +163,7 @@
 	     Parser::Instance()->OverwriteElement(*$1);
 	   }
        }
-<<<<<<< HEAD
      | VARIABLE ':' atom
-=======
-     | VARIABLE ':' element
-       {
-	 if(execute)
-	   {	 
-	     if(ECHO_GRAMMAR) printf("VARIABLE : element %s \n",$1->name);
-	     // check parameters and write into element table
-	     write_table(params,$1->name,_ELEMENT);
-	     params.flush();	 
-	   }
-       }
-     | VARIABLE ':' laser
-       {
-	 if(execute)
-	   {	 
-	     if(ECHO_GRAMMAR) printf("VARIABLE : laser %s \n",$1->name);
-	     // check parameters and write into element table
-	     write_table(params,$1->name,_LASER);
-	     params.flush();	 
-	   }
-       }
-     | VARIABLE ':' screen
-       {
-	 if(execute) {
-	   if(ECHO_GRAMMAR) printf("decl -> VARIABLE (%s) : screen\n",$1->name);
-	   // check parameters and write into element table
-	   write_table(params,$1->name,_SCREEN);
-	   params.flush();
-	 }
-       }
-     | VARIABLE ':' awakescreen
-       {
-	 if(execute) {
-	   if(ECHO_GRAMMAR) printf("decl -> VARIABLE (%s) : awakescreen\n",$1->name);
-	   // check parameters and write into element table
-	   write_table(params,$1->name,_AWAKESCREEN);
-	   params.flush();
-	 }
-       }
-     | VARIABLE ':' awakespectrometer
-       {
-	 if(execute) {
-	   if(ECHO_GRAMMAR) printf("decl -> VARIABLE (%s) : awakespectrometer\n",$1->name);
-	   // check parameters and write into element table
-	   write_table(params,$1->name,_AWAKESPECTROMETER);
-	   params.flush();
-	 }
-       }
-     | VARIABLE ':' transform3d
-       {
-	 if(execute)
-	   {	 
-	     if(ECHO_GRAMMAR) printf("VARIABLE : transform3d %s \n",$1->name);
-	     // check parameters and write into element table
-	     write_table(params,$1->name,_TRANSFORM3D);
-	     params.flush();	 
-	   }
-       }
-     | VARIABLE ':' line 
-       {
-	 if(execute)
-	   {
-	     // create entry in the main table and add pointer to the parsed sequence
-	     if(ECHO_GRAMMAR) printf("VARIABLE : LINE %s\n",$1->name);
-	     //  std::list<struct Element>* tmp_list = new list<struct Element>;
-	     write_table(params,$1->name,_LINE,new std::list<struct Element>(tmp_list));
-	     // write_table(params,$1->name,_LINE,tmp_list);
-	      tmp_list.erase(tmp_list.begin(), tmp_list.end());
-	      tmp_list.~list<struct Element>();
-	   }
-       }     
-     | VARIABLE ':' sequence
->>>>>>> 0c9da90a
        {
          if(execute)
            {
@@ -302,7 +217,6 @@
 	     Parser::Instance()->add_xsecbias();
            }
        }
-<<<<<<< HEAD
       | VARIABLE ':' error_noparams
       {
 	if(execute)
@@ -332,6 +246,7 @@
           | LASER       {$$=static_cast<int>(ElementType::_LASER);}
           | SCREEN      {$$=static_cast<int>(ElementType::_SCREEN);}
           | AWAKESCREEN {$$=static_cast<int>(ElementType::_AWAKESCREEN);}
+          | AWAKESPECTROMETER {$$=static_cast<int>(ElementType::_AWAKESPECTROMETER);}
           | TRANSFORM3D {$$=static_cast<int>(ElementType::_TRANSFORM3D);}
           | ELEMENT     {$$=static_cast<int>(ElementType::_ELEMENT);}
 
@@ -360,6 +275,7 @@
                | LASER
                | SCREEN
                | AWAKESCREEN
+               | AWAKESPECTROMETER
                | TRANSFORM3D
                | ELEMENT
                | MATERIAL
@@ -381,71 +297,6 @@
 		$$ = Parser::Instance()->copy_element_to_params(*$1);
 	      }
 	    }
-=======
-;
-
-marker : MARKER ;
-
-drift : DRIFT ',' parameters
-;
-
-pcldrift : PCLDRIFT ',' parameters
-;
-
-rf : RF ',' parameters
-;
-
-sbend : SBEND ',' parameters
-;
-
-rbend : RBEND ',' parameters
-;
-
-vkick : VKICK ',' parameters
-;
-
-hkick : HKICK ',' parameters
-;
-
-quad : QUADRUPOLE ',' parameters
-;
-
-sextupole : SEXTUPOLE ',' parameters
-;
-
-octupole : OCTUPOLE ',' parameters
-;
-
-multipole : MULTIPOLE ',' parameters
-;
-
-solenoid : SOLENOID ',' parameters
-;
-
-ecol : ECOL ',' parameters
-;
-
-muspoiler : MUSPOILER ',' parameters
-;
-
-rcol : RCOL ',' parameters
-;
-
-laser : LASER ',' parameters
-;
-
-screen : SCREEN ',' parameters
-;
-
-awakescreen : AWAKESCREEN ',' parameters
-;
-
-awakespectrometer : AWAKESPECTROMETER ',' parameters
-;
-
-transform3d : TRANSFORM3D ',' parameters
-;
->>>>>>> 0c9da90a
 
 paramassign: VARIABLE
              {
@@ -491,600 +342,10 @@
 	    }
           | paramassign '=' string parameters_extend
             {
-<<<<<<< HEAD
 	      if(execute) {
 		Parser::Instance()->SetParameterValue(*($1),*$3);
 	      }
 	    }
-=======
-	      if(execute)
-		{
-#ifdef BDSDEBUG 
-                  printf("parameters, VARIABLE(%s) = aexpr(%.10g)\n",$1->name,$3);
-#endif
-		  if(!strcmp($1->name,"l")) { params.l = $3; params.lset = 1;} // length
-		  else
-		  if(!strcmp($1->name,"bmapZOffset")) { params.bmapZOffset = $3; params.bmapZOffsetset = 1;} // field map z offset
-		    else
-	          if(!strcmp($1->name,"B")) { params.B = $3; params.Bset = 1;} // dipole field
-		    else 
-		  if(!strcmp($1->name,"ks")) { params.ks = $3; params.ksset = 1;} // solenoid strength
-		    else
-		  if(!strcmp($1->name,"k0")) { params.k0 = $3; params.k0set = 1;} // dipole coef.
-		    else 
-		  if(!strcmp($1->name,"k1")) { params.k1 = $3; params.k1set = 1;} // quadrupole coef. 
-		    else
-		  if(!strcmp($1->name,"k2")) { params.k2 = $3; params.k2set = 1;} // sextupole coef.
-		    else 
-		  if(!strcmp($1->name,"k3")) { params.k3 = $3; params.k3set = 1;} // octupole coef.
-		    else 
-		  if(!strcmp($1->name,"angle")) { params.angle = $3; params.angleset = 1;} // dipole bending angle
-		  else
-		  if(!strcmp($1->name,"phiAngleIn")) { params.phiAngleIn = $3; params.phiAngleInset = 1;} // element incoming angle
-		  else
-		  if(!strcmp($1->name,"phiAngleOut")) { params.phiAngleOut = $3; params.phiAngleOutset = 1;} // element outgoing angle
-		  else
-		   if(!strcmp($1->name,"beampipeThickness") ) 
-		      { params.beampipeThickness = $3; params.beampipeThicknessset = 1;}
-		    else
-		  if(!strcmp($1->name,"aper") ||!strcmp($1->name,"aperture") ) 
-		      { params.aper = $3; params.aperset = 1;}
-		    else
-		  if(!strcmp($1->name,"aperX") ||!strcmp($1->name,"apertureX") ) 
-		      { params.aperX = $3; params.aperXset = 1;}
-		    else
-		  if(!strcmp($1->name,"aperY") ||!strcmp($1->name,"apertureY") ) 
-		      { params.aperY = $3; params.aperYset = 1;}
-		    else
-		  if(!strcmp($1->name,"aperYUp") ||!strcmp($1->name,"apertureYUp") ) 
-		      { params.aperYUp = $3; params.aperYUpset = 1;}
-		    else
-		  if(!strcmp($1->name,"aperYDown") ||!strcmp($1->name,"apertureYDown") ) 
-		      { params.aperYDown = $3; params.aperYDownset = 1;}
-		    else
-		  if(!strcmp($1->name,"aperDy") ||!strcmp($1->name,"apertureDy") ) 
-		    { params.aperDy = $3; params.aperDyset = 1;}
-		    else
-		  if(!strcmp($1->name,"outR") ) { params.outR = $3; params.outRset = 1;}
-		    else
-                  if(!strcmp($1->name,"inR") ) { params.inR = $3; params.inRset = 1;}
-		    else
-		  if(!strcmp($1->name,"xsize") ) { params.xsize = $3; params.xsizeset = 1;}
-		    else
-		  if(!strcmp($1->name,"ysize") ) { params.ysize = $3; params.ysizeset = 1;}
-		  else
-		  if(!strcmp($1->name,"screenXSize") ) { params.screenXSize = $3; params.screenXSizeset = 1;}
-		    else
-		  if(!strcmp($1->name,"screenYSize") ) { params.screenYSize = $3; params.screenYSizeset = 1;}
-		    else
-		  if(!strcmp($1->name,"tilt")) { params.tilt = $3; params.tiltset = 1;}
-		    else
-		  if(!strcmp($1->name,"x")) {params.xdir = $3; params.xdirset = 1;} // x direction
-		    else
-		  if(!strcmp($1->name,"y")) {params.ydir = $3; params.ydirset = 1;} // y direction 
-		    else
-		  if(!strcmp($1->name,"z")) {params.zdir = $3; params.zdirset = 1;} // z direction 
-		    else
-		  if(!strcmp($1->name,"phi")) {params.phi = $3; params.phiset = 1;}  // polar angle
-		    else
-		  if(!strcmp($1->name,"theta"))  {params.theta = $3; params.thetaset = 1;} 
-		  // azimuthal angle
-		    else
-		  if(!strcmp($1->name,"psi"))  {params.psi = $3; params.psiset = 1;} // 3rd  angle
-		  else
-		  if(!strcmp($1->name,"gradient"))  {params.gradient = $3; params.gradientset = 1;} // rf voltage
-		  else
-		  if(!strcmp($1->name,"fint")) {;} // fringe field parameters
-		  else
-		  if(!strcmp($1->name,"fintx")) {;}  //
-		  else
-		  if(!strcmp($1->name,"tunnelRadius")) { params.tunnelRadius = $3; params.tunnelRadiusset = 1;} 
-		  else
-		  if(!strcmp($1->name,"tunnelType")) { params.tunnelType = $3; params.tunnelTypeset = 1;} 
-		  else
-		  if(!strcmp($1->name,"tunnelOffsetX")) { params.tunnelOffsetX = $3; params.tunnelOffsetXset = 1;} 
-		  else
-		  if(!strcmp($1->name,"floorBeamlineHeight")) { params.floorBeamlineHeight = $3; params.floorBeamlineHeightset = 1;}
-		  else
-		  if(!strcmp($1->name,"beamlineCeilingHeight")) { params.beamlineCeilingHeight = $3; params.beamlineCeilingHeightset = 1;} 
-		  else
-		  if(!strcmp($1->name,"tunnelThickness")) { params.tunnelThickness = $3; params.tunnelThicknessset = 1;}
-		  else
-		  if(!strcmp($1->name,"tunnelSoilThickness")) { params.tunnelSoilThickness = $3; params.tunnelSoilThicknessset = 1;} 
-		  else
-		  if(!strcmp($1->name,"precisionRegion")) { params.precisionRegion = (int)$3; params.precisionRegionset = 1;} 
-		    else
-		  if(!strcmp($1->name,"e1")) {;}  //
-                    else
-		  if(!strcmp($1->name,"e2")) {;}  //
-                    else
-		  if(!strcmp($1->name,"hgap")) {params.hgap = $3; params.hgapset=1;}  //
-		    else
-		  if(!strcmp($1->name,"A")) {params.A = $3; params.Aset = 1;}  // mass number
-		    else
-		  if(!strcmp($1->name,"Z")) {params.Z = $3; params.Zset = 1;}  // atomic number
-		    else
-		  if(!strcmp($1->name,"density")) {params.density = $3; params.densityset = 1;}  // density
-                    else
-		  if(!strcmp($1->name,"T")) {params.temper = $3; params.temperset = 1;}  // temperature
-		    else
-		  if(!strcmp($1->name,"P")) {params.pressure = $3; params.pressureset = 1;}  // pressure
-		    else
-		  if(!strcmp($1->name,"waveLength")) {params.waveLength = $3; params.waveLengthset = 1;}
-		    else
-		  if(!strcmp($1->name,"taperlength")) {params.taperlength = $3; params.taperlengthset = 1;}
-		    else
-		  if(!strcmp($1->name,"flatlength")) {params.flatlength = $3; params.flatlengthset = 1;}
-                    else
-		  if(!strcmp($1->name,"at")) {params.at = $3; params.atset = 1;}  //position of an element within a sequence
-		  else
-		  if(!strcmp($1->name,"tscint")) { params.tscint = $3; params.tscintset = 1;} // thickness for a scintillator screen 
-		  else
-		  if(!strcmp($1->name,"windowScreenGap")) { params.windowScreenGap = $3; params.windowScreenGapset = 1;} // thickness for a scintillator screen 
-		  else
-                  if(!strcmp($1->name,"twindow")) { params.twindow = $3; params.twindowset = 1;} // thickness for a scintillator screen window 
-                  else
-                  if(!strcmp($1->name,"screenEndZ")) { params.screenEndZ = $3; params.screenEndZset = 1;} // z distance from start of pole to screen 
-                  else
-                  if(!strcmp($1->name,"screenWidth")) { params.screenWidth = $3; params.screenWidthset = 1;} // width of screen
-		  else
-                  if(!strcmp($1->name,"poleStartZ")) { params.poleStartZ = $3; params.poleStartZset = 1;} // z distance from start of element to start of pole 
-		  else
-                  if(!strcmp($1->name,"twindow")) { params.twindow = $3; params.twindowset = 1;} // thickness for a scintillator screen window 
-		  else
-                  if(VERBOSE) printf("Warning : unknown parameter %s\n",$1->name);
-		  
-		}
-	    }
-           | VARIABLE '=' vecexpr ',' parameters
-             {
-	       if(execute) 
-		 {
-#ifdef BDSDEBUG 
-                   printf("params,VARIABLE (%s) = vecexpr (%d)\n",$1->name,$3->size);
-#endif
-                   if(!strcmp($1->name,"knl")) 
-		     {
-		       params.knlset = 1;
-		       set_vector(params.knl,$3);
-		       delete[] $3->data;
-		     } 
-		   else
-		     if(!strcmp($1->name,"ksl")) 
-		       {
-			 params.kslset = 1;
-			 set_vector(params.ksl,$3);
-			 delete[] $3->data;
-		       }
-                     else
-		     if(!strcmp($1->name,"blmLocZ")) 
-		       {
-			 params.blmLocZset = 1;
-			 set_vector(params.blmLocZ,$3);
-			 delete[] $3->data;
-		       }
-		   else
-		     if(!strcmp($1->name,"blmLocTheta")) 
-		       {
-			 params.blmLocThetaset = 1;
-			 set_vector(params.blmLocTheta,$3);
-			 delete[] $3->data;
-		       }
-                   else
-                     if(!strcmp($1->name,"components"))
-                       {
-                         params.componentsset = 1;
-                         set_vector(params.components,$3);
-                         $3->symbols.clear();
-                       } 
-                   else
-                     if(!strcmp($1->name,"componentsWeights"))
-                       {
-                         params.componentsWeightsset = 1;
-                         set_vector(params.componentsWeights,$3);
-                         delete[] $3->data;
-                       }
-                   else
-                     if(!strcmp($1->name,"componentsFractions"))
-                       {
-                         params.componentsFractionsset = 1;
-                         set_vector(params.componentsFractions,$3);
-                         delete[] $3->data;
-                       }
-                   else
-                     if(!strcmp($1->name,"layerThicknesses"))
-                       {
-                         params.layerThicknessesset = 1;
-                         set_vector(params.layerThicknesses,$3);
-			 delete[] $3->data;
-                       }
-		   else
-                     if(!strcmp($1->name,"layerIsSampler"))
-                       {
-                         params.layerIsSamplerset = 1;
-                         set_vector(params.layerIsSampler,$3);
-			 delete[] $3->data;
-                       }
-                   else
-                     if(!strcmp($1->name,"layerMaterials"))
-                       {
-			 std::cout << " - layer Materials ... " << std::endl;
-                         params.layerMaterialsset = 1;
-			 std::cout << " - layer Materials - set_vector ... " << std::endl;
-                         set_vector(params.layerMaterials,$3);
-			 std::cout << " - layer Materials - clear symbols ... " << std::endl;
-			 $3->symbols.clear();
-			 std::cout << " - layer Materials - done. " << std::endl;
-                       }
-		    else {
-		      //                  if(VERBOSE)
-		      printf("Warning : unknown parameter %s\n",$1->name);
-		    }
-		 }
-	     }         
-           | VARIABLE '=' vecexpr
-             {
-	       if(execute) 
-		 {
-#ifdef BDSDEBUG 
-                   printf("VARIABLE (%s) = vecexpr (%d)\n",$1->name,$3->size);
-#endif
-		   if(!strcmp($1->name,"knl")) 
-		     {
-		       params.knlset = 1;
-		       set_vector(params.knl,$3);
-		       delete[] $3->data;
-		     } 
-		   else
-		     if(!strcmp($1->name,"ksl")) 
-		       {
-			 params.kslset = 1;
-			 set_vector(params.ksl,$3);
-			 delete[] $3->data;
-		       }
-                     else
-		       if(!strcmp($1->name,"blmLocZ")) 
-			 {
-			   params.blmLocZset = 1;
-			   set_vector(params.blmLocZ,$3);
-			   delete[] $3->data;
-			 }
-		       else
-			 if(!strcmp($1->name,"blmLocTheta")) 
-			   {
-			     params.blmLocThetaset = 1;
-			     set_vector(params.blmLocTheta,$3);
-			     delete[] $3->data;
-			   }
-			 else
-                     if(!strcmp($1->name,"components"))
-                       {
-                         params.componentsset = 1;
-                         set_vector(params.components,$3);
-                         delete[] $3->data;
-                       }
-                   else
-                     if(!strcmp($1->name,"componentsWeights"))
-                       {
-                         params.componentsWeightsset = 1;
-                         set_vector(params.componentsWeights,$3);
-                         delete[] $3->data;
-                       }
-                   else
-                     if(!strcmp($1->name,"componentsFractions"))
-                       {
-                         params.componentsFractionsset = 1;
-                         set_vector(params.componentsFractions,$3);
-                         delete[] $3->data;
-                       }
-		     else {
-		       //                  if(VERBOSE)
-		       printf("Warning : unknown parameter %s\n",$1->name);
-		     }
-		 }         
-	     }
-          | VARIABLE '=' aexpr
-            {
-	      if(execute)
-		{
-#ifdef BDSDEBUG 
-                  printf("VARIABLE (%s) = aexpr(%.10g)\n",$1->name,$3);
-#endif
-		  if(!strcmp($1->name,"l")) { params.l = $3; params.lset = 1;} // length
-		    else
-		  if(!strcmp($1->name,"B")) { params.B = $3; params.Bset = 1;} // dipole field 
-		    else 
-		  if(!strcmp($1->name,"ks")) { params.ks = $3; params.ksset = 1;} // solenoid strength
-		    else
-		  if(!strcmp($1->name,"k0")) { params.k0 = $3; params.k0set = 1;} // dipole coef.
-		    else 
-		  if(!strcmp($1->name,"k1")) { params.k1 = $3; params.k1set = 1;} // quadrupole coef.
-		    else
-		  if(!strcmp($1->name,"k2")) { params.k2 = $3; params.k2set = 1;} // sextupole coef.
-		    else 
-		  if(!strcmp($1->name,"k3")) { params.k3 = $3; params.k3set = 1;} // octupole coef.
-		    else 
-		  if(!strcmp($1->name,"angle")) { params.angle = $3; params.angleset = 1;} // dipole bending angle
-		    else
-		  if(!strcmp($1->name,"phiAngleIn")) { params.phiAngleIn = $3; params.phiAngleInset = 1;} // element incoming angle
-		    else
-		  if(!strcmp($1->name,"phiAngleOut")) { params.phiAngleOut = $3; params.phiAngleOutset = 1;} // element outgoing angle
-		    else
-		  if(!strcmp($1->name,"beampipeThickness") ) 
-			      { params.beampipeThickness = $3; params.beampipeThicknessset = 1;}
-		    else
-		  if(!strcmp($1->name,"aper") ||!strcmp($1->name,"aperture") ) 
-			      { params.aper = $3; params.aperset = 1;}
-		    else
-		  if(!strcmp($1->name,"aperX") ||!strcmp($1->name,"apertureX") ) 
-			      { params.aperX = $3; params.aperXset = 1;}
-		    else
-		  if(!strcmp($1->name,"aperY") ||!strcmp($1->name,"apertureY") ) 
-			      { params.aperY = $3; params.aperYset = 1;}
-		  else
-		  if(!strcmp($1->name,"aperYUp") ||!strcmp($1->name,"apertureYUp") ) 
-		      { params.aperYUp = $3; params.aperYUpset = 1;}
-		    else
-		  if(!strcmp($1->name,"aperYDown") ||!strcmp($1->name,"apertureYDown") ) 
-		      { params.aperYDown = $3; params.aperYDownset = 1;}
-		    else
-		  if(!strcmp($1->name,"aperDy") ||!strcmp($1->name,"apertureDy") ) 
-		    { params.aperDy = $3; params.aperDyset = 1;}
-		    else
-		  if(!strcmp($1->name,"outR") ) { params.outR = $3; params.outRset = 1;}
-		    else
-                  if(!strcmp($1->name,"inR") ) { params.inR = $3; params.inRset = 1;}
-		    else
-		  if(!strcmp($1->name,"xsize") ) { params.xsize = $3; params.xsizeset = 1;}
-		    else
-		  if(!strcmp($1->name,"ysize") ) { params.ysize = $3; params.ysizeset = 1;}
-		    else
-		  if(!strcmp($1->name,"screenXSize") ) { params.screenXSize = $3; params.screenXSizeset = 1;}
-		    else
-		  if(!strcmp($1->name,"screenYSize") ) { params.screenYSize = $3; params.screenYSizeset = 1;}
-		    else
-		  if(!strcmp($1->name,"tilt")) { params.tilt = $3; params.tiltset = 1;}
-		    else
-		  if(!strcmp($1->name,"x")) {params.xdir = $3; params.xdirset = 1;} // x direction
-		    else
-		  if(!strcmp($1->name,"y")) {params.ydir = $3; params.ydirset = 1;} // y direction 
-		    else
-		  if(!strcmp($1->name,"z")) {params.zdir = $3; params.zdirset = 1;} // z direction 
-		    else
-		  if(!strcmp($1->name,"phi")) {params.phi = $3; params.phiset = 1;}  // polar angle
-		    else
-		  if(!strcmp($1->name,"theta"))  {params.theta = $3; params.thetaset = 1;} // azimuthal angle
-		    else
-		  if(!strcmp($1->name,"psi"))  {params.psi = $3; params.psiset = 1;} // 3rd angle
-		    else
-		  if(!strcmp($1->name,"gradient"))  {params.gradient = $3; params.gradientset = 1;} // rf voltage
-		  else
-		    if(!strcmp($1->name,"fint")) {;} // fringe field parameters
-		  else
-		      if(!strcmp($1->name,"fintx")) {;}  //
-		  else
-		  if(!strcmp($1->name,"tunnelRadius")) { params.tunnelRadius = $3; params.tunnelRadiusset = 1;} 
-		  else
-		  if(!strcmp($1->name,"tunnelType")) { params.tunnelType = $3; params.tunnelTypeset = 1;} 
-		  else
-		  if(!strcmp($1->name,"tunnelOffsetX")) { params.tunnelOffsetX = $3; params.tunnelOffsetXset = 1;} 
-		  else
-		  if(!strcmp($1->name,"floorBeamlineHeight")) { params.floorBeamlineHeight = $3; params.floorBeamlineHeightset = 1;} 
-		  else
-		  if(!strcmp($1->name,"beamlineCeilingHeight")) { params.beamlineCeilingHeight = $3; params.beamlineCeilingHeightset = 1;} 
-		  else
-		  if(!strcmp($1->name,"tunnelThickness")) { params.tunnelThickness = $3; params.tunnelThicknessset = 1;} 
-		  else
-		  if(!strcmp($1->name,"tunnelSoilThickness")) { params.tunnelSoilThickness = $3; params.tunnelSoilThicknessset = 1;} 
-		  else
-		    if(!strcmp($1->name,"precisionRegion")) { params.precisionRegion = (int)$3; params.precisionRegionset = 1;} 
-		    else
-		  if(!strcmp($1->name,"e1")) {;}  //
-                    else
-		  if(!strcmp($1->name,"e2")) {;}  //
-		    else
-		  if(!strcmp($1->name,"hgap")) {params.hgap = $3; params.hgapset=1;}  //
-		    else
-		  if(!strcmp($1->name,"A")) {params.A = $3; params.Aset = 1;}  // mass number
-		    else
-		  if(!strcmp($1->name,"Z")) {params.Z = $3; params.Zset = 1;}  // atomic number
-		    else
-		  if(!strcmp($1->name,"density")) {params.density = $3; params.densityset = 1;}  // density
-                    else
-		  if(!strcmp($1->name,"T")) {params.temper = $3; params.temperset = 1;}  // temperature
-		    else
-		  if(!strcmp($1->name,"P")) {params.pressure = $3; params.pressureset = 1;}  // pressure
-		    else
-		  if(!strcmp($1->name,"waveLength")) {params.waveLength = $3; params.waveLengthset = 1;}
-		    else
-		  if(!strcmp($1->name,"taperlength")) {params.taperlength = $3; params.taperlengthset = 1;}
-		    else
-		  if(!strcmp($1->name,"flatlength")) {params.flatlength = $3; params.flatlengthset = 1;}
-                  /*   else */
-		  /* if(!strcmp($1->name,"at")) {params.at = $3; params.atset = 1;}  //position of an element within a sequence */
-		  else {
-		      //                  if(VERBOSE)
-		      printf("Warning : unknown parameter %s\n",$1->name);
-		  }
-		}
-	    }
-          | VARIABLE '=' STR ',' parameters
-             {
-	       if(execute) 
-		 {
-#ifdef BDSDEBUG 
-                   printf("params,VARIABLE (%s) = str (%s)\n",$1->name,$3);
-#endif
-		   if(!strcmp($1->name,"geometry")) 
-		     {
-		       params.geomset = 1;
-		       params.geometry = $3;
-		     } 
-		   else
-		     if(!strcmp($1->name,"bmap")) 
-		       {
-			 params.bmapset = 1;
-			 params.bmap = $3;
-		       }
-		   else 
-		     if(!strcmp($1->name,"type")) 
-		       {
-			 //ignore the "type attribute for the moment"
-		       }
-		   else
-		   if(!strcmp($1->name,"material")) 
-		       {
-			 params.materialset = 1;
-			 params.material = $3;
-		       }
-		   else
-		   if(!strcmp($1->name,"tunnelMaterial")) 
-		       {
-			 params.tunnelmaterialset = 1;
-			 params.tunnelMaterial = $3;
-		       }
-		   else 
-		   if(!strcmp($1->name,"tunnelCavityMaterial")) 
-		       {
-			 params.tunnelcavitymaterialset = 1;
-			 params.tunnelCavityMaterial = $3;
-		       }
-		   else 
-		   if(!strcmp($1->name,"scintmaterial")) 
-		     {
-		       params.scintmaterialset = 1;
-		       params.scintmaterial = $3; 
-		     } // material for a scintillator screen 
-		   else
-		   if(!strcmp($1->name,"windowmaterial")) 
-		     {
-		       params.windowmaterialset = 1;
-		       params.windowmaterial = $3; 
-		     } // material for a scintillator screen window
-		   else
-		   if(!strcmp($1->name,"vacuummaterial")) 
-		     {
-		       params.vacuummaterialset = 1;
-		       params.vacuummaterial = $3; 
-		     } // material for a scintillator screen vacuum
-		   else
-		   if(!strcmp($1->name,"airmaterial")) 
-		     {
-		       params.airmaterialset = 1;
-		       params.airmaterial = $3; 
-		     } // material for air around scintillator screen 
-		    else
-		   if(!strcmp($1->name,"spec")) 
-		       {
-			 params.specset = 1;
-			 params.spec = $3;
-		       }
-                   else 
-                   if(!strcmp($1->name,"symbol"))
-                       {
-                         params.symbolset = 1;
-                         params.symbol = $3;
-                       }
-		   else 
-                   if(!strcmp($1->name,"state"))
-                       {
-                         params.stateset = 1;
-                         params.state = $3;
-                       }
-		    else {
-		      //                  if(VERBOSE)
-		      printf("Warning : unknown parameter : \"%s\"\n",$1->name);
-		    }
-		 }
-	     }         
-           | VARIABLE '=' STR
-             {
-	       if(execute) 
-		 {
-#ifdef BDSDEBUG 
-                   printf("VARIABLE (%s) = str (%s)\n",$1->name,$3);
-#endif
-		   if(!strcmp($1->name,"geometry")) 
-		     {
-		       params.geomset = 1;
-		       params.geometry = $3;
-		     } 
-		   else
-		     if(!strcmp($1->name,"bmap")) 
-		       {
-			 params.bmapset = 1;
-			 params.bmap = $3;
-		       }
-		     else 
-		     if(!strcmp($1->name,"type")) 
-		       {
-			 //ignore the "type attribute for the moment"
-		       }
-                     else
-                       if(!strcmp($1->name,"material")) 
-                         {	 
-                           params.materialset = 1;
-                           params.material = $3;
-                         }
-                       else
-			 if(!strcmp($1->name,"scintmaterial")) 
-			   {	 
-			     params.scintmaterialset = 1;
-			     params.scintmaterial = $3;
-			   }
-			 if(!strcmp($1->name,"windowmaterial")) 
-			   {	 
-			     params.windowmaterialset = 1;
-			     params.windowmaterial = $3;
-			   }
-			 if(!strcmp($1->name,"vacuummaterial")) 
-			   {	 
-			     params.vacuummaterialset = 1;
-			     params.vacuummaterial = $3;
-			   }
-			 else
-			   if(!strcmp($1->name,"airmaterial")) 
-			     {	 
-			       params.airmaterialset = 1;
-			       params.airmaterial = $3;
-                         }
-                       else
-                         if(!strcmp($1->name,"tunnelMaterial")) 
-		       {	 
-			 params.tunnelmaterialset = 1;
-			 params.tunnelMaterial = $3;
-		       }
-			 else
-                         if(!strcmp($1->name,"tunnelCavityMaterial")) 
-		       {	 
-			 params.tunnelcavitymaterialset = 1;
-			 params.tunnelCavityMaterial = $3;
-		       }
-                     else
-                   if(!strcmp($1->name,"spec")) 
-		       {
-			 params.specset = 1;
-			 params.spec = $3;
-		       }
-		   else 
-                   if(!strcmp($1->name,"symbol"))
-                       {
-                         params.symbolset = 1;
-                         params.symbol = $3;
-                       }
-		   else 
-                   if(!strcmp($1->name,"state"))
-                       {
-                         params.stateset = 1;
-                         params.state = $3;
-                       }
-		    else {
-		      //                  if(VERBOSE)
-		      printf("Warning : unknown parameter : \"%s\"\n",$1->name);
-		    }
-		 }         
-	     }
->>>>>>> 0c9da90a
 
 line : LINE '=' '(' element_seq ')'
 
