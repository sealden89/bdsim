--- conflicted
+++ resolved
@@ -87,14 +87,8 @@
 %token <dval> NUMBER
 %token <symp> NUMVAR STRVAR VECVAR FUNC
 %token <str> STR VARIABLE
-<<<<<<< HEAD
-%token <ival> MARKER ELEMENT DRIFT RF RBEND SBEND QUADRUPOLE SEXTUPOLE OCTUPOLE DECAPOLE MULTIPOLE
-%token <ival> SCREEN AWAKESCREEN AWAKESPECTROMETER AWSCREEN THINMULT
-%token <ival> SOLENOID RCOL ECOL LINE LASER TRANSFORM3D MUSPOILER SHIELD DEGRADER GAP CRYSTALCOL WIRESCANNER
-=======
 %token <ival> MARKER ELEMENT DRIFT RF RBEND SBEND QUADRUPOLE SEXTUPOLE OCTUPOLE DECAPOLE MULTIPOLE SCREEN AWAKESCREEN AWAKESPECTROMETER THINMULT
-%token <ival> SOLENOID RCOL ECOL LINE LASER TRANSFORM3D MUONSPOILER MUSPOILER SHIELD DEGRADER GAP CRYSTALCOL
->>>>>>> 35629743
+%token <ival> SOLENOID RCOL ECOL LINE LASER TRANSFORM3D MUONSPOILER MUSPOILER SHIELD DEGRADER GAP CRYSTALCOL WIRESCANNER
 %token <ival> VKICKER HKICKER KICKER TKICKER THINRMATRIX PARALLELTRANSPORTER RMATRIX UNDULATOR
 %token ALL ATOM MATERIAL PERIOD XSECBIAS REGION PLACEMENT NEWCOLOUR CRYSTAL FIELD CAVITYMODEL QUERY TUNNEL
 %token BEAM OPTION PRINT RANGE STOP USE SAMPLE CSAMPLE
