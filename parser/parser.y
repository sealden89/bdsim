/* 
Beam Delivery Simulation (BDSIM) Copyright (C) Royal Holloway, 
University of London 2001 - 2022.

This file is part of BDSIM.

BDSIM is free software: you can redistribute it and/or modify 
it under the terms of the GNU General Public License as published 
by the Free Software Foundation version 3 of the License.

BDSIM is distributed in the hope that it will be useful, but 
WITHOUT ANY WARRANTY; without even the implied warranty of
MERCHANTABILITY or FITNESS FOR A PARTICULAR PURPOSE.  See the
GNU General Public License for more details.

You should have received a copy of the GNU General Public License
along with BDSIM.  If not, see <http://www.gnu.org/licenses/>.
*/
/*
   bison grammar for the gmad parser
*/

%{

#include "array.h"
#include "parser.h"
#include "sym_table.h"
#include "elementtype.h"
#include <cmath>
#include <cstring>
#include <iostream>
#include <list>
#include <string>
  
  using namespace GMAD;

  extern char* yytext;

  namespace GMAD {
    extern int line_num;
    extern std::string yyfilename;
  
    const int ECHO_GRAMMAR = 0; ///< print grammar rule expansion (for debugging)
    const int INTERACTIVE = 0; ///< print output of commands (like in interactive mode)
    /* for more debug with parser:
       1) set yydebug to 1 in parser.tab.cc (needs to be reset as this file gets overwritten from time to time!) 
       2) add %debug below
       3) compile bison with "-t" flag. This is automatically done when CMAKE_BUILD_TYPE equals Debug
    */

    /// bool to delay exit until full line is parsed to give possibly more meaningful message
    bool willExit = false;
    /// bool used for parsing if / else clauses correctly
    bool execute = true;
    int element_count = -1; // for samplers , ranges etc. -1 means add to all
    ElementType element_type = ElementType::_NONE; // for samplers, ranges etc.
    std::list<int>* samplerPartIDList = nullptr;

    /// helper method for undeclared variables
    void undeclaredVariable(std::string s)
    {
      std::string errorstring = "ERROR: " + s + " is not declared";
      yyerror(errorstring.c_str());
    }
  }
%}

/* define stack type */

%union{
  double dval;
  int ival; // ElementType, but underlying type as it is not possible to have enum class in union, rely on static_casts
  GMAD::Symtab *symp;
  std::string *str;
  GMAD::Array *array;
}

/* more debug output can be added with %debug" */
//%debug

// change associativity of operators
%left '+' '-'
%left '*' '/'
%left '^' '<' '>' NE LE GE EQ
%nonassoc UMINUS
%nonassoc UPLUS

// declare union value of tokens and types
%token <dval> NUMBER
%token <symp> NUMVAR STRVAR VECVAR FUNC
%token <str> STR VARIABLE
%token <ival> MARKER ELEMENT DRIFT RF RBEND SBEND QUADRUPOLE SEXTUPOLE OCTUPOLE
%token <ival> DECAPOLE MULTIPOLE SCREEN AWAKESCREEN AWAKESPECTROMETER THINMULT
%token <ival> SOLENOID RCOL JCOL ECOL LINE LASER TRANSFORM3D MUONSPOILER MUSPOILER
%token <ival> SHIELD DEGRADER GAP CRYSTALCOL WIRESCANNER
%token <ival> VKICKER HKICKER KICKER TKICKER THINRMATRIX PARALLELTRANSPORTER
<<<<<<< HEAD
%token <ival> RMATRIX UNDULATOR USERCOMPONENT DUMP CT LASERWIRE
=======
%token <ival> RMATRIX UNDULATOR USERCOMPONENT DUMP CT TARGET
>>>>>>> 9863cb94
%token ALL ATOM MATERIAL PERIOD XSECBIAS REGION PLACEMENT NEWCOLOUR SAMPLERPLACEMENT
%token SCORER SCORERMESH BLM
%token CRYSTAL FIELD CAVITYMODEL QUERY TUNNEL APERTURE
%token BEAM OPTION PRINT RANGE STOP USE SAMPLE CSAMPLE
%token IF ELSE BEGN END LE GE NE EQ FOR

%type <dval> aexpr expr
%type <symp> assignment symdecl symbol symdef
%type <array> vecexpr
%type <array> vectnum vectstr
%type <str> use_parameters
%type <ival> component component_with_params newinstance
%type <str> sample_options
%type <str> paramassign string

/* printout format for debug output */
/*
%printer { fprintf (yyoutput, "%.10g", $$); } <dval>
%printer { fprintf (yyoutput, "%d", $$); } <ival>
%printer { fprintf (yyoutput, "\"%s\"", $$); } <str>
%printer { fprintf (yyoutput, "\"%s\"", $$->name); } <symp>
%printer { fprintf (yyoutput, "size %d, &%p", $$->size, (void*)$$->data); } <array>
%printer { fprintf (yyoutput, "<>"); } <>
*/

%%

// every statement ends in a semicolon 
input : 
      | input stmt ';'
       {
         if(ECHO_GRAMMAR) std::cout << "input -> input stmt ';' " << std::endl;
         if(willExit) yyerror("Error");
       }

// deconstruct statements into atomic statements
stmt :        if_clause '{' stmt '}'
              {
                if(ECHO_GRAMMAR) std::cout << "stmt -> IF '(' aexpr ')' stmt" << std::endl;
                execute = true; // reset execute after clause
              }
              | if_clause '{' stmt '}' else_clause '{' stmt '}' 
              {
                if(ECHO_GRAMMAR) std::cout << "stmt -> IF '(' bool_expr ')' ELSE stmt" << std::endl;
                execute = true; // reset execute after clause
              }
              | atomic_stmt    { if(ECHO_GRAMMAR) std::cout << "stmt -> atomic_stmt" << std::endl; }
              | BEGN input END { if(ECHO_GRAMMAR) std::cout << "stmt -> '{' stmt ';' atomic_stmt '}'" << std::endl;}

if_clause: IF '(' aexpr ')' {if( ($3 > 0) && execute ) execute = true; else execute = false;}

else_clause: ELSE
             {
               if (execute) {execute = false;}
               else {execute = true;}
             }

// atomic statements can be empty, a mathematical expression, a declaration or a command
atomic_stmt : 
            | expr    { if(ECHO_GRAMMAR) std::cout << "atomic_stmt -> expr" << std::endl; }
            | command { if(ECHO_GRAMMAR) std::cout << "atomic_stmt -> command" << std::endl; }
            | decl    { if(ECHO_GRAMMAR) std::cout << "atomic_stmt -> decl" << std::endl; }

// instantiate an object
decl : VARIABLE ':' component_with_params
     {
         if(execute) {
             if(ECHO_GRAMMAR) std::cout << "decl -> VARIABLE " << *$1 << " : " << static_cast<ElementType>($3) << std::endl;
             // check parameters and write into element table
             Parser::Instance()->write_table($1,static_cast<ElementType>($3));
             Parser::Instance()->ClearParams();
         }
     }
     | VARIABLE ':' MARKER
     {
         if(execute) {
             if(ECHO_GRAMMAR) std::cout << "decl -> VARIABLE " << *$1 << " : " << ElementType::_MARKER << std::endl;
             // check parameters and write into element table
             Parser::Instance()->write_table($1,ElementType::_MARKER);
             Parser::Instance()->ClearParams();
         }
     }
     | VARIABLE ':' line 
     {
         if(execute) {
             // copy tmp_list to params
             Parser::Instance()->write_table($1,ElementType::_LINE,true);
         }
     }
     | VARIABLE ':' newinstance
     {
         if(execute) {
             ElementType type = static_cast<ElementType>($3);
             if(ECHO_GRAMMAR) std::cout << "decl -> VARIABLE : VARIABLE, " << *($1) << " : " << type << std::endl;
             if(type != ElementType::_NONE) {
                 Parser::Instance()->write_table($1,type);
             }
             Parser::Instance()->ClearParams();
         }
     }
     // extend an existing object
     | VARIABLE ':' extend_options
     {
         if(execute) {
             if(ECHO_GRAMMAR) std::cout << "edit : EXTENDING   -- " << *($1) << std::endl;
             Parser::Instance()->Overwrite(*$1);
         }
     }
     | VARIABLE ':' atom
     {
         if(execute) {
             if(ECHO_GRAMMAR) std::cout << "decl -> VARIABLE " << *($1) << " : atom" << std::endl;
             Parser::Instance()->SetValue<Atom>("name",*($1));
             Parser::Instance()->Add<Atom>(true, "atom");
         }
     }
     | VARIABLE ':' material
     {
         if(execute) {
             if(ECHO_GRAMMAR) std::cout << "decl -> VARIABLE " << *($1) << " : material" << std::endl;
             Parser::Instance()->SetValue<Material>("name",*($1));
             Parser::Instance()->Add<Material>(true, "material");
         }
     }
     | VARIABLE ':' tunnel
     {
         if(execute) {
             if(ECHO_GRAMMAR) std::cout << "decl -> VARIABLE " << *($1) << " : tunnel" << std::endl;
             Parser::Instance()->SetValue<Tunnel>("name",*($1));
             Parser::Instance()->Add<Tunnel>(true, "tunnel");
         }
     }
     | VARIABLE ':' region
     {
         if(execute) {
             if(ECHO_GRAMMAR) std::cout << "decl -> VARIABLE " << *($1) << " : region" << std::endl;
             Parser::Instance()->SetValue<Region>("name",*($1));
             Parser::Instance()->Add<Region>(true, "region");
         }
     }
     | VARIABLE ':' placement
     {
         if(execute) {
             if(ECHO_GRAMMAR) std::cout << "decl -> VARIABLE " << *($1) << " : placement" << std::endl;
             Parser::Instance()->SetValue<Placement>("name",*($1));
             Parser::Instance()->Add<Placement>(true, "placement");
         }
     }
     | VARIABLE ':' scorer
     {
         if(execute) {
             if(ECHO_GRAMMAR) std::cout << "decl -> VARIABLE " << *($1) << " : scorer" << std::endl;
             Parser::Instance()->SetValue<Scorer>("name",*($1));
             Parser::Instance()->Add<Scorer>(true, "scorer");
         }
     }
     | VARIABLE ':' scorermesh
     {
         if(execute) {
             if(ECHO_GRAMMAR) std::cout << "decl -> VARIABLE " << *($1) << " : scorermesh" << std::endl;
             Parser::Instance()->SetValue<ScorerMesh>("name",*($1));
             Parser::Instance()->Add<ScorerMesh>(true, "scorermesh");
         }
     }
     | VARIABLE ':' samplerplacement
     {
         if(execute) {
             if(ECHO_GRAMMAR) std::cout << "decl -> VARIABLE " << *($1) << " : samplerplacement" << std::endl;
             Parser::Instance()->SetValue<SamplerPlacement>("name",*($1));
             Parser::Instance()->Add<SamplerPlacement>(true, "samplerplacement");
         }
     }
     | VARIABLE ':' blm
     {
         if(execute) {
             if(ECHO_GRAMMAR) std::cout << "decl -> VARIABLE " << *($1) << " : blm" << std::endl;
             Parser::Instance()->SetValue<BLMPlacement>("name",*($1));
             Parser::Instance()->Add<BLMPlacement>(true, "blm");
         }
     }
     | VARIABLE ':' laser
     {
         if(execute) {
             if(ECHO_GRAMMAR) std::cout << "decl -> VARIABLE " << *($1) << " : laser" << std::endl;
             Parser::Instance()->SetValue<Laser>("name",*($1));
             Parser::Instance()->Add<Laser>(true, "laser");
          }
     }
     | VARIABLE ':' query
     {
         if(execute) {
             if(ECHO_GRAMMAR) std::cout << "decl -> VARIABLE " << *($1) << " : query" << std::endl;
             Parser::Instance()->SetValue<Query>("name", *($1));
             Parser::Instance()->Add<Query>(true, "query");
         }
     }
      | VARIABLE ':' newcolour
     {
         if(execute) {
             if(ECHO_GRAMMAR) std::cout << "decl -> VARIABLE " << *($1) << " : newcolour" << std::endl;
             Parser::Instance()->SetValue<NewColour>("name", *($1));
             Parser::Instance()->Add<NewColour>(true, "newcolour");
         }
     }
      | VARIABLE ':' crystal
     {
         if(execute) {
             if(ECHO_GRAMMAR) std::cout << "decl -> VARIABLE " << *($1) << " : crystal" << std::endl;
             Parser::Instance()->SetValue<Crystal>("name", *($1));
             Parser::Instance()->Add<Crystal>(true, "crystal");
         }
     }
     | VARIABLE ':' field
     {
         if(execute) {
             if(ECHO_GRAMMAR) std::cout << "decl -> VARIABLE " << *($1) << " : field" << std::endl;
             Parser::Instance()->SetValue<Field>("name", *($1));
             Parser::Instance()->Add<Field>(true, "field");
         }
     }
     | VARIABLE ':' cavitymodel
     {
         if(execute) {
             if(ECHO_GRAMMAR) std::cout << "decl -> VARIABLE " << *($1) << " : cavitymodel" << std::endl;
             Parser::Instance()->SetValue<CavityModel>("name",*($1));
             Parser::Instance()->Add<CavityModel>(true, "cavitymodel");
         }
     }
     | VARIABLE ':' xsecbias
     {
         if(execute) {
             if(ECHO_GRAMMAR) std::cout << "decl -> VARIABLE " << *($1) << " : xsecbias" << std::endl;
             Parser::Instance()->SetValue<PhysicsBiasing>("name",*($1));
             Parser::Instance()->Add<PhysicsBiasing,FastList<PhysicsBiasing>>(true,"xsecbias");
         }
     }
     | VARIABLE ':' aperture
     {
         if(execute) {
             if(ECHO_GRAMMAR) std::cout << "decl -> VARIABLE " << *($1) << " : aperture" << std::endl;
             Parser::Instance()->SetValue<Aperture>("name",*($1));
             Parser::Instance()->Add<Aperture>(true, "aperture");
         }
     }
     | VARIABLE ':' component
     {
         if(execute) {
             yyerror("ERROR: Element needs parameters");
         }
     }
     | VARIABLE ':' object_noparams
     {
         if(execute) {
             yyerror("ERROR: Object needs parameters");
         }
     }
     | symdef
     {
         if(execute) {
             std::string errorstring = "ERROR: " + $1->GetName() + " is already defined or a reserved name or function\n";
             yyerror(errorstring.c_str());
         }
     }

symdef : FUNC ':'   { $$ = $1; }
       | NUMVAR ':' { $$ = $1; }
       | STRVAR ':' { $$ = $1; }

component_with_params : component ',' parameters

component : DRIFT       {$$=static_cast<int>(ElementType::_DRIFT);}
          | RF          {$$=static_cast<int>(ElementType::_RF);}
          | SBEND       {$$=static_cast<int>(ElementType::_SBEND);}
          | RBEND       {$$=static_cast<int>(ElementType::_RBEND);}
          | VKICKER     {$$=static_cast<int>(ElementType::_VKICKER);}
          | HKICKER     {$$=static_cast<int>(ElementType::_HKICKER);}
          | KICKER      {$$=static_cast<int>(ElementType::_KICKER);}
          | TKICKER     {$$=static_cast<int>(ElementType::_TKICKER);}
          | QUADRUPOLE  {$$=static_cast<int>(ElementType::_QUAD);}
          | SEXTUPOLE   {$$=static_cast<int>(ElementType::_SEXTUPOLE);}
          | OCTUPOLE    {$$=static_cast<int>(ElementType::_OCTUPOLE);}
          | DECAPOLE    {$$=static_cast<int>(ElementType::_DECAPOLE);}
          | MULTIPOLE   {$$=static_cast<int>(ElementType::_MULT);}
          | THINMULT    {$$=static_cast<int>(ElementType::_THINMULT);}
          | SOLENOID    {$$=static_cast<int>(ElementType::_SOLENOID);}
          | ECOL        {$$=static_cast<int>(ElementType::_ECOL);}
          | JCOL        {$$=static_cast<int>(ElementType::_JCOL);}
          | RCOL        {$$=static_cast<int>(ElementType::_RCOL);}
          | MUONSPOILER {$$=static_cast<int>(ElementType::_MUONSPOILER);}
          | MUSPOILER   {$$=static_cast<int>(ElementType::_MUONSPOILER);}
          | SHIELD      {$$=static_cast<int>(ElementType::_SHIELD);}
          | DEGRADER    {$$=static_cast<int>(ElementType::_DEGRADER);}
          | WIRESCANNER {$$=static_cast<int>(ElementType::_WIRESCANNER);}
          | GAP         {$$=static_cast<int>(ElementType::_GAP);}
          | CRYSTALCOL  {$$=static_cast<int>(ElementType::_CRYSTALCOL);}
          | SCREEN      {$$=static_cast<int>(ElementType::_SCREEN);}
          | AWAKESCREEN {$$=static_cast<int>(ElementType::_AWAKESCREEN);}
          | AWAKESPECTROMETER {$$=static_cast<int>(ElementType::_AWAKESPECTROMETER);}
          | TRANSFORM3D {$$=static_cast<int>(ElementType::_TRANSFORM3D);}
          | ELEMENT     {$$=static_cast<int>(ElementType::_ELEMENT);}
          | THINRMATRIX {$$=static_cast<int>(ElementType::_THINRMATRIX);}
          | PARALLELTRANSPORTER {$$=static_cast<int>(ElementType::_PARALLELTRANSPORTER);}
          | RMATRIX     {$$=static_cast<int>(ElementType::_RMATRIX);}
          | UNDULATOR   {$$=static_cast<int>(ElementType::_UNDULATOR);}
          | USERCOMPONENT {$$=static_cast<int>(ElementType::_USERCOMPONENT);}
          | DUMP        {$$=static_cast<int>(ElementType::_DUMP);}
          | LASERWIRE   {$$=static_cast<int>(ElementType:: _LASERWIRE);}
          | CT          {$$=static_cast<int>(ElementType::_CT);}
          | TARGET      {$$=static_cast<int>(ElementType::_TARGET);}

atom        : ATOM        ',' atom_options
material    : MATERIAL    ',' material_options
region      : REGION      ',' region_options
placement   : PLACEMENT   ',' placement_options
laser       : LASER       ',' laser_options
newcolour   : NEWCOLOUR   ',' colour_options
crystal     : CRYSTAL     ',' crystal_options
field       : FIELD       ',' field_options
cavitymodel : CAVITYMODEL ',' cavitymodel_options
query       : QUERY       ',' query_options
tunnel      : TUNNEL      ',' tunnel_options
xsecbias    : XSECBIAS    ',' xsecbias_options
samplerplacement : SAMPLERPLACEMENT ',' samplerplacement_options
scorer      : SCORER      ',' scorer_options
scorermesh  : SCORERMESH  ',' scorermesh_options
aperture    : APERTURE    ',' aperture_options
blm         : BLM         ',' blm_options

// every object needs parameters
object_noparams : MATERIAL
                | ATOM
                | REGION
                | PLACEMENT
                | NEWCOLOUR
                | CRYSTAL
                | FIELD
                | CAVITYMODEL
                | QUERY
                | TUNNEL
                | XSECBIAS
                | SAMPLERPLACEMENT
                | SCORER
                | SCORERMESH
                | APERTURE
                | BLM

newinstance : VARIABLE ',' parameters
            {
              if(execute) {
                $$ = Parser::Instance()->copy_element_to_params(*$1);
              }
            }
            | VARIABLE
            {
              if(execute) {
                $$ = Parser::Instance()->copy_element_to_params(*$1);
              }
            }

paramassign : VARIABLE
            {
              $$=$1;
            }
            | symbol
            {
              $$ = new std::string($1->GetName());
              // store to prevent leak
              Parser::Instance()->AddVariable($$);
            }
            | STRVAR
            {
              $$ = new std::string($1->GetName());
              Parser::Instance()->AddVariable($$);
            }

// reduce STR and STRVAR
string : STR
       {
         $$ = $1;
       }
       | STRVAR
       {
         $$ = new std::string($1->GetString());
         // store to prevent leak
         Parser::Instance()->AddVariable($$);
       }

parameters_extend : /* nothing */
                  | ',' parameters

parameters: paramassign '=' aexpr parameters_extend
          {
              if(execute)
                  Parser::Instance()->SetValue<Parameters>(*($1),$3);
          }
          | paramassign '=' vecexpr parameters_extend
          {
              if(execute) 
                  Parser::Instance()->SetValue<Parameters>(*($1),$3);
          }
          | paramassign '=' string parameters_extend
          {
              if(execute)
                  Parser::Instance()->SetValue<Parameters>(*($1),*$3);
          }

line : LINE '=' '(' element_seq ')'

line : LINE '=' '-' '(' rev_element_seq ')'

element_seq_extend : /* nothing */
                   | ',' element_seq

element_seq : 
            | VARIABLE element_seq_extend
              {
                if(execute) Parser::Instance()->add_element_temp(*($1), 1, true, ElementType::_LINE);
              }
            | VARIABLE '*' NUMBER element_seq_extend
            {
              if(execute) Parser::Instance()->add_element_temp(*($1), (int)$3, true, ElementType::_LINE);
            }
            | NUMBER '*' VARIABLE element_seq_extend
            {
              if(execute) Parser::Instance()->add_element_temp(*($3), (int)$1, true, ElementType::_LINE);
            }
            | '-' VARIABLE element_seq_extend
            {
              if(execute) Parser::Instance()->add_element_temp(*($2), 1, true, ElementType::_REV_LINE);
            }

rev_element_seq_extend : /* nothing */
                       | ',' rev_element_seq

rev_element_seq : 
            | VARIABLE rev_element_seq_extend
            {
              if(execute) Parser::Instance()->add_element_temp(*($1), 1, false, ElementType::_REV_LINE);
            }
            | VARIABLE '*' NUMBER rev_element_seq_extend
            {
              if(execute) Parser::Instance()->add_element_temp(*($1), int($3), false, ElementType::_REV_LINE);
            }
            | NUMBER '*' VARIABLE rev_element_seq_extend
            {
              if(execute) Parser::Instance()->add_element_temp(*($3), int($1), false, ElementType::_REV_LINE);
            }
            | '-' VARIABLE rev_element_seq_extend
            {
              if(execute) Parser::Instance()->add_element_temp((*$2), 1, false, ElementType::_LINE);
            }

expr : aexpr 
     {
       if(ECHO_GRAMMAR) std::cout << "expr -> aexpr" << std::endl;
       if(execute) 
         {
           if(INTERACTIVE) std::cout << "\t" << $1 << std::endl;
           $$=$1;
         }
     }
     | vecexpr 
     {
       if(ECHO_GRAMMAR) std::cout << "expr -> vecexpr" << std::endl;
       if(execute)
         {
           if(INTERACTIVE)
             {$1->Print();}
           $$ = 0;
         }
     }
     | assignment 
     { // check type
       if(ECHO_GRAMMAR) std::cout << "expr -> assignment" << std::endl;
       if(execute)
         {
           if(INTERACTIVE) {
             $1->Print();
           }
           $$=0;
         }
     }

aexpr  : NUMBER               { $$ = $1;                         }
       | symbol               { $$ = $1->GetNumber();            }
       | FUNC '(' aexpr ')'   { $$ = $1->GetFunction()($3);      }
       | aexpr '+' aexpr      { $$ = $1 + $3;                    }
       | aexpr '-' aexpr      { $$ = $1 - $3;                    }  
       | aexpr '*' aexpr      { $$ = $1 * $3;                    }
       | aexpr '/' aexpr      { $$ = $1 / $3;                    }
       | aexpr '^' aexpr      { $$ = std::pow($1,$3);            }
       | '-' aexpr  %prec UMINUS { $$ = -$2; }
       | '+' aexpr  %prec UPLUS { $$ = $2; }
       | '(' aexpr ')'         { $$ = $2;                        }
       | '<' vecexpr ',' vecexpr '>' // scalar product
         {
           $$ = $2->Product($4);
         } 
       // boolean stuff
       | aexpr '<' aexpr { $$ = ($1 < $3 )? 1 : 0; }
       | aexpr LE aexpr { $$ = ($1 <= $3 )? 1 : 0; }
       | aexpr '>' aexpr { $$ = ($1 > $3 )? 1 : 0; }
       | aexpr GE aexpr { $$ = ($1 >= $3 )? 1 : 0; }
       | aexpr NE aexpr { $$ = ($1 != $3 )? 1 : 0; }
       | aexpr EQ aexpr { $$ = ($1 == $3 )? 1 : 0; }
       // undeclared variable
       | VARIABLE
         {
           if(execute) {
             undeclaredVariable(*$1);
           }
         }

// numerical symbol (could change to include string symbols (aka STRVAR))
symbol  : OPTION '[' string ']' // option attributes
        {
          if(ECHO_GRAMMAR) std::cout << "aexpr-> OPTION [ " << *($3) << " ]" << std::endl;
          if (execute)
            {
              double value = Parser::Instance()->GetValue<Options>(*($3));
              // create symtable if not already defined
              std::string symname = "option_" + *($3);
              Symtab *sp = Parser::Instance()->symlook(symname);
              if (!sp) {
                sp = Parser::Instance()->symcreate(symname);
              }
              sp->Set(value);
              $$ = sp;
            }
        }
        | VARIABLE '[' string ']' // element attributes
        {
          if(ECHO_GRAMMAR) std::cout << "aexpr-> " << *($1) << " [ " << *($3) << " ]" << std::endl;
          if (execute)
            {
              double value = Parser::Instance()->property_lookup(*($1),*($3));
              // create symtable if not already defined
              std::string symname = "element_" + *($1) + "_" + *($3);
              Symtab *sp = Parser::Instance()->symlook(symname);
              if (!sp) {
                sp = Parser::Instance()->symcreate(symname);
              }
              sp->Set(value);
              $$ = sp;
            }
        }
        | NUMVAR {$$ = $1;}

symdecl : VARIABLE '='
        {
          if(execute)
            {
              std::string errorReason;
              if (Parser::Instance()->InvalidSymbolName(*($1), errorReason))
                {yyerror(errorReason.c_str());}
              Symtab *sp = Parser::Instance()->symcreate(*($1));
              $$ = sp;
            }
        }
        | symbol '='
        {
          if(execute)
            {
              std::cout << "WARNING redefinition of variable " << $1->GetName() << " with old value: " << $1->GetNumber() << std::endl;
              $$ = $1;
            }
        }
        | STRVAR '='
        {
          if(execute)
            {
              std::cout << "WARNING redefinition of variable " << $1->GetName() << " with old value: " << $1->GetString() << std::endl;
              $$ = $1;
            }
        }
        | VECVAR '='
        {
          if(execute)
            {
              std::cout << "WARNING redefinition of array variable " << $1->GetName() << std::endl;
              $$=$1;
            }
        }

assignment :  symdecl aexpr  
           {
             if(ECHO_GRAMMAR) std::cout << $1->GetName() << std::endl;
             if(execute)
               {
                 if($1->IsReserved()) {
                   std::string errorstring = "ERROR: " + $1->GetName() + " is reserved\n";
                   yyerror(errorstring.c_str());
                 }
                 else
                   {
                     $1->Set($2);
                     $$=$1;
                   }
               }
           }
           |  symdecl STR
           {
             if (execute)
               {
                 if($1->IsReserved()) {
                   std::string errorstring = "ERROR: " + $1->GetName() + " is reserved\n";
                   yyerror(errorstring.c_str());
                 }
                 else
                   {
                     $1->Set(*$2);
                     $$=$1;
                   }
               }
           }
           |  symdecl vecexpr
           {
             if(execute)
               {
                 $1->Set($2);
                 $$=$1;
               }
           }

vecexpr : VECVAR              {if(execute) $$ = new Array($1);} 
        | vectnum             {if(execute) $$ = $1;}
        | vectstr             {if(execute) $$ = $1;}
        | vecexpr '+' vecexpr {if(execute) $$ = Array::Add($1,$3);}
        | vecexpr '-' vecexpr {if(execute) $$ = Array::Subtract($1,$3);}
        | vecexpr '+' aexpr   {if(execute) $$ = Array::Add($1,$3);}
        | aexpr   '+' vecexpr {if(execute) $$ = Array::Add($3,$1);}
        | vecexpr '*' aexpr   {if(execute) $$ = Array::Multiply($1,$3);}
        | aexpr   '*' vecexpr {if(execute) $$ = Array::Multiply($3,$1);}
        | vecexpr '/' aexpr   {if(execute) $$ = Array::Divide($1,$3);}
        | vecexpr '-' aexpr   {if(execute) $$ = Array::Subtract($1,$3);}
        | aexpr '-' vecexpr
        {
          if(execute)
            {
              Array* a = Array::Multiply($3,-1);
              $$ = Array::Add(a,$1);
            }
        }

vectnumexec : '{' numbers '}'
            | '[' numbers ']'

vectnum : vectnumexec
        {
          if(execute)
            {
              $$ = new Array;
              Parser::Instance()->FillArray($$);
              Parser::Instance()->FillString($$);		
            }
        }

vectstrexec : '[' letters ']'
            | '{' letters '}'

vectstr : vectstrexec
	      {
          if(execute)
            {
              $$ = new Array;
              Parser::Instance()->FillString($$);
            }
        }

numbers : aexpr ',' numbers { if(execute) Parser::Instance()->Store($1);} 
        | aexpr             { if(execute) Parser::Instance()->Store($1);}

letters : string ',' letters { if(execute) Parser::Instance()->Store(*$1);}
        | string             { if(execute) Parser::Instance()->Store(*$1);}

// accept print with and without comma
print   : PRINT
        | PRINT ','

command : STOP         { if(execute) Parser::Instance()->quit(); }
        | print        { if(execute) Parser::Instance()->PrintElements(); }
        | print LINE   { if(execute) Parser::Instance()->PrintBeamline(); }
        | print OPTION { if(execute) Parser::Instance()->PrintOptions(); }
        | print VARIABLE
          {
            if(execute)
	      {
		Symtab* sp = Parser::Instance()->symlook(*($2));
		if (!sp)
		  {
		    bool printedObjectOk = Parser::Instance()->TryPrintingObject(*($2));
		    if (!printedObjectOk)
		      {
			// variable not defined, maybe an element? (will exit if not)
			const Element& element = Parser::Instance()->find_element(*($2));
			element.print();
		      }
		  }
		else
		  {sp->Print();}
	      }
          }
        | print STR    { if(execute) std::cout << *($2) << std::endl;}
        | print symbol { if(execute) $2->Print();}
        | print STRVAR { if(execute) $2->Print();}
        | print VECVAR { if(execute) $2->Print();}
        | USE ',' use_parameters { if(execute) Parser::Instance()->expand_line(Parser::Instance()->current_line,Parser::Instance()->current_start, Parser::Instance()->current_end);}
        | OPTION ',' option_parameters
        | BEAM   ',' beam_parameters
        | SAMPLE ',' sample_options 
        {
          if(execute)
            {
              if(ECHO_GRAMMAR) std::cout << "command -> SAMPLE" << std::endl;
              Parser::Instance()->add_sampler(*($3), element_count, element_type, "plane", samplerPartIDList);
              element_count = -1;
              Parser::Instance()->ClearParams();
              delete samplerPartIDList; samplerPartIDList = nullptr;
            }
        }
        | CSAMPLE ',' sample_options
        {
	  if(execute)
	    {
	      if(ECHO_GRAMMAR) std::cout << "command -> CSAMPLE" << std::endl;
	      Parser::Instance()->add_sampler(*($3), element_count, element_type, "cylinder", samplerPartIDList);
	      element_count = -1;
	      Parser::Instance()->ClearParams();
	      delete samplerPartIDList; samplerPartIDList = nullptr;
	    }
	}
        | ATOM ',' atom_options // atom
        {
          if(execute)
            {
              if(ECHO_GRAMMAR) std::cout << "command -> ATOM" << std::endl;
              Parser::Instance()->Add<Atom>(true, "atom");
            }
        }
        | MATERIAL ',' material_options // material
        {
          if(execute)
            {  
              if(ECHO_GRAMMAR) std::cout << "command -> MATERIAL" << std::endl;
              Parser::Instance()->Add<Material>(true, "material");
            }
        }
        | TUNNEL ',' tunnel_options // tunnel
        {
          if(execute)
            {
                if(ECHO_GRAMMAR) std::cout << "command -> TUNNEL" << std::endl;
                Parser::Instance()->Add<Tunnel>(true, "tunnel");
            }
        }
        | REGION ',' region_options // region
        {
          if(execute)
            {  
              if(ECHO_GRAMMAR) std::cout << "command -> REGION" << std::endl;
              Parser::Instance()->Add<Region>(true, "region");
            }
        }
        | PLACEMENT ',' placement_options // placement
        {
          if(execute)
            {
              if(ECHO_GRAMMAR) std::cout << "command -> PLACEMENT" << std::endl;
              Parser::Instance()->Add<Placement>(true, "placement");
            }
        }
        | SAMPLERPLACEMENT ',' samplerplacement_options // placement
        {
          if(execute)
            {
              if(ECHO_GRAMMAR) std::cout << "command -> SAMPLERPLACEMENT" << std::endl;
              Parser::Instance()->Add<SamplerPlacement>(true, "samplerplacement");
            }
        }
        | SCORER ',' scorer_options // placement
        {
          if(execute)
            {
              if(ECHO_GRAMMAR) std::cout << "command -> SCORER" << std::endl;
              Parser::Instance()->Add<Scorer>(true, "scorer");
            }
        }
        | SCORERMESH ',' scorermesh_options // placement
        {
          if(execute)
            {
              if(ECHO_GRAMMAR) std::cout << "command -> SCORERMESH" << std::endl;
              Parser::Instance()->Add<ScorerMesh>(true, "scorermesh");
            }
        }
        | BLM ',' blm_options // blm
        {
          if(execute)
            {
              if(ECHO_GRAMMAR) std::cout << "command -> BLM" << std::endl;
              Parser::Instance()->Add<BLMPlacement>(true, "blm");
            }
        }
        | LASER ',' laser_options // laser
        {
          if(execute)
            {
              if(ECHO_GRAMMAR) std::cout << "command -> LASER" << std::endl;
              Parser::Instance()->Add<Laser>(true, "laser");
            }
         }
        | NEWCOLOUR ',' colour_options // colour
        {
          if(execute)
            {
              if(ECHO_GRAMMAR) std::cout << "command -> NEWCOLOUR" << std::endl;
              Parser::Instance()->Add<NewColour>(true, "newcolour");
            }
        }
        | CRYSTAL ',' crystal_options // crystal
        {
          if(execute)
            {
              if(ECHO_GRAMMAR) std::cout << "command -> CRYSTAL" << std::endl;
              Parser::Instance()->Add<Crystal>(true, "crystal");
            }
        }
        | FIELD ',' field_options // field
        {
          if(execute)
            {
              if(ECHO_GRAMMAR) std::cout << "command -> FIELD" << std::endl;
              Parser::Instance()->Add<Field>(true, "field");
            }
        }
        | CAVITYMODEL ',' cavitymodel_options // cavitymodel
        {
          if(execute)
            {
              if(ECHO_GRAMMAR) std::cout << "command -> CAVITYMODEL" << std::endl;
              Parser::Instance()->Add<CavityModel>(true, "cavitymodel");
            }
        }
        | QUERY ',' query_options // query
        {
          if(execute)
            {
              if(ECHO_GRAMMAR) std::cout << "command -> QUERY" << std::endl;
              Parser::Instance()->Add<Query>(true, "query");
            }
        }
        | XSECBIAS ',' xsecbias_options // xsecbias
        {
          if(execute)
            {
              if(ECHO_GRAMMAR) std::cout << "command -> XSECBIAS" << std::endl;
              Parser::Instance()->Add<PhysicsBiasing,FastList<PhysicsBiasing>>(true, "xsecbias");
            }
        }
        | APERTURE ',' aperture_options // aperture
        {
          if(execute)
            {
              if(ECHO_GRAMMAR) std::cout << "command -> APERTURE" << std::endl;
              Parser::Instance()->Add<Aperture>(true, "aperture");
            }
        }

use_parameters :  VARIABLE
               {
                 if(execute)
                   {
                     $$ = $1;
                     Parser::Instance()->current_line = (*$1);
                     Parser::Instance()->current_start = "";
                     Parser::Instance()->current_end = "";
                   }
               }
               | PERIOD '=' VARIABLE
               {
                 if(execute)
                   {
                     $$ = $3;
                     Parser::Instance()->current_line = *($3);
                     Parser::Instance()->current_start = "";
                     Parser::Instance()->current_end = "";
                   }
               }
               | PERIOD '=' VARIABLE ',' RANGE '=' VARIABLE '/' VARIABLE
               {
                 if(execute)
                   {
                     $$ = $3;
                     Parser::Instance()->current_line = *($3);
                     Parser::Instance()->current_start = *($7);
                     Parser::Instance()->current_end = *($9);
                   }
               }

sample_options_extend : /* nothing */
                      | ',' sample_options

sample_options: RANGE '=' VARIABLE sample_options_extend
              {
                if(ECHO_GRAMMAR) std::cout << "sample_opt : RANGE =  " << *($3) << std::endl;
                if(execute) $$ = $3;
              }
              | RANGE '=' VARIABLE '[' NUMBER ']' sample_options_extend
              {
                if(ECHO_GRAMMAR) std::cout << "sample_opt : RANGE =  " << *($3) << " [" << $5 << "]" << std::endl;
                if(execute)
                  {
                    $$ = $3;
                    element_count = (int)$5;
                  }
              }
              | ALL sample_options_extend
              {
                if(ECHO_GRAMMAR) std::cout << "sample_opt, all" << std::endl;
                // -2: convention to add to all elements
                // empty name so that element name can be attached
                if(execute)
                  {
                    $$ = new std::string("");
                    element_count = -2;
                    element_type=ElementType::_NONE;
                  }
              }
	      | component sample_options_extend
              {
                if(ECHO_GRAMMAR) std::cout << "sample_opt, component " << typestr(static_cast<ElementType>($1)) << std::endl;
                if(execute)
                  {
                    element_type = static_cast<ElementType>($1);
                    element_count = -2;
                    $$ = new std::string("");
                  }
              }
              | paramassign '=' vecexpr sample_options_extend
              {//not extend in this rule as it should come last
                if(ECHO_GRAMMAR) std::cout << "sample_opt, vecexpr " << std::endl;
                if(execute)
                  {
                    std::string parameterName = std::string(*$1);
                    if (parameterName != "partID")
                      {throw std::invalid_argument("invalid sampler parameter " + parameterName);}
                    samplerPartIDList = Parser::Instance()->ArrayToList<int>($3);
                  }
              }

cavitymodel_options_extend : /* nothing */
                           | ',' cavitymodel_options

cavitymodel_options : paramassign '=' aexpr cavitymodel_options_extend
                      { if(execute) Parser::Instance()->SetValue<CavityModel>((*$1),$3);}
                    | paramassign '=' string cavitymodel_options_extend
                      { if(execute) Parser::Instance()->SetValue<CavityModel>( *$1,*$3);}

material_options_extend : /* nothing */
                        | ',' material_options

material_options : paramassign '=' aexpr material_options_extend
                    { if(execute) Parser::Instance()->SetValue<Material>((*$1),$3);}
                 | paramassign '=' string material_options_extend
                    { if(execute) Parser::Instance()->SetValue<Material>(*$1,*$3);}
                 | paramassign '=' vecexpr material_options_extend
                    { if(execute) Parser::Instance()->SetValue<Material>(*($1),$3);}

atom_options_extend : /* nothing */
                    | ',' atom_options

atom_options : paramassign '=' aexpr atom_options_extend
               { if(execute) Parser::Instance()->SetValue<Atom>((*$1),$3);}
             | paramassign '=' string atom_options_extend
               { if(execute) Parser::Instance()->SetValue<Atom>(*$1,*$3);}

region_options_extend : /* nothing */
                      | ',' region_options

region_options : paramassign '=' aexpr region_options_extend
                 { if(execute) Parser::Instance()->SetValue<Region>((*$1),$3);}
               | paramassign '=' string region_options_extend
                 { if(execute) Parser::Instance()->SetValue<Region>(*$1,*$3);}

placement_options_extend : /* nothing */
                         | ',' placement_options

placement_options : paramassign '=' aexpr placement_options_extend
                    { if(execute) Parser::Instance()->SetValue<Placement>((*$1),$3);}
                  | paramassign '=' string placement_options_extend
                    { if(execute) Parser::Instance()->SetValue<Placement>(*$1,*$3);}

samplerplacement_options_extend : /* nothing */
                         | ',' samplerplacement_options

samplerplacement_options : paramassign '=' aexpr samplerplacement_options_extend
                    { if(execute) Parser::Instance()->SetValue<SamplerPlacement>((*$1),$3);}
                  | paramassign '=' string samplerplacement_options_extend
                    { if(execute) Parser::Instance()->SetValue<SamplerPlacement>(*$1,*$3);}
                  | paramassign '=' vecexpr samplerplacement_options_extend
                    {
		      if(execute)
                        {
                          Parser::Instance()->SetValue<SamplerPlacement>(*($1),$3);
                          if (*($1) == "partID")
                          {// manually register the particle filter set
                             std::list<int>* partIDSet = Parser::Instance()->ArrayToList<int>($3);
                             int setID = Parser::Instance()->add_sampler_partIDSet(partIDSet);
                             Parser::Instance()->GetGlobal<SamplerPlacement>().partIDSetID = setID;
                             //Parser::Instance()->SetValue<SamplerPlacement>("partIDSetID", setID);
                          }
                        }
                   }
scorer_options_extend : /* nothing */
                  | ',' scorer_options

scorer_options : paramassign '=' aexpr scorer_options_extend
                    { if(execute) Parser::Instance()->SetValue<Scorer>((*$1),$3);}
                  | paramassign '=' string scorer_options_extend
                    { if(execute) Parser::Instance()->SetValue<Scorer>(*$1,*$3);}

scorermesh_options_extend : /* nothing */
                  | ',' scorermesh_options

scorermesh_options : paramassign '=' aexpr scorermesh_options_extend
                    { if(execute) Parser::Instance()->SetValue<ScorerMesh>((*$1),$3);}
                  | paramassign '=' string scorermesh_options_extend
                    { if(execute) Parser::Instance()->SetValue<ScorerMesh>(*$1,*$3);}


blm_options_extend : /* nothing */
                         | ',' blm_options

blm_options : paramassign '=' aexpr blm_options_extend
                    { if(execute) Parser::Instance()->SetValue<BLMPlacement>((*$1),$3);}
                  | paramassign '=' string blm_options_extend
                    { if(execute) Parser::Instance()->SetValue<BLMPlacement>(*$1,*$3);}

laser_options_extend : /* nothing */
                         | ',' laser_options

laser_options : paramassign '=' aexpr laser_options_extend
                    { if(execute) Parser::Instance()->SetValue<Laser>((*$1),$3);}
                  | paramassign '=' string laser_options_extend
                    { if(execute) Parser::Instance()->SetValue<Laser>(*$1,*$3);}

query_options_extend : /* nothing */
                     | ',' query_options

query_options : paramassign '=' aexpr query_options_extend
                { if(execute) Parser::Instance()->SetValue<Query>((*$1),$3);}
              | paramassign '=' string query_options_extend
                { if(execute) Parser::Instance()->SetValue<Query>((*$1),*$3);}

colour_options_extend : /* nothing */
                     | ',' colour_options

colour_options : paramassign '=' aexpr colour_options_extend
                { if(execute) Parser::Instance()->SetValue<NewColour>((*$1),$3);}
              | paramassign '=' string colour_options_extend
                { if(execute) Parser::Instance()->SetValue<NewColour>((*$1),*$3);}

crystal_options_extend : /* nothing */
                     | ',' crystal_options

crystal_options : paramassign '=' aexpr crystal_options_extend
                { if(execute) Parser::Instance()->SetValue<Crystal>((*$1),$3);}
              | paramassign '=' string crystal_options_extend
                { if(execute) Parser::Instance()->SetValue<Crystal>((*$1),*$3);}

field_options_extend : /* nothing */
                     | ',' field_options

field_options : paramassign '=' aexpr field_options_extend
                { if(execute) Parser::Instance()->SetValue<Field>((*$1),$3);}
              | paramassign '=' string field_options_extend
                { if(execute) Parser::Instance()->SetValue<Field>((*$1),*$3);}

tunnel_options_extend : /* nothing */
                      | ',' tunnel_options

tunnel_options : paramassign '=' aexpr tunnel_options_extend
                 { if(execute) Parser::Instance()->SetValue<Tunnel>((*$1),$3);}
               | paramassign '=' string tunnel_options_extend
                 { if(execute) Parser::Instance()->SetValue<Tunnel>(*$1,*$3);}

xsecbias_options_extend : /* nothing */
                        | ',' xsecbias_options

xsecbias_options : paramassign '=' aexpr xsecbias_options_extend
                   { if(execute) Parser::Instance()->SetValue<PhysicsBiasing>(*$1,$3);}
                 | paramassign '=' string xsecbias_options_extend
                   { if(execute) Parser::Instance()->SetValue<PhysicsBiasing>(*$1,*$3);}
                 | paramassign '=' vecexpr xsecbias_options_extend
                   { if(execute) Parser::Instance()->SetValue<PhysicsBiasing>(*$1,$3);}

aperture_options_extend : /* nothing */
                         | ',' aperture_options

aperture_options : paramassign '=' aexpr aperture_options_extend
                    { if(execute) Parser::Instance()->SetValue<Aperture>((*$1),$3);}
                  | paramassign '=' string aperture_options_extend
                    { if(execute) Parser::Instance()->SetValue<Aperture>(*$1,*$3);}

option_parameters_extend : /* nothing */
                         | ',' option_parameters

option_parameters : paramassign '=' aexpr option_parameters_extend
                    { if(execute) Parser::Instance()->SetValue<Options>(*$1,$3);}
                  | paramassign '=' string option_parameters_extend
                    { if(execute) Parser::Instance()->SetValue<Options>(*$1,*$3);}

beam_parameters_extend :  /* nothing */
                       | ',' beam_parameters

beam_parameters : paramassign '=' aexpr beam_parameters_extend
                  { if(execute) Parser::Instance()->SetValue<Beam>(*$1,$3);}
                | paramassign '=' string beam_parameters_extend
                  { if(execute) Parser::Instance()->SetValue<Beam>(*$1,*$3);}

extend_options_extend : /* nothing */
                      | ',' extend_options

extend_options : paramassign '=' aexpr extend_options_extend
                 { if(execute) Parser::Instance()->ExtendValue(*($1),$3);}
               | paramassign '=' vecexpr parameters_extend
                 { if(execute) Parser::Instance()->ExtendValue(*($1),$3);}
               | paramassign '=' string beam_parameters_extend
                 { if (execute) Parser::Instance()->ExtendValue(*($1),*$3);}

%%

int yyerror(const char *s)
{
  std::cout << s << " at line " << GMAD::line_num << " of file " << yyfilename << std::endl;
  std::cout << "symbol '" << yytext << "' unexpected (misspelt or semicolon forgotten?)" << std::endl;
  exit(1);
}

int yyerror2(const char *s)
{
  std::cout << s << " at line " << GMAD::line_num << " of file " << yyfilename << std::endl;
  exit(1);
}

extern "C" {
  int yywrap()
  {
    return 1;
  }
}<|MERGE_RESOLUTION|>--- conflicted
+++ resolved
@@ -94,11 +94,8 @@
 %token <ival> SOLENOID RCOL JCOL ECOL LINE LASER TRANSFORM3D MUONSPOILER MUSPOILER
 %token <ival> SHIELD DEGRADER GAP CRYSTALCOL WIRESCANNER
 %token <ival> VKICKER HKICKER KICKER TKICKER THINRMATRIX PARALLELTRANSPORTER
-<<<<<<< HEAD
-%token <ival> RMATRIX UNDULATOR USERCOMPONENT DUMP CT LASERWIRE
-=======
 %token <ival> RMATRIX UNDULATOR USERCOMPONENT DUMP CT TARGET
->>>>>>> 9863cb94
+%token <ival> LASERWIRE
 %token ALL ATOM MATERIAL PERIOD XSECBIAS REGION PLACEMENT NEWCOLOUR SAMPLERPLACEMENT
 %token SCORER SCORERMESH BLM
 %token CRYSTAL FIELD CAVITYMODEL QUERY TUNNEL APERTURE
