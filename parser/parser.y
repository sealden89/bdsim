/* 
Beam Delivery Simulation (BDSIM) Copyright (C) Royal Holloway, 
University of London 2001 - 2019.

This file is part of BDSIM.

BDSIM is free software: you can redistribute it and/or modify 
it under the terms of the GNU General Public License as published 
by the Free Software Foundation version 3 of the License.

BDSIM is distributed in the hope that it will be useful, but 
WITHOUT ANY WARRANTY; without even the implied warranty of
MERCHANTABILITY or FITNESS FOR A PARTICULAR PURPOSE.  See the
GNU General Public License for more details.

You should have received a copy of the GNU General Public License
along with BDSIM.  If not, see <http://www.gnu.org/licenses/>.
*/
/*
   bison grammar for the gmad parser
*/

%{

#include "array.h"
#include "parser.h"
#include "sym_table.h"
#include "elementtype.h"
#include <cmath>
#include <cstring>
#include <iostream>
#include <string>
  
  using namespace GMAD;

  extern char* yytext;

  namespace GMAD {
    extern int line_num;
    extern std::string yyfilename;
  
    const int ECHO_GRAMMAR = 0; ///< print grammar rule expansion (for debugging)
    const int INTERACTIVE = 0; ///< print output of commands (like in interactive mode)
    /* for more debug with parser:
       1) set yydebug to 1 in parser.tab.cc (needs to be reset as this file gets overwritten from time to time!) 
       2) add %debug below
       3) compile bison with "-t" flag. This is automatically done when CMAKE_BUILD_TYPE equals Debug
    */

    /// bool to delay exit until full line is parsed to give possibly more meaningful message
    bool willExit = false;
    /// bool used for parsing if / else clauses correctly
    bool execute = true;
    int element_count = -1; // for samplers , ranges etc. -1 means add to all
    ElementType element_type = ElementType::_NONE; // for samplers, ranges etc.

    /// helper method for undeclared variables
    void undeclaredVariable(std::string s)
    {
      std::string errorstring = "ERROR: " + s + " is not declared";
      yyerror(errorstring.c_str());
    }
  }
%}

/* define stack type */

%union{
  double dval;
  int ival; // ElementType, but underlying type as it is not possible to have enum class in union, rely on static_casts
  GMAD::Symtab *symp;
  std::string *str;
  GMAD::Array *array;
}

/* more debug output can be added with %debug" */
//%debug

// change associativity of operators
%left '+' '-'
%left '*' '/'
%left '^' '<' '>' NE LE GE EQ
%nonassoc UMINUS
%nonassoc UPLUS

// declare union value of tokens and types
%token <dval> NUMBER
%token <symp> NUMVAR STRVAR VECVAR FUNC
%token <str> STR VARIABLE
%token <ival> MARKER ELEMENT DRIFT RF RBEND SBEND QUADRUPOLE SEXTUPOLE OCTUPOLE
%token <ival> DECAPOLE MULTIPOLE SCREEN AWAKESCREEN AWAKESPECTROMETER THINMULT
%token <ival> SOLENOID RCOL JCOL ECOL LINE LASER TRANSFORM3D MUONSPOILER MUSPOILER
%token <ival> SHIELD DEGRADER GAP CRYSTALCOL WIRESCANNER LASERWIREOLD
%token <ival> VKICKER HKICKER KICKER TKICKER THINRMATRIX PARALLELTRANSPORTER
<<<<<<< HEAD
%token <ival> RMATRIX UNDULATOR USERCOMPONENT DUMP LASERWIRE
%token ALL ATOM MATERIAL PERIOD XSECBIAS REGION PLACEMENT NEWCOLOUR
%token CRYSTAL FIELD CAVITYMODEL QUERY TUNNEL
=======
%token <ival> RMATRIX UNDULATOR USERCOMPONENT DUMP
%token ALL ATOM MATERIAL PERIOD XSECBIAS REGION PLACEMENT NEWCOLOUR SAMPLERPLACEMENT
%token CRYSTAL FIELD CAVITYMODEL QUERY TUNNEL APERTURE
>>>>>>> 8592689d
%token BEAM OPTION PRINT RANGE STOP USE SAMPLE CSAMPLE
%token IF ELSE BEGN END LE GE NE EQ FOR

%type <dval> aexpr expr
%type <symp> assignment symdecl symbol symdef
%type <array> vecexpr
%type <array> vectnum vectstr
%type <str> use_parameters
%type <ival> component component_with_params newinstance
%type <str> sample_options
%type <str> csample_options
%type <str> paramassign string

/* printout format for debug output */
/*
%printer { fprintf (yyoutput, "%.10g", $$); } <dval>
%printer { fprintf (yyoutput, "%d", $$); } <ival>
%printer { fprintf (yyoutput, "\"%s\"", $$); } <str>
%printer { fprintf (yyoutput, "\"%s\"", $$->name); } <symp>
%printer { fprintf (yyoutput, "size %d, &%p", $$->size, (void*)$$->data); } <array>
%printer { fprintf (yyoutput, "<>"); } <>
*/

%%

// every statement ends in a semicolon 
input : 
      | input stmt ';'
       {
         if(ECHO_GRAMMAR) std::cout << "input -> input stmt ';' " << std::endl;
         if(willExit) yyerror("Error");
       }

// deconstruct statements into atomic statements
stmt :        if_clause '{' stmt '}'
              {
                if(ECHO_GRAMMAR) std::cout << "stmt -> IF '(' aexpr ')' stmt" << std::endl;
                execute = true; // reset execute after clause
              }
              | if_clause '{' stmt '}' else_clause '{' stmt '}' 
              {
                if(ECHO_GRAMMAR) std::cout << "stmt -> IF '(' bool_expr ')' ELSE stmt" << std::endl;
                execute = true; // reset execute after clause
              }
              | atomic_stmt    { if(ECHO_GRAMMAR) std::cout << "stmt -> atomic_stmt" << std::endl; }
              | BEGN input END { if(ECHO_GRAMMAR) std::cout << "stmt -> '{' stmt ';' atomic_stmt '}'" << std::endl;}

if_clause: IF '(' aexpr ')' {if( ($3 > 0) && execute ) execute = true; else execute = false;}

else_clause: ELSE
             {
               if (execute) {execute = false;}
               else {execute = true;}
             }

// atomic statements can be empty, a mathematical expression, a declaration or a command
atomic_stmt : 
            | expr    { if(ECHO_GRAMMAR) std::cout << "atomic_stmt -> expr" << std::endl; }
            | command { if(ECHO_GRAMMAR) std::cout << "atomic_stmt -> command" << std::endl; }
            | decl    { if(ECHO_GRAMMAR) std::cout << "atomic_stmt -> decl" << std::endl; }

// instantiate an object
decl : VARIABLE ':' component_with_params
     {
         if(execute) {
             if(ECHO_GRAMMAR) std::cout << "decl -> VARIABLE " << *$1 << " : " << static_cast<ElementType>($3) << std::endl;
             // check parameters and write into element table
             Parser::Instance()->write_table($1,static_cast<ElementType>($3));
             Parser::Instance()->ClearParams();
         }
     }
     | VARIABLE ':' MARKER
     {
         if(execute) {
             if(ECHO_GRAMMAR) std::cout << "decl -> VARIABLE " << *$1 << " : " << ElementType::_MARKER << std::endl;
             // check parameters and write into element table
             Parser::Instance()->write_table($1,ElementType::_MARKER);
             Parser::Instance()->ClearParams();
         }
     }
     | VARIABLE ':' line 
     {
         if(execute) {
             // copy tmp_list to params
             Parser::Instance()->write_table($1,ElementType::_LINE,true);
         }
     }
     | VARIABLE ':' newinstance
     {
         if(execute) {
             ElementType type = static_cast<ElementType>($3);
             if(ECHO_GRAMMAR) std::cout << "decl -> VARIABLE : VARIABLE, " << *($1) << " : " << type << std::endl;
             if(type != ElementType::_NONE) {
                 Parser::Instance()->write_table($1,type);
             }
             Parser::Instance()->ClearParams();
         }
     }
     // extend an existing object
     | VARIABLE ':' extend_options
     {
         if(execute) {
             if(ECHO_GRAMMAR) std::cout << "edit : EXTENDING   -- " << *($1) << std::endl;
             Parser::Instance()->Overwrite(*$1);
         }
     }
     | VARIABLE ':' atom
     {
         if(execute) {
             if(ECHO_GRAMMAR) std::cout << "decl -> VARIABLE " << *($1) << " : atom" << std::endl;
             Parser::Instance()->SetValue<Atom>("name",*($1));
             Parser::Instance()->Add<Atom>();
         }
     }
     | VARIABLE ':' material
     {
         if(execute) {
             if(ECHO_GRAMMAR) std::cout << "decl -> VARIABLE " << *($1) << " : material" << std::endl;
             Parser::Instance()->SetValue<Material>("name",*($1));
             Parser::Instance()->Add<Material>();
         }
     }
     | VARIABLE ':' tunnel
     {
         if(execute) {
             if(ECHO_GRAMMAR) std::cout << "decl -> VARIABLE " << *($1) << " : tunnel" << std::endl;
             Parser::Instance()->SetValue<Tunnel>("name",*($1));
             Parser::Instance()->Add<Tunnel>();
         }
     }
     | VARIABLE ':' region
     {
         if(execute) {
             if(ECHO_GRAMMAR) std::cout << "decl -> VARIABLE " << *($1) << " : region" << std::endl;
             Parser::Instance()->SetValue<Region>("name",*($1));
             Parser::Instance()->Add<Region>();
         }
     }
     | VARIABLE ':' placement
     {
         if(execute) {
             if(ECHO_GRAMMAR) std::cout << "decl -> VARIABLE " << *($1) << " : placement" << std::endl;
             Parser::Instance()->SetValue<Placement>("name",*($1));
             Parser::Instance()->Add<Placement>();
         }
     }
<<<<<<< HEAD
     | VARIABLE ':' laser
     {
         if(execute) {
             if(ECHO_GRAMMAR) std::cout << "decl -> VARIABLE " << *($1) << " : laser" << std::endl;
             Parser::Instance()->SetValue<Laser>("name",*($1));
             Parser::Instance()->Add<Laser>();
          }
=======
     | VARIABLE ':' samplerplacement
     {
         if(execute) {
             if(ECHO_GRAMMAR) std::cout << "decl -> VARIABLE " << *($1) << " : samplerplacement" << std::endl;
             Parser::Instance()->SetValue<SamplerPlacement>("name",*($1));
             Parser::Instance()->Add<SamplerPlacement>();
         }
>>>>>>> 8592689d
     }
     | VARIABLE ':' query
     {
         if(execute) {
             if(ECHO_GRAMMAR) std::cout << "decl -> VARIABLE " << *($1) << " : query" << std::endl;
             Parser::Instance()->SetValue<Query>("name", *($1));
             Parser::Instance()->Add<Query>();
         }
     }
      | VARIABLE ':' newcolour
     {
         if(execute) {
             if(ECHO_GRAMMAR) std::cout << "decl -> VARIABLE " << *($1) << " : newcolour" << std::endl;
             Parser::Instance()->SetValue<NewColour>("name", *($1));
             Parser::Instance()->Add<NewColour>();
         }
     }
      | VARIABLE ':' crystal
     {
         if(execute) {
             if(ECHO_GRAMMAR) std::cout << "decl -> VARIABLE " << *($1) << " : crystal" << std::endl;
             Parser::Instance()->SetValue<Crystal>("name", *($1));
             Parser::Instance()->Add<Crystal>();
         }
     }
     | VARIABLE ':' field
     {
         if(execute) {
             if(ECHO_GRAMMAR) std::cout << "decl -> VARIABLE " << *($1) << " : field" << std::endl;
             Parser::Instance()->SetValue<Field>("name", *($1));
             Parser::Instance()->Add<Field>();
         }
     }
     | VARIABLE ':' cavitymodel
     {
         if(execute) {
             if(ECHO_GRAMMAR) std::cout << "decl -> VARIABLE " << *($1) << " : cavitymodel" << std::endl;
             Parser::Instance()->SetValue<CavityModel>("name",*($1));
             Parser::Instance()->Add<CavityModel>();
         }
     }
     | VARIABLE ':' xsecbias
     {
         if(execute) {
             if(ECHO_GRAMMAR) std::cout << "decl -> VARIABLE " << *($1) << " : xsecbias" << std::endl;
             Parser::Instance()->SetValue<PhysicsBiasing>("name",*($1));
             Parser::Instance()->Add<PhysicsBiasing,FastList<PhysicsBiasing>>();
         }
     }
     | VARIABLE ':' aperture
     {
         if(execute) {
             if(ECHO_GRAMMAR) std::cout << "decl -> VARIABLE " << *($1) << " : aperture" << std::endl;
             Parser::Instance()->SetValue<Aperture>("name",*($1));
             Parser::Instance()->Add<Aperture>();
         }
     }
     | VARIABLE ':' component
     {
         if(execute) {
             yyerror("ERROR: Element needs parameters");
         }
     }
     | VARIABLE ':' object_noparams
     {
         if(execute) {
             yyerror("ERROR: Object needs parameters");
         }
     }
     | symdef
     {
         if(execute) {
             std::string errorstring = "ERROR: " + $1->GetName() + " is already defined or a reserved name or function\n";
             yyerror(errorstring.c_str());
         }
     }

symdef : FUNC ':'   { $$ = $1; }
       | NUMVAR ':' { $$ = $1; }
       | STRVAR ':' { $$ = $1; }

component_with_params : component ',' parameters

component : DRIFT       {$$=static_cast<int>(ElementType::_DRIFT);}
          | RF          {$$=static_cast<int>(ElementType::_RF);}
          | SBEND       {$$=static_cast<int>(ElementType::_SBEND);}
          | RBEND       {$$=static_cast<int>(ElementType::_RBEND);}
          | VKICKER     {$$=static_cast<int>(ElementType::_VKICKER);}
          | HKICKER     {$$=static_cast<int>(ElementType::_HKICKER);}
          | KICKER      {$$=static_cast<int>(ElementType::_KICKER);}
          | TKICKER     {$$=static_cast<int>(ElementType::_TKICKER);}
          | QUADRUPOLE  {$$=static_cast<int>(ElementType::_QUAD);}
          | SEXTUPOLE   {$$=static_cast<int>(ElementType::_SEXTUPOLE);}
          | OCTUPOLE    {$$=static_cast<int>(ElementType::_OCTUPOLE);}
          | DECAPOLE    {$$=static_cast<int>(ElementType::_DECAPOLE);}
          | MULTIPOLE   {$$=static_cast<int>(ElementType::_MULT);}
          | THINMULT    {$$=static_cast<int>(ElementType::_THINMULT);}
          | SOLENOID    {$$=static_cast<int>(ElementType::_SOLENOID);}
          | ECOL        {$$=static_cast<int>(ElementType::_ECOL);}
          | JCOL        {$$=static_cast<int>(ElementType::_JCOL);}
          | RCOL        {$$=static_cast<int>(ElementType::_RCOL);}
          | MUONSPOILER {$$=static_cast<int>(ElementType::_MUONSPOILER);}
          | MUSPOILER   {$$=static_cast<int>(ElementType::_MUONSPOILER);}
          | SHIELD      {$$=static_cast<int>(ElementType::_SHIELD);}
          | DEGRADER    {$$=static_cast<int>(ElementType::_DEGRADER);}
          | WIRESCANNER {$$=static_cast<int>(ElementType::_WIRESCANNER);}
          | GAP         {$$=static_cast<int>(ElementType::_GAP);}
          | CRYSTALCOL  {$$=static_cast<int>(ElementType::_CRYSTALCOL);}
          | SCREEN      {$$=static_cast<int>(ElementType::_SCREEN);}
          | AWAKESCREEN {$$=static_cast<int>(ElementType::_AWAKESCREEN);}
          | AWAKESPECTROMETER {$$=static_cast<int>(ElementType::_AWAKESPECTROMETER);}
          | TRANSFORM3D {$$=static_cast<int>(ElementType::_TRANSFORM3D);}
          | ELEMENT     {$$=static_cast<int>(ElementType::_ELEMENT);}
          | THINRMATRIX {$$=static_cast<int>(ElementType::_THINRMATRIX);}
          | PARALLELTRANSPORTER {$$=static_cast<int>(ElementType::_PARALLELTRANSPORTER);}
          | RMATRIX     {$$=static_cast<int>(ElementType::_RMATRIX);}
          | UNDULATOR   {$$=static_cast<int>(ElementType::_UNDULATOR);}
          | USERCOMPONENT {$$=static_cast<int>(ElementType::_USERCOMPONENT);}
          | DUMP        {$$=static_cast<int>(ElementType::_DUMP);}
          | LASERWIRE   {$$=static_cast<int>(ElementType:: _LASERWIRE);}

atom        : ATOM        ',' atom_options
material    : MATERIAL    ',' material_options
region      : REGION      ',' region_options
placement   : PLACEMENT   ',' placement_options
laser       : LASER       ',' laser_options
newcolour   : NEWCOLOUR   ',' colour_options
crystal     : CRYSTAL     ',' crystal_options
field       : FIELD       ',' field_options
cavitymodel : CAVITYMODEL ',' cavitymodel_options
query       : QUERY       ',' query_options
tunnel      : TUNNEL      ',' tunnel_options
xsecbias    : XSECBIAS    ',' xsecbias_options
samplerplacement : SAMPLERPLACEMENT ',' samplerplacement_options
aperture    : APERTURE    ',' aperture_options

// every object needs parameters
object_noparams : MATERIAL
                | ATOM
                | REGION
                | PLACEMENT
                | NEWCOLOUR
                | CRYSTAL
                | FIELD
                | CAVITYMODEL
                | QUERY
                | TUNNEL
                | XSECBIAS
                | SAMPLERPLACEMENT
                | APERTURE

newinstance : VARIABLE ',' parameters
            {
              if(execute) {
                $$ = Parser::Instance()->copy_element_to_params(*$1);
              }
            }
            | VARIABLE
            {
              if(execute) {
                $$ = Parser::Instance()->copy_element_to_params(*$1);
              }
            }

paramassign : VARIABLE
            {
              $$=$1;
            }
            | symbol
            {
              $$ = new std::string($1->GetName());
              // store to prevent leak
              Parser::Instance()->AddVariable($$);
            }
            | STRVAR
            {
              $$ = new std::string($1->GetName());
              Parser::Instance()->AddVariable($$);
            }

// reduce STR and STRVAR
string : STR
       {
         $$ = $1;
       }
       | STRVAR
       {
         $$ = new std::string($1->GetString());
         // store to prevent leak
         Parser::Instance()->AddVariable($$);
       }

parameters_extend : /* nothing */
                  | ',' parameters

parameters: paramassign '=' aexpr parameters_extend
          {
              if(execute)
                  Parser::Instance()->SetValue<Parameters>(*($1),$3);
          }
          | paramassign '=' vecexpr parameters_extend
          {
              if(execute) 
                  Parser::Instance()->SetValue<Parameters>(*($1),$3);
          }
          | paramassign '=' string parameters_extend
          {
              if(execute)
                  Parser::Instance()->SetValue<Parameters>(*($1),*$3);
          }

line : LINE '=' '(' element_seq ')'

line : LINE '=' '-' '(' rev_element_seq ')'

element_seq_extend : /* nothing */
                   | ',' element_seq

element_seq : 
            | VARIABLE element_seq_extend
              {
                if(execute) Parser::Instance()->add_element_temp(*($1), 1, true, ElementType::_LINE);
              }
            | VARIABLE '*' NUMBER element_seq_extend
            {
              if(execute) Parser::Instance()->add_element_temp(*($1), (int)$3, true, ElementType::_LINE);
            }
            | NUMBER '*' VARIABLE element_seq_extend
            {
              if(execute) Parser::Instance()->add_element_temp(*($3), (int)$1, true, ElementType::_LINE);
            }
            | '-' VARIABLE element_seq_extend
            {
              if(execute) Parser::Instance()->add_element_temp(*($2), 1, true, ElementType::_REV_LINE);
            }

rev_element_seq_extend : /* nothing */
                       | ',' rev_element_seq

rev_element_seq : 
            | VARIABLE rev_element_seq_extend
            {
              if(execute) Parser::Instance()->add_element_temp(*($1), 1, false, ElementType::_REV_LINE);
            }
            | VARIABLE '*' NUMBER rev_element_seq_extend
            {
              if(execute) Parser::Instance()->add_element_temp(*($1), int($3), false, ElementType::_REV_LINE);
            }
            | NUMBER '*' VARIABLE rev_element_seq_extend
            {
              if(execute) Parser::Instance()->add_element_temp(*($3), int($1), false, ElementType::_REV_LINE);
            }
            | '-' VARIABLE rev_element_seq_extend
            {
              if(execute) Parser::Instance()->add_element_temp((*$2), 1, false, ElementType::_LINE);
            }

expr : aexpr 
     {
       if(ECHO_GRAMMAR) std::cout << "expr -> aexpr" << std::endl;
       if(execute) 
         {
           if(INTERACTIVE) std::cout << "\t" << $1 << std::endl;
           $$=$1;
         }
     }
     | vecexpr 
     {
       if(ECHO_GRAMMAR) std::cout << "expr -> vecexpr" << std::endl;
       if(execute)
         {
           if(INTERACTIVE)
             {$1->Print();}
           $$ = 0;
         }
     }
     | assignment 
     { // check type
       if(ECHO_GRAMMAR) std::cout << "expr -> assignment" << std::endl;
       if(execute)
         {
           if(INTERACTIVE) {
             $1->Print();
           }
           $$=0;
         }
     }

aexpr  : NUMBER               { $$ = $1;                         }
       | symbol               { $$ = $1->GetNumber();            }
       | FUNC '(' aexpr ')'   { $$ = $1->GetFunction()($3);      }
       | aexpr '+' aexpr      { $$ = $1 + $3;                    }
       | aexpr '-' aexpr      { $$ = $1 - $3;                    }  
       | aexpr '*' aexpr      { $$ = $1 * $3;                    }
       | aexpr '/' aexpr      { $$ = $1 / $3;                    }
       | aexpr '^' aexpr      { $$ = std::pow($1,$3);            }
       | '-' aexpr  %prec UMINUS { $$ = -$2; }
       | '+' aexpr  %prec UPLUS { $$ = $2; }
       | '(' aexpr ')'         { $$ = $2;                        }
       | '<' vecexpr ',' vecexpr '>' // scalar product
         {
           $$ = $2->Product($4);
         } 
       // boolean stuff
       | aexpr '<' aexpr { $$ = ($1 < $3 )? 1 : 0; }
       | aexpr LE aexpr { $$ = ($1 <= $3 )? 1 : 0; }
       | aexpr '>' aexpr { $$ = ($1 > $3 )? 1 : 0; }
       | aexpr GE aexpr { $$ = ($1 >= $3 )? 1 : 0; }
       | aexpr NE aexpr { $$ = ($1 != $3 )? 1 : 0; }
       | aexpr EQ aexpr { $$ = ($1 == $3 )? 1 : 0; }
       // undeclared variable
       | VARIABLE
         {
           if(execute) {
             undeclaredVariable(*$1);
           }
         }

// numerical symbol (could change to include string symbols (aka STRVAR))
symbol  : OPTION '[' string ']' // option attributes
        {
          if(ECHO_GRAMMAR) std::cout << "aexpr-> OPTION [ " << *($3) << " ]" << std::endl;
          if (execute)
            {
              double value = Parser::Instance()->GetValue<Options>(*($3));
              // create symtable if not already defined
              std::string symname = "option_" + *($3);
              Symtab *sp = Parser::Instance()->symlook(symname);
              if (!sp) {
                sp = Parser::Instance()->symcreate(symname);
              }
              sp->Set(value);
              $$ = sp;
            }
        }
        | VARIABLE '[' string ']' // element attributes
        {
          if(ECHO_GRAMMAR) std::cout << "aexpr-> " << *($1) << " [ " << *($3) << " ]" << std::endl;
          if (execute)
            {
              double value = Parser::Instance()->property_lookup(*($1),*($3));
              // create symtable if not already defined
              std::string symname = "element_" + *($1) + "_" + *($3);
              Symtab *sp = Parser::Instance()->symlook(symname);
              if (!sp) {
                sp = Parser::Instance()->symcreate(symname);
              }
              sp->Set(value);
              $$ = sp;
            }
        }
        | NUMVAR {$$ = $1;}

symdecl : VARIABLE '='
        {
          if(execute)
            {
              Symtab *sp = Parser::Instance()->symcreate(*($1));
              $$ = sp;
            }
        }
        | symbol '='
        {
          if(execute)
            {
              std::cout << "WARNING redefinition of variable " << $1->GetName() << " with old value: " << $1->GetNumber() << std::endl;
              $$ = $1;
            }
        }
        | STRVAR '='
        {
          if(execute)
            {
              std::cout << "WARNING redefinition of variable " << $1->GetName() << " with old value: " << $1->GetString() << std::endl;
              $$ = $1;
            }
        }
        | VECVAR '='
        {
          if(execute)
            {
              std::cout << "WARNING redefinition of array variable " << $1->GetName() << std::endl;
              $$=$1;
            }
        }

assignment :  symdecl aexpr  
           {
             if(ECHO_GRAMMAR) std::cout << $1->GetName() << std::endl;
             if(execute)
               {
                 if($1->IsReserved()) {
                   std::string errorstring = "ERROR: " + $1->GetName() + " is reserved\n";
                   yyerror(errorstring.c_str());
                 }
                 else
                   {
                     $1->Set($2);
                     $$=$1;
                   }
               }
           }
           |  symdecl STR
           {
             if (execute)
               {
                 if($1->IsReserved()) {
                   std::string errorstring = "ERROR: " + $1->GetName() + " is reserved\n";
                   yyerror(errorstring.c_str());
                 }
                 else
                   {
                     $1->Set(*$2);
                     $$=$1;
                   }
               }
           }
           |  symdecl vecexpr
           {
             if(execute)
               {
                 $1->Set($2);
                 $$=$1;
               }
           }

vecexpr : VECVAR              {if(execute) $$ = new Array($1);} 
        | vectnum             {if(execute) $$ = $1;}
        | vectstr             {if(execute) $$ = $1;}
        | vecexpr '+' vecexpr {if(execute) $$ = Array::Add($1,$3);}
        | vecexpr '-' vecexpr {if(execute) $$ = Array::Subtract($1,$3);}
        | vecexpr '+' aexpr   {if(execute) $$ = Array::Add($1,$3);}
        | aexpr   '+' vecexpr {if(execute) $$ = Array::Add($3,$1);}
        | vecexpr '*' aexpr   {if(execute) $$ = Array::Multiply($1,$3);}
        | aexpr   '*' vecexpr {if(execute) $$ = Array::Multiply($3,$1);}
        | vecexpr '/' aexpr   {if(execute) $$ = Array::Divide($1,$3);}
        | vecexpr '-' aexpr   {if(execute) $$ = Array::Subtract($1,$3);}
        | aexpr '-' vecexpr
        {
          if(execute)
            {
              Array* a = Array::Multiply($3,-1);
              $$ = Array::Add(a,$1);
            }
        }

vectnumexec : '{' numbers '}'
            | '[' numbers ']'

vectnum : vectnumexec
        {
          if(execute)
            {
              $$ = new Array;
              Parser::Instance()->FillArray($$);
              Parser::Instance()->FillString($$);		
            }
        }

vectstrexec : '[' letters ']'
            | '{' letters '}'

vectstr : vectstrexec
	      {
          if(execute)
            {
              $$ = new Array;
              Parser::Instance()->FillString($$);
            }
        }

numbers : aexpr ',' numbers { if(execute) Parser::Instance()->Store($1);} 
        | aexpr             { if(execute) Parser::Instance()->Store($1);}

letters : string ',' letters { if(execute) Parser::Instance()->Store(*$1);}
        | string             { if(execute) Parser::Instance()->Store(*$1);}

// accept print with and without comma
print   : PRINT
        | PRINT ','

command : STOP         { if(execute) Parser::Instance()->quit(); }
        | print        { if(execute) Parser::Instance()->PrintElements(); }
        | print LINE   { if(execute) Parser::Instance()->PrintBeamline(); }
        | print OPTION { if(execute) Parser::Instance()->PrintOptions(); }
        | print VARIABLE
          {
            if(execute) {
              Symtab *sp = Parser::Instance()->symlook(*($2));
              if (!sp) {
                // variable not defined, maybe an element? (will exit if not)
                const Element& element = Parser::Instance()->find_element(*($2));
                element.print();
              }
              else {
                sp->Print();
              }
            }
          }
        | print STR    { if(execute) std::cout << *($2) << std::endl;}
        | print symbol { if(execute) $2->Print();}
        | print STRVAR { if(execute) $2->Print();}
        | print VECVAR { if(execute) $2->Print();}
        | USE ',' use_parameters { if(execute) Parser::Instance()->expand_line(Parser::Instance()->current_line,Parser::Instance()->current_start, Parser::Instance()->current_end);}
        | OPTION ',' option_parameters
        | BEAM   ',' beam_parameters
        | SAMPLE ',' sample_options 
        {
          if(execute)
            {
              if(ECHO_GRAMMAR) std::cout << "command -> SAMPLE" << std::endl;
              Parser::Instance()->add_sampler(*($3), element_count, element_type);
              element_count = -1;
              Parser::Instance()->ClearParams();
            }
        }
        | CSAMPLE ',' csample_options // cylindrical sampler
        {
          if(execute)
            {
              if(ECHO_GRAMMAR) std::cout << "command -> CSAMPLE" << std::endl;
              Parser::Instance()->add_csampler(*($3), element_count, element_type);
              element_count = -1;
              Parser::Instance()->ClearParams();
            }
        }
        | ATOM ',' atom_options // atom
        {
          if(execute)
            {
              if(ECHO_GRAMMAR) std::cout << "command -> ATOM" << std::endl;
              Parser::Instance()->Add<Atom>();
            }
        }
        | MATERIAL ',' material_options // material
        {
          if(execute)
            {  
              if(ECHO_GRAMMAR) std::cout << "command -> MATERIAL" << std::endl;
              Parser::Instance()->Add<Material>();
            }
        }
        | TUNNEL ',' tunnel_options // tunnel
        {
          if(execute)
            {
                if(ECHO_GRAMMAR) std::cout << "command -> TUNNEL" << std::endl;
                Parser::Instance()->Add<Tunnel>();
            }
        }
        | REGION ',' region_options // region
        {
          if(execute)
            {  
              if(ECHO_GRAMMAR) std::cout << "command -> REGION" << std::endl;
              Parser::Instance()->Add<Region>();
            }
        }
        | PLACEMENT ',' placement_options // placement
        {
          if(execute)
            {
              if(ECHO_GRAMMAR) std::cout << "command -> PLACEMENT" << std::endl;
              Parser::Instance()->Add<Placement>();
            }
        }
<<<<<<< HEAD
        | LASER ',' laser_options // laser
        {
          if(execute)
            {
              if(ECHO_GRAMMAR) std::cout << "command -> LASER" << std::endl;
              Parser::Instance()->Add<Laser>();
            }
         }
=======
        | SAMPLERPLACEMENT ',' samplerplacement_options // placement
        {
          if(execute)
            {
              if(ECHO_GRAMMAR) std::cout << "command -> SAMPLERPLACEMENT" << std::endl;
              Parser::Instance()->Add<SamplerPlacement>();
            }
        }
>>>>>>> 8592689d
        | NEWCOLOUR ',' colour_options // colour
        {
          if(execute)
            {
              if(ECHO_GRAMMAR) std::cout << "command -> NEWCOLOUR" << std::endl;
              Parser::Instance()->Add<NewColour>();
            }
        }
        | CRYSTAL ',' crystal_options // crystal
        {
          if(execute)
            {
              if(ECHO_GRAMMAR) std::cout << "command -> CRYSTAL" << std::endl;
              Parser::Instance()->Add<Crystal>();
            }
        }
        | FIELD ',' field_options // field
        {
          if(execute)
            {
              if(ECHO_GRAMMAR) std::cout << "command -> FIELD" << std::endl;
              Parser::Instance()->Add<Field>();
            }
        }
        | CAVITYMODEL ',' cavitymodel_options // cavitymodel
        {
          if(execute)
            {
              if(ECHO_GRAMMAR) std::cout << "command -> CAVITYMODEL" << std::endl;
              Parser::Instance()->Add<CavityModel>();
            }
        }
        | QUERY ',' query_options // query
        {
          if(execute)
            {
              if(ECHO_GRAMMAR) std::cout << "command -> QUERY" << std::endl;
              Parser::Instance()->Add<Query>();
            }
        }
        | XSECBIAS ',' xsecbias_options // xsecbias
        {
          if(execute)
            {
              if(ECHO_GRAMMAR) std::cout << "command -> XSECBIAS" << std::endl;
              Parser::Instance()->Add<PhysicsBiasing,FastList<PhysicsBiasing>>();
            }
        }
        | APERTURE ',' aperture_options // aperture
        {
          if(execute)
            {
              if(ECHO_GRAMMAR) std::cout << "command -> APERTURE" << std::endl;
              Parser::Instance()->Add<Aperture>();
            }
        }

use_parameters :  VARIABLE
               {
                 if(execute)
                   {
                     $$ = $1;
                     Parser::Instance()->current_line = (*$1);
                     Parser::Instance()->current_start = "";
                     Parser::Instance()->current_end = "";
                   }
               }
               | PERIOD '=' VARIABLE
               {
                 if(execute)
                   {
                     $$ = $3;
                     Parser::Instance()->current_line = *($3);
                     Parser::Instance()->current_start = "";
                     Parser::Instance()->current_end = "";
                   }
               }
               | PERIOD '=' VARIABLE ',' RANGE '=' VARIABLE '/' VARIABLE
               {
                 if(execute)
                   {
                     $$ = $3;
                     Parser::Instance()->current_line = *($3);
                     Parser::Instance()->current_start = *($7);
                     Parser::Instance()->current_end = *($9);
                   }
               }

sample_options: RANGE '=' VARIABLE
              {
                if(ECHO_GRAMMAR) std::cout << "sample_opt : RANGE =  " << *($3) << std::endl;
                if(execute) $$ = $3;
              }
              | RANGE '=' VARIABLE '[' NUMBER ']'
              {
                if(ECHO_GRAMMAR) std::cout << "sample_opt : RANGE =  " << *($3) << " [" << $5 << "]" << std::endl;
                if(execute) { $$ = $3; element_count = (int)$5; }
              }
              | ALL
              {
                if(ECHO_GRAMMAR) std::cout << "sample_opt, all" << std::endl;
                // -2: convention to add to all elements
                // empty name so that element name can be attached
                if(execute)
                  {
                    $$ = new std::string("");
                    element_count = -2;
                    element_type=ElementType::_NONE;
                  }
              }
	            | component
              {
                if(ECHO_GRAMMAR) std::cout << "sample_opt, all " << typestr(static_cast<ElementType>($1)) << std::endl;
                if(execute) {
                  element_type = static_cast<ElementType>($1);
                  element_count = -2;
                  $$ = new std::string("");
                }
              }

csample_options_extend : /* nothing */
                       | ',' csample_options

csample_options : paramassign '=' aexpr csample_options_extend
                  {
                    if(ECHO_GRAMMAR) std::cout << "csample_opt ->csopt " << (*$1) << " = " << $3 << std::endl;
                    if(execute)
                      Parser::Instance()->SetValue<Parameters>(*($1),$3);
                  }
                | sample_options csample_options_extend
                  {
                    if(ECHO_GRAMMAR) std::cout << "csample_opt -> sopt, csopt" << std::endl;
                    $$ = $1;
                  }

cavitymodel_options_extend : /* nothing */
                           | ',' cavitymodel_options

cavitymodel_options : paramassign '=' aexpr cavitymodel_options_extend
                      { if(execute) Parser::Instance()->SetValue<CavityModel>((*$1),$3);}
                    | paramassign '=' string cavitymodel_options_extend
                      { if(execute) Parser::Instance()->SetValue<CavityModel>( *$1,*$3);}

material_options_extend : /* nothing */
                        | ',' material_options

material_options : paramassign '=' aexpr material_options_extend
                    { if(execute) Parser::Instance()->SetValue<Material>((*$1),$3);}
                 | paramassign '=' string material_options_extend
                    { if(execute) Parser::Instance()->SetValue<Material>(*$1,*$3);}
                 | paramassign '=' vecexpr material_options_extend
                    { if(execute) Parser::Instance()->SetValue<Material>(*($1),$3);}

atom_options_extend : /* nothing */
                    | ',' atom_options

atom_options : paramassign '=' aexpr atom_options_extend
               { if(execute) Parser::Instance()->SetValue<Atom>((*$1),$3);}
             | paramassign '=' string atom_options_extend
               { if(execute) Parser::Instance()->SetValue<Atom>(*$1,*$3);}

region_options_extend : /* nothing */
                      | ',' region_options

region_options : paramassign '=' aexpr region_options_extend
                 { if(execute) Parser::Instance()->SetValue<Region>((*$1),$3);}
               | paramassign '=' string region_options_extend
                 { if(execute) Parser::Instance()->SetValue<Region>(*$1,*$3);}

placement_options_extend : /* nothing */
                         | ',' placement_options

placement_options : paramassign '=' aexpr placement_options_extend
                    { if(execute) Parser::Instance()->SetValue<Placement>((*$1),$3);}
                  | paramassign '=' string placement_options_extend
                    { if(execute) Parser::Instance()->SetValue<Placement>(*$1,*$3);}

<<<<<<< HEAD
laser_options_extend : /* nothing */
                         | ',' laser_options

laser_options : paramassign '=' aexpr laser_options_extend
                    { if(execute) Parser::Instance()->SetValue<Laser>((*$1),$3);}
                  | paramassign '=' string laser_options_extend
                    { if(execute) Parser::Instance()->SetValue<Laser>(*$1,*$3);}
=======
samplerplacement_options_extend : /* nothing */
                         | ',' samplerplacement_options

samplerplacement_options : paramassign '=' aexpr samplerplacement_options_extend
                    { if(execute) Parser::Instance()->SetValue<SamplerPlacement>((*$1),$3);}
                  | paramassign '=' string samplerplacement_options_extend
                    { if(execute) Parser::Instance()->SetValue<SamplerPlacement>(*$1,*$3);}
>>>>>>> 8592689d

query_options_extend : /* nothing */
                     | ',' query_options

query_options : paramassign '=' aexpr query_options_extend
                { if(execute) Parser::Instance()->SetValue<Query>((*$1),$3);}
              | paramassign '=' string query_options_extend
                { if(execute) Parser::Instance()->SetValue<Query>((*$1),*$3);}

colour_options_extend : /* nothing */
                     | ',' colour_options

colour_options : paramassign '=' aexpr colour_options_extend
                { if(execute) Parser::Instance()->SetValue<NewColour>((*$1),$3);}
              | paramassign '=' string colour_options_extend
                { if(execute) Parser::Instance()->SetValue<NewColour>((*$1),*$3);}

crystal_options_extend : /* nothing */
                     | ',' crystal_options

crystal_options : paramassign '=' aexpr crystal_options_extend
                { if(execute) Parser::Instance()->SetValue<Crystal>((*$1),$3);}
              | paramassign '=' string crystal_options_extend
                { if(execute) Parser::Instance()->SetValue<Crystal>((*$1),*$3);}

field_options_extend : /* nothing */
                     | ',' field_options

field_options : paramassign '=' aexpr field_options_extend
                { if(execute) Parser::Instance()->SetValue<Field>((*$1),$3);}
              | paramassign '=' string field_options_extend
                { if(execute) Parser::Instance()->SetValue<Field>((*$1),*$3);}

tunnel_options_extend : /* nothing */
                      | ',' tunnel_options

tunnel_options : paramassign '=' aexpr tunnel_options_extend
                 { if(execute) Parser::Instance()->SetValue<Tunnel>((*$1),$3);}
               | paramassign '=' string tunnel_options_extend
                 { if(execute) Parser::Instance()->SetValue<Tunnel>(*$1,*$3);}

xsecbias_options_extend : /* nothing */
                        | ',' xsecbias_options

xsecbias_options : paramassign '=' aexpr xsecbias_options_extend
                   { if(execute) Parser::Instance()->SetValue<PhysicsBiasing>(*$1,$3);}
                 | paramassign '=' string xsecbias_options_extend
                   { if(execute) Parser::Instance()->SetValue<PhysicsBiasing>(*$1,*$3);}
                 | paramassign '=' vecexpr xsecbias_options_extend
                   { if(execute) Parser::Instance()->SetValue<PhysicsBiasing>(*$1,$3);}

aperture_options_extend : /* nothing */
                         | ',' aperture_options

aperture_options : paramassign '=' aexpr aperture_options_extend
                    { if(execute) Parser::Instance()->SetValue<Aperture>((*$1),$3);}
                  | paramassign '=' string aperture_options_extend
                    { if(execute) Parser::Instance()->SetValue<Aperture>(*$1,*$3);}

option_parameters_extend : /* nothing */
                         | ',' option_parameters

option_parameters : paramassign '=' aexpr option_parameters_extend
                    { if(execute) Parser::Instance()->SetValue<Options>(*$1,$3);}
                  | paramassign '=' string option_parameters_extend
                    { if(execute) Parser::Instance()->SetValue<Options>(*$1,*$3);}

beam_parameters_extend :  /* nothing */
                       | ',' beam_parameters

beam_parameters : paramassign '=' aexpr beam_parameters_extend
                  { if(execute) Parser::Instance()->SetValue<Beam>(*$1,$3);}
                | paramassign '=' string beam_parameters_extend
                  { if(execute) Parser::Instance()->SetValue<Beam>(*$1,*$3);}

extend_options_extend : /* nothing */
                      | ',' extend_options

extend_options : paramassign '=' aexpr extend_options_extend
                 { if(execute) Parser::Instance()->ExtendValue(*($1),$3);}
               | paramassign '=' vecexpr parameters_extend
                 { if(execute) Parser::Instance()->ExtendValue(*($1),$3);}
               | paramassign '=' string beam_parameters_extend
                 { if (execute) Parser::Instance()->ExtendValue(*($1),*$3);}

%%

int yyerror(const char *s)
{
  std::cout << s << " at line " << GMAD::line_num << " of file " << yyfilename << std::endl;
  std::cout << "symbol '" << yytext << "' unexpected (misspelt or semicolon forgotten?)" << std::endl;
  exit(1);
}

extern "C" {
  int yywrap()
  {
    return 1;
  }
}<|MERGE_RESOLUTION|>--- conflicted
+++ resolved
@@ -90,17 +90,11 @@
 %token <ival> MARKER ELEMENT DRIFT RF RBEND SBEND QUADRUPOLE SEXTUPOLE OCTUPOLE
 %token <ival> DECAPOLE MULTIPOLE SCREEN AWAKESCREEN AWAKESPECTROMETER THINMULT
 %token <ival> SOLENOID RCOL JCOL ECOL LINE LASER TRANSFORM3D MUONSPOILER MUSPOILER
-%token <ival> SHIELD DEGRADER GAP CRYSTALCOL WIRESCANNER LASERWIREOLD
+%token <ival> SHIELD DEGRADER GAP CRYSTALCOL WIRESCANNER
 %token <ival> VKICKER HKICKER KICKER TKICKER THINRMATRIX PARALLELTRANSPORTER
-<<<<<<< HEAD
 %token <ival> RMATRIX UNDULATOR USERCOMPONENT DUMP LASERWIRE
-%token ALL ATOM MATERIAL PERIOD XSECBIAS REGION PLACEMENT NEWCOLOUR
-%token CRYSTAL FIELD CAVITYMODEL QUERY TUNNEL
-=======
-%token <ival> RMATRIX UNDULATOR USERCOMPONENT DUMP
 %token ALL ATOM MATERIAL PERIOD XSECBIAS REGION PLACEMENT NEWCOLOUR SAMPLERPLACEMENT
 %token CRYSTAL FIELD CAVITYMODEL QUERY TUNNEL APERTURE
->>>>>>> 8592689d
 %token BEAM OPTION PRINT RANGE STOP USE SAMPLE CSAMPLE
 %token IF ELSE BEGN END LE GE NE EQ FOR
 
@@ -247,7 +241,14 @@
              Parser::Instance()->Add<Placement>();
          }
      }
-<<<<<<< HEAD
+     | VARIABLE ':' samplerplacement
+     {
+         if(execute) {
+             if(ECHO_GRAMMAR) std::cout << "decl -> VARIABLE " << *($1) << " : samplerplacement" << std::endl;
+             Parser::Instance()->SetValue<SamplerPlacement>("name",*($1));
+             Parser::Instance()->Add<SamplerPlacement>();
+         }
+     }
      | VARIABLE ':' laser
      {
          if(execute) {
@@ -255,15 +256,6 @@
              Parser::Instance()->SetValue<Laser>("name",*($1));
              Parser::Instance()->Add<Laser>();
           }
-=======
-     | VARIABLE ':' samplerplacement
-     {
-         if(execute) {
-             if(ECHO_GRAMMAR) std::cout << "decl -> VARIABLE " << *($1) << " : samplerplacement" << std::endl;
-             Parser::Instance()->SetValue<SamplerPlacement>("name",*($1));
-             Parser::Instance()->Add<SamplerPlacement>();
-         }
->>>>>>> 8592689d
      }
      | VARIABLE ':' query
      {
@@ -830,7 +822,14 @@
               Parser::Instance()->Add<Placement>();
             }
         }
-<<<<<<< HEAD
+        | SAMPLERPLACEMENT ',' samplerplacement_options // placement
+        {
+          if(execute)
+            {
+              if(ECHO_GRAMMAR) std::cout << "command -> SAMPLERPLACEMENT" << std::endl;
+              Parser::Instance()->Add<SamplerPlacement>();
+            }
+        }
         | LASER ',' laser_options // laser
         {
           if(execute)
@@ -839,16 +838,6 @@
               Parser::Instance()->Add<Laser>();
             }
          }
-=======
-        | SAMPLERPLACEMENT ',' samplerplacement_options // placement
-        {
-          if(execute)
-            {
-              if(ECHO_GRAMMAR) std::cout << "command -> SAMPLERPLACEMENT" << std::endl;
-              Parser::Instance()->Add<SamplerPlacement>();
-            }
-        }
->>>>>>> 8592689d
         | NEWCOLOUR ',' colour_options // colour
         {
           if(execute)
@@ -1026,7 +1015,14 @@
                   | paramassign '=' string placement_options_extend
                     { if(execute) Parser::Instance()->SetValue<Placement>(*$1,*$3);}
 
-<<<<<<< HEAD
+samplerplacement_options_extend : /* nothing */
+                         | ',' samplerplacement_options
+
+samplerplacement_options : paramassign '=' aexpr samplerplacement_options_extend
+                    { if(execute) Parser::Instance()->SetValue<SamplerPlacement>((*$1),$3);}
+                  | paramassign '=' string samplerplacement_options_extend
+                    { if(execute) Parser::Instance()->SetValue<SamplerPlacement>(*$1,*$3);}
+
 laser_options_extend : /* nothing */
                          | ',' laser_options
 
@@ -1034,15 +1030,6 @@
                     { if(execute) Parser::Instance()->SetValue<Laser>((*$1),$3);}
                   | paramassign '=' string laser_options_extend
                     { if(execute) Parser::Instance()->SetValue<Laser>(*$1,*$3);}
-=======
-samplerplacement_options_extend : /* nothing */
-                         | ',' samplerplacement_options
-
-samplerplacement_options : paramassign '=' aexpr samplerplacement_options_extend
-                    { if(execute) Parser::Instance()->SetValue<SamplerPlacement>((*$1),$3);}
-                  | paramassign '=' string samplerplacement_options_extend
-                    { if(execute) Parser::Instance()->SetValue<SamplerPlacement>(*$1,*$3);}
->>>>>>> 8592689d
 
 query_options_extend : /* nothing */
                      | ',' query_options
