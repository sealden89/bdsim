--- conflicted
+++ resolved
@@ -87,12 +87,8 @@
 %token <dval> NUMBER
 %token <symp> NUMVAR STRVAR VECVAR FUNC
 %token <str> STR VARIABLE
-%token <ival> MARKER ELEMENT DRIFT RF RBEND SBEND QUADRUPOLE SEXTUPOLE OCTUPOLE DECAPOLE MULTIPOLE SCREEN AWAKESCREEN AWAKESPECTROMETER THINMULT
-<<<<<<< HEAD
-%token <ival> SOLENOID RCOL ECOL LINE LASER TRANSFORM3D MUONSPOILER MUSPOILER SHIELD DEGRADER GAP CRYSTALCOL WIRESCANNER
-=======
-%token <ival> SOLENOID RCOL JCOL ECOL LINE LASER TRANSFORM3D MUONSPOILER MUSPOILER SHIELD DEGRADER GAP CRYSTALCOL
->>>>>>> 3acba6e5
+%token <ival> MARKER ELEMENT DRIFT RF RBEND SBEND QUADRUPOLE SEXTUPOLE OCTUPOLE DECAPOLE MULTIPOLE SCREEN AWSCREEN AWAKESCREEN AWAKESPECTROMETER THINMULT
+%token <ival> SOLENOID RCOL JCOL ECOL LINE LASER TRANSFORM3D MUONSPOILER MUSPOILER SHIELD DEGRADER GAP CRYSTALCOL WIRESCANNER
 %token <ival> VKICKER HKICKER KICKER TKICKER THINRMATRIX PARALLELTRANSPORTER RMATRIX UNDULATOR
 %token ALL ATOM MATERIAL PERIOD XSECBIAS REGION PLACEMENT NEWCOLOUR CRYSTAL FIELD CAVITYMODEL QUERY TUNNEL
 %token BEAM OPTION PRINT RANGE STOP USE SAMPLE CSAMPLE
