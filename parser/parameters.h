#ifndef __PARAMETERS_H
#define __PARAMETERS_H

#include <list>
#include <string>

struct Element;

/**
 * @brief Parameters - used in the parser
 * 
 * @author I. Agapov
 */

struct Parameters {

  /// length, multipole coefficients

  double B;  int Bset;    ///> magnetic field
  double l;  int lset;    ///> length
  double bmapZOffset; int bmapZOffsetset; //offset of the field map magnet field
  double k0; int k0set;   ///> dipole 
  double k1; int k1set;   ///> quadrupole
  double k2; int k2set;   ///> sextupole
  double k3; int k3set;   ///> octupole
  double ks; int ksset;   ///> solenoid

  double tscint; int tscintset; ///>thickness of scintillating part of screen
  double twindow; int twindowset; ///>thickness of window

  std::list<double> knl;           ///> multipole expansion coefficients
  std::list<double> ksl;           ///> skew multipole expansion
  
  int knlset; int kslset;

  ///List of beam loss monitor locations
  std::list<double> blmLocZ;
  std::list<double> blmLocTheta;
  int blmLocZset; int blmLocThetaset;


  ///For MADX style sequences
  /* double at; int atset;///"at" and "from" define position in beam line */
  /* char from[256]; int fromset; */
  /* char refer[64]; int referset; */
  /* double absp; int abspset;///pos. from beg. of line */
  
  /// placement, geometrical sizes etc.

  double r; int rset; ///>radius, i.e cylindrical sampler
  
  double angle; int angleset;   ///> bending angle
  double phiAngleIn; int phiAngleInset;   ///> incoming bending angle for element
  double phiAngleOut; int phiAngleOutset;   ///> outgoing bending angle for element
  
  //aperture model
  double beampipeThickness; int beampipeThicknessset;
<<<<<<< HEAD
=======

  //new aperture model
>>>>>>> d15af5b3
  double aper1; int aper1set;
  double aper2; int aper2set;
  double aper3; int aper3set;
  double aper4; int aper4set;
  std::string apertureType; int apertureTypeset;
  std::string beampipeMaterial; int beampipeMaterialset;

  //magnet geometry
  std::string magnetGeometryType; int magnetGeometryTypeset;
  std::string outerMaterial;      int outerMaterialset;
  double      outerDiameter;      int outerDiameterset;
  
  double phi, theta, psi; ///> for 3d transforms
  int phiset, thetaset, psiset;
  double tunnelRadius;
  int tunnelRadiusset;
  double tunnelOffsetX;
  int tunnelOffsetXset;

  ///which precision physics region the element is in (0 = none)
  int precisionRegion; int precisionRegionset;

  
  double flatlength; int flatlengthset;
  double taperlength; int taperlengthset;
  double gradient; int gradientset;
<<<<<<< HEAD
  double outR; int outRset; ///> outer radius of magnets
=======

>>>>>>> d15af5b3
  double hgap, hgapset;
  double xsize, ysize; int xsizeset, ysizeset; ///> aperture (or laser spotsize for laser)
  double xdir, ydir, zdir, waveLength; int xdirset, ydirset, zdirset, waveLengthset;

  double tilt; int tiltset;   ///> tilt

  /// for external geometry and field definition files
  std::string geometry; int geomset;
  std::string bmap; int bmapset;
  //  std::string emap; int emapset;
  std::string material; int materialset;
  std::string tunnelMaterial; int tunnelmaterialset;
  std::string tunnelCavityMaterial; int tunnelcavitymaterialset;

  /// string to pass a custom type specification
  std::string spec; int specset;

  /// material properties
  double A; int Aset;
  double Z; int Zset;
  double density; int densityset;
  double temper; int temperset;
  double pressure; int pressureset;
  std::string state; int stateset;
  std::string symbol; int symbolset;
  std::list<const char*> components; int componentsset;
  std::list<double> componentsFractions; int componentsFractionsset;
  std::list<int> componentsWeights; int componentsWeightsset;

  std::string  scintmaterial;  int scintmaterialset;
  std::string  windowmaterial;  int windowmaterialset;
  std::string  airmaterial;  int airmaterialset;

  // position of an element withing a sequence
  double at; int atset;


  //// reset the parameters to defaults
  void flush();

  /// copy parameters into temporary buffer params from element e
  /// parameters already set in params have priority and are not overridden
  void inherit_properties(struct Element& e);

  /// print multipole expansion array
  void print()const;

  /// constructor
  Parameters();
};

#endif<|MERGE_RESOLUTION|>--- conflicted
+++ resolved
@@ -53,13 +53,8 @@
   double phiAngleIn; int phiAngleInset;   ///> incoming bending angle for element
   double phiAngleOut; int phiAngleOutset;   ///> outgoing bending angle for element
   
-  //aperture model
+  //new aperture model
   double beampipeThickness; int beampipeThicknessset;
-<<<<<<< HEAD
-=======
-
-  //new aperture model
->>>>>>> d15af5b3
   double aper1; int aper1set;
   double aper2; int aper2set;
   double aper3; int aper3set;
@@ -86,11 +81,7 @@
   double flatlength; int flatlengthset;
   double taperlength; int taperlengthset;
   double gradient; int gradientset;
-<<<<<<< HEAD
-  double outR; int outRset; ///> outer radius of magnets
-=======
 
->>>>>>> d15af5b3
   double hgap, hgapset;
   double xsize, ysize; int xsizeset, ysizeset; ///> aperture (or laser spotsize for laser)
   double xdir, ydir, zdir, waveLength; int xdirset, ydirset, zdirset, waveLengthset;
