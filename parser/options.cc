--- conflicted
+++ resolved
@@ -413,14 +413,10 @@
   publish("storeELossPreStepKineticEnergy", &Options::storeElossPreStepKineticEnergy);
   publish("storeElossModelID",              &Options::storeElossModelID);
   publish("storeELossModelID",              &Options::storeElossModelID);
-<<<<<<< HEAD
+  publish("storeElossPhysicsProcesses",     &Options::storeElossPhysicsProcesses);
+  publish("storeELossPhysicsProcesses",     &Options::storeElossPhysicsProcesses);
   publish("storeParticleData",              &Options::storeParticleData);
   publish("storeGeant4Data",                &Options::storeParticleData); // backwards compatibility
-=======
-  publish("storeElossPhysicsProcesses",     &Options::storeElossPhysicsProcesses);
-  publish("storeELossPhysicsProcesses",     &Options::storeElossPhysicsProcesses);
-  publish("storeGeant4Data",                &Options::storeGeant4Data);
->>>>>>> 04bfcd7f
   publish("storePrimaries",                 &Options::storePrimaries);
   publish("writePrimaries",                 &Options::storePrimaries); // backwards compatibility
   publish("storeTrajectory",                    &Options::storeTrajectory);
