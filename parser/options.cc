#include "options.h"

#include <cstdlib>
#include <iomanip>
#include <iostream>
#include <string>

Options::Options(){
  // Default Values for Options

  physicsList = "standard"; //default - standard (only transportation)
  modularPhysicsListsOn = 0;
  particleName = "";
  distribType = "";
  xDistribType = ""; 
  yDistribType = "";
  zDistribType = "";
  distribFile = "";
  distribFileFormat = "";
  haloPSWeightParameter = 1.0;
  haloPSWeightFunction = "";

  numberToGenerate = 1;
  nlinesIgnore = 0;
  elossHistoBinWidth = 1.0;
  elossHistoTransBinWidth = 0.1;
  defaultRangeCut = 7e-4;
  ffact = 1.0;
  beamEnergy = 0.0;
  
  X0 = 0.0, Y0 = 0.0, Z0 = 0.0;
  Xp0 = 0.0, Yp0 = 0.0, Zp0 = 0.0;
  T0 = 0.0;
  E0 = 0.0;
  sigmaT = 0.0;
  betx = 0.0, bety = 0.0, alfx = 0.0, alfy = 0.0, emitx = 0.0, emity = 0.0;
  sigmaX = 0.0, sigmaXp = 0.0, sigmaY = 0.0, sigmaYp = 0.0;
  envelopeX = 0.0, envelopeXp = 0.0, envelopeY = 0.0, envelopeYp = 0.0, envelopeT = 0.0, envelopeE = 0.0;
  envelopeR = 0.0, envelopeRp = 0.0;
  sigma11 = 0.0,sigma12 = 0.0,sigma13 = 0.0,sigma14 = 0.0,sigma15 = 0.0,sigma16 = 0.0;
  sigma22 = 0.0,sigma23 = 0.0,sigma24 = 0.0,sigma25 = 0.0,sigma26 = 0.0;
  sigma33 = 0.0,sigma34 = 0.0,sigma35 = 0.0,sigma36 = 0.0;
  sigma44 = 0.0,sigma45 = 0.0,sigma46 = 0.0;
  sigma55 = 0.0,sigma56 = 0.0;
  sigma66 = 0.0;
  shellX=0.0, shellXp=0.0, shellY=0.0, shellYp=0.0;
  shellXWidth=0.0, shellXpWidth=0.0, shellYWidth=0.0, shellYpWidth=0.0;
  Rmin=0.0, Rmax=0.0;
  sigmaE=0.0;

  doPlanckScattering=0;
  checkOverlaps=0;
  numberOfEventsPerNtuple=0;
  eventNumberOffset=0;

  vacuumPressure = 1e-12;
  planckScatterFe = 1.0;

  xsize=0.0, ysize=0.0;

  magnetGeometryType = "cylindrical";
  outerMaterialName  = "iron";
  outerDiameter      = 0.2;
  tunnelRadius       = 2.0;
  beampipeRadius     = 0.05;
  beampipeThickness  = 0.005;

  apertureType      = "circular";
  aper1             = 0.0;
  aper2             = 0.0;
  aper3             = 0.0;
  aper4             = 0.0;
    
  beampipeMaterial     = "StainlessSteel";
  vacMaterial          = "Vacuum";
  tunnelMaterial       = "concrete";
  tunnelCavityMaterial = "Air";
  soilMaterial         = "soil";

  includeIronMagFields = 0;

  buildTunnel = 0;
  buildTunnelFloor = 0;
  showTunnel = 0;
  tunnelOffsetX = 0;
  tunnelOffsetY = 0;
  samplerDiameter = 5; // m
  tunnelThickness = 0.0;
  tunnelSoilThickness = 0.0;
  tunnelFloorOffset = 0.0;

  geometryBias = 0;
  //Beam loss monitors geometry
  blmRad = 0.05;
  blmLength = 0.18;

  gammaToMuFe = 1;
  annihiToMuFe = 1;
  eeToHadronsFe = 1;
  useEMLPB = 0;
  useHadLPB = 0;

  sensitiveBeamlineComponents = 1;
  sensitiveBeamPipe = 1;
  sensitiveBLMs = 1;

  turnOnCerenkov = 1;
  turnOnOpticalAbsorption = 1;
  turnOnMieScattering = 1;
  turnOnRayleighScattering = 1;
  turnOnOpticalSurface = 1;
  turnOnBirksSaturation = 1;
  scintYieldFactor = 1.0;
  decayOn = 1;
  //  synchRadOn = 0;


  LPBFraction = 0.0;

  thresholdCutCharged = 0.0;
  thresholdCutPhotons = 0.0;

  prodCutPhotons=7e-4;
  prodCutPhotonsP=7e-4;
  prodCutPhotonsA=1;
  prodCutElectrons=7e-4;
  prodCutElectronsP=7e-4;
  prodCutElectronsA=1;
  prodCutPositrons=7e-4;
  prodCutPositronsP=7e-4;
  prodCutPositronsA=1;


  //tracking options
  maximumTrackingTime = 0.1;
  deltaChord = 0.00001; // m
  chordStepMinimum = 0.000001; // m
  deltaIntersection = 0.00001;
  minimumEpsilonStep=5e-5; // default value in Geant4, old value 0
  maximumEpsilonStep=1e-3; // default value in Geant4, old value 1e-7
  deltaOneStep = 0.5e-5; // default value in Geant4, old value 0.00001;
  turnOnCerenkov = 1;
  synchRadOn = 0;
  decayOn = 1;
  synchTrackPhotons = 0;
  synchLowX = 0.0;
  synchLowGamE = 0.0;
  synchPhotonMultiplicity = 1;
  synchMeanFreeFactor = 1;
  lengthSafety = 0.000000001;
  randomSeed = 0;
  
  useTimer = 0;
  storeMuonTrajectories = 0;
  trajCutGTZ = 0.0;
  trajCutLTR = 0.0;
  storeNeutronTrajectories = 0;
  storeTrajectory = 0;
  stopTracks = 0;

  fifo = "";
  refvolume = "";
  refcopyno = 0;

  // ring options
  nturns = 1;
}

void Options::print() const {
  std::cout<<"Options               : " <<std::endl;
  std::cout<<"particle              : " <<particleName<<std::endl;
  std::cout<<"nominal energy        : " <<beamEnergy<<std::endl;
  std::cout<<"n macroparticles      : " <<numberToGenerate<<std::endl;
  std::cout<<"sigmaX                : " <<sigmaX<<std::endl;
  std::cout<<"BV sign               : " <<ffact<<std::endl;
  std::cout<<"Cerenkov on           : " <<turnOnCerenkov<<std::endl;
  std::cout<<"Optical absorption on : " << turnOnOpticalAbsorption <<std::endl;
  std::cout<<"Mie scattering on     : " << turnOnMieScattering <<std::endl;
  std::cout<<"Rayleigh scatering on : " << turnOnRayleighScattering <<std::endl;
  std::cout<<"Optical surface on    : " << turnOnOpticalSurface <<std::endl;
  std::cout<<"Birks saturation on   : " << turnOnBirksSaturation <<std::endl;
}

void Options::set_value(std::string name, double value )
{
#ifdef BDSDEBUG
  std::cout << "parser> Setting value " << std::setw(25) << std::left << name << value << std::endl;
#endif
  //
  // numeric options for the "beam" command
  //
  if(name == "elossHistoBinWidth") {elossHistoBinWidth = value; return;}
  if(name == "elossHistotransBinWidth") {elossHistoTransBinWidth = value; return;}
  if(name == "defaultRangeCut") {defaultRangeCut = value; return;}
  if(name == "ffact") {ffact = value; return;}
  if(name == "bv")  { ffact = value; return; } // MadX naming
  if(name == "energy") {beamEnergy = value; return;}
  if(name == "X0" ) { X0 = value; return; }
  if(name == "Y0" ) { Y0 = value; return; }
  if(name == "Z0" ) { Z0 = value; return; }
  if(name == "T0" ) { T0 = value; return; }
  if(name == "Xp0" ) { Xp0 = value; return; }
  if(name == "Yp0" ) { Yp0 = value; return; }
  if(name == "Zp0" ) { Zp0 = value; return; }
  if(name == "E0") {E0 = value; return;}

  if(name == "sigmaT" ) { sigmaT = value; return; }
  if(name == "sigmaE" ) { sigmaE = value; return; }

  // options for beam distrType="gauss"
  if(name == "sigmaX" ) { sigmaX = value; return; }
  if(name == "sigmaY" ) { sigmaY = value; return; }
  if(name == "sigmaXp" ) { sigmaXp = value; return; }
  if(name == "sigmaYp" ) { sigmaYp = value; return; }

  // options for beam distrType="square" or distrType="circle"
  if(name == "envelopeX"  ) { envelopeX  = value; return; }
  if(name == "envelopeY"  ) { envelopeY  = value; return; }
  if(name == "envelopeXp" ) { envelopeXp = value; return; }
  if(name == "envelopeYp" ) { envelopeYp = value; return; }
  if(name == "envelopeT"  ) { envelopeT  = value; return; }
  if(name == "envelopeE"  ) { envelopeE  = value; return; }
  if(name == "envelopeR"  ) { envelopeR  = value; return; }
  if(name == "envelopeRp" ) { envelopeRp = value; return; }

  // options for beam distrType="gaussmatrix"
  if(name == "sigma11" ) { sigma11 = value; return; }
  if(name == "sigma12" ) { sigma12 = value; return; }
  if(name == "sigma13" ) { sigma13 = value; return; }
  if(name == "sigma14" ) { sigma14 = value; return; }
  if(name == "sigma15" ) { sigma15 = value; return; }
  if(name == "sigma16" ) { sigma16 = value; return; }

  if(name == "sigma22" ) { sigma22 = value; return; }
  if(name == "sigma23" ) { sigma23 = value; return; }
  if(name == "sigma24" ) { sigma24 = value; return; }
  if(name == "sigma25" ) { sigma25 = value; return; }
  if(name == "sigma26" ) { sigma26 = value; return; }

  if(name == "sigma33" ) { sigma33 = value; return; }
  if(name == "sigma34" ) { sigma34 = value; return; }
  if(name == "sigma35" ) { sigma35 = value; return; }
  if(name == "sigma36" ) { sigma36 = value; return; }

  if(name == "sigma44" ) { sigma44 = value; return; }
  if(name == "sigma45" ) { sigma45 = value; return; }
  if(name == "sigma46" ) { sigma46 = value; return; }

  if(name == "sigma55" ) { sigma55 = value; return; }
  if(name == "sigma56" ) { sigma56 = value; return; }

  if(name == "sigma66" ) { sigma66 = value; return; }
    
  // options for beam distrType="eshell"
  if(name == "shellX"  ) { shellX  = value; return; }
  if(name == "shellY"  ) { shellY  = value; return; }
  if(name == "shellXp" ) { shellXp = value; return; }
  if(name == "shellYp" ) { shellYp = value; return; }
  if(name == "shellXWidth" ) { shellXWidth  = value; return;}
  if(name == "shellXpWidth") { shellXpWidth = value; return;}
  if(name == "shellYWidth" ) { shellYWidth  = value; return;}
  if(name == "shellYpWidth") { shellYpWidth = value; return;}

  // options for beam distrType="ring"
  if(name == "Rmin" ) { Rmin = value; return; }
  if(name == "Rmax" ) { Rmax = value; return; }

  // options for beam distrType="halo"
  if(name == "haloPSWeightParameter") {haloPSWeightParameter= value; return;}

  //
  // numeric options for the"option" command
  //

  // options for beam loss monitor geometry
  if(name == "blmRad" ) { blmRad = value; return; }
  if(name == "blmLength" ) { blmLength = value; return; }

  // options which influence the geometry
  if(name == "outerDiameter" ) {outerDiameter = value; return; }
  if(name == "boxSize")        {outerDiameter = value; return; } // for backwards compatability
  if(name == "tunnelRadius" ) { tunnelRadius = value; return; }
  if(name == "beampipeThickness" ) { beampipeThickness = value; return; }
  if(name == "beampipeRadius" ) { beampipeRadius = value; return; }
  if(name == "aper1" ) { aper1 = value; return; }
  if(name == "aper2" ) { aper2 = value; return; }
  if(name == "aper3" ) { aper3 = value; return; }
  if(name == "aper4" ) { aper4 = value; return; }

  if(name == "includeIronMagFields") {
    includeIronMagFields = (int)value; return;
  } 

  if(name == "buildTunnel") {
      buildTunnel = (int)value; return;
  }

  if(name == "buildTunnelFloor") {
    buildTunnelFloor = (int)value; return;
  }
  
  if(name == "showTunnel") {
    showTunnel = (int)value; return;
  }  
  if(name == "tunnelOffsetX" ) { tunnelOffsetX = value; return; }
  if(name == "tunnelOffsetY" ) { tunnelOffsetY = value; return; }
  if(name == "samplerDiameter" ) { samplerDiameter = value; return; }
  if(name == "tunnelThickness" ) { tunnelThickness = value; return; }
  if(name == "tunnelSoilThickness" ) { tunnelSoilThickness = value; return; }
  if(name == "tunnelFloorOffset" ) { tunnelFloorOffset = value; return; }

  //geometry biasing
  if(name == "geometryBias") {
    geometryBias = (int)value; return;
  }


  // options which influence tracking 
  if(name == "maximumTrackingTime") {maximumTrackingTime = value; return;}
  if(name == "deltaChord") { deltaChord = value; return; }
  if(name == "deltaIntersection") { deltaIntersection = value; return; }
  if(name == "chordStepMinimum") { chordStepMinimum = value; return; }
  if(name == "lengthSafety") { lengthSafety = value; return; }
  if(name == "minimumEpsilonStep" ) { minimumEpsilonStep = value; return; }
  if(name == "maximumEpsilonStep" ) { maximumEpsilonStep = value; return; }
  if(name == "deltaOneStep" ) { deltaOneStep = value; return; }

  // physics processes
  if(name == "modularPhysicsListsOn") {
    modularPhysicsListsOn = (int)value; return;
  }
  if(name == "synchRadOn") { 
    synchRadOn=(int)value; return; 
  }
  if(name == "decayOn") { 
    decayOn = (int)value; return; 
  }
  if(name == "turnOnCerenkov") {
      turnOnCerenkov = (int)value; return;
  }
  if(name == "turnOnOpticalAbsorption") {
      turnOnOpticalAbsorption = (int)value; return;
  }
  if(name == "turnOnMieScattering") {
      turnOnMieScattering = (int)value; return;
  }
  if(name == "turnOnRayleighScattering") {
      turnOnRayleighScattering = (int)value; return;
  }
  if(name == "turnOnOpticalSurface") {
      turnOnOpticalSurface = (int)value; return;
  }
  if(name == "turnOnBirksSaturation") {
      turnOnBirksSaturation = (int)value; return;
  }
  if(name == "srTrackPhotons") {
    synchTrackPhotons = (int)value; return;
  }
  if(name == "useEMLPB") { useEMLPB = (int)value; return; }
  if(name == "useHadLPB") { useHadLPB = (int)value; return; }
  if(name == "sensitiveBeamlineComponents") { sensitiveBeamlineComponents = (int)value; return; }
  if(name == "sensitiveBeamPipe") { sensitiveBeamPipe = (int)value; return; }
  if(name == "sensitiveBLMs") { sensitiveBLMs = (int)value; return; }
  if(name == "LPBFraction") { LPBFraction = value; return; }
  if(name == "annihiToMuFe") { annihiToMuFe = value; return; }
  if(name == "gammaToMuFe") { gammaToMuFe = value; return; }
  if(name == "scintYieldFactor") { scintYieldFactor = value; return; }
  if(name == "eeToHadronsFe") { eeToHadronsFe = value; return; }
  if(name == "thresholdCutCharged" ) { thresholdCutCharged = (double)value; return; }
  if(name == "thresholdCutPhotons" ) { thresholdCutPhotons = (double)value; return; }
  if(name == "vacuumPressure") { vacuumPressure = (double)value; return; }
  if(name == "planckScatterFe") { planckScatterFe = (double)value; return; }
  if(name == "stopTracks") { stopTracks = (int) value; return; } 
  if(name == "srLowX") { synchLowX = value; return; }
  if(name == "srLowGamE") { synchLowGamE = value; return; }
  if(name == "srMultiplicity") { synchPhotonMultiplicity = (int) value; return; }
  if(name == "srMeanFreeFactor") { synchMeanFreeFactor = (int) value; return; }

  if(name == "prodCutPhotons" ) { prodCutPhotons = value; return; }
  if(name == "prodCutPhotonsP" ) { prodCutPhotonsP = value; return; }
  if(name == "prodCutPhotonsA" ) { prodCutPhotonsA = value; return; }
  if(name == "prodCutElectrons" ) { prodCutElectrons = value; return; }
  if(name == "prodCutElectronsP" ) { prodCutElectronsP = value; return; }
  if(name == "prodCutElectronsA" ) { prodCutElectronsA = value; return; }
  if(name == "prodCutPositrons" ) { prodCutPositrons = value; return; }
  if(name == "prodCutPositronsP" ) { prodCutPositronsP = value; return; }
  if(name == "prodCutPositronsA" ) { prodCutPositronsA = value; return; }

  // twiss parameters
  if(name == "betx" ) { betx = value; return; }
  if(name == "bety" ) { bety = value; return; }
  if(name == "alfx" ) { alfx = value; return; }
  if(name == "alfy" ) { alfy = value; return; }
  if(name == "emitx" ) { emitx = value; return; }
  if(name == "emity" ) { emity = value; return; }
  if(name == "doPlanckScattering" ) { doPlanckScattering = (int) value; return; }
  if(name == "checkOverlaps" ) { checkOverlaps = (int) value; return; }

  if(name == "storeTrajectory") { storeTrajectory = (int) value; return; } 
  if(name == "storeTrajectories") { storeTrajectory = (int) value; return; } 
  if(name == "storeMuonTrajectory") { storeMuonTrajectories = (int) value; return; } 
  if(name == "storeMuonTrajectories") { storeMuonTrajectories = (int) value; return; } 
  if(name == "trajCutGTZ") { trajCutGTZ = (double) value; return; } 
  if(name == "trajCutLTR") { trajCutLTR = (double) value; return; } 

  if(name == "storeNeutronTrajectory") { storeNeutronTrajectories = (int) value; return; } 
  if(name == "storeNeutronTrajectories") { storeNeutronTrajectories = (int) value; return; } 


  // options for generation and storage
  if(name == "randomSeed") { randomSeed = (int) value; return; }
  if(name == "ngenerate" ) { numberToGenerate = (int)value; return; }
  if(name == "nperfile" ) { numberOfEventsPerNtuple = (int)value; return; }
  if(name == "eventNumberOffset" ) { eventNumberOffset = (int)value; return; }
  if(name == "nlinesIgnore") { nlinesIgnore = (int) value; return; }

  // options for neutrons
  if(name=="refcopyno") { refcopyno = (int) value; return; }
  
  // option for rings
  if(name=="nturns") {nturns = (int) value; return; }
  
<<<<<<< HEAD
  std::cerr << "Error: parser> unknown option \"" << name << "\"" << std::endl; 
=======
  std::cerr << "parser> Error: unknown option \"" << name << "\"" << std::endl; 
>>>>>>> e2219aff
  exit(1);
}

void Options::set_value(std::string name, std::string value )
{
#ifdef BDSDEBUG
  std::cout << "parser> Setting value " << std::setw(25) << std::left << name << value << std::endl;
#endif
  // 
  // string options for the "beam" command
  //
  if(name == "particle") { particleName = value; return; }
  if(name == "distrType" ) { distribType = value; return; }
  if(name == "xDistrType" ) { xDistribType = value; return; }
  if(name == "yDistrType" ) { yDistribType = value; return; }
  if(name == "zDistrType" ) { zDistribType = value; return; }
  if(name == "distrFile" ) { distribFile = value; return; }
  if(name == "distrFileFormat" ) { distribFileFormat = value; return; }
  if(name == "haloPSWeightFunction")  {haloPSWeightFunction = value; return;}

  //
  // string options for the "option" command
  //

  // options which influence the geometry
  if(name == "magnetGeometryType" ){ magnetGeometryType = value; return; }
  if(name == "outerMaterial" )     { outerMaterialName  = value; return; }
  if(name == "apertureType" )      { apertureType       = value; return; }
  if(name == "beampipeMaterial" )  { beampipeMaterial   = value; return; }
  if(name == "vacuumMaterial" )    { vacMaterial        = value; return; }
  if(name == "tunnelMaterial" )    { tunnelMaterial     = value; return; }
  if(name == "tunnelCavityMaterial" ) { tunnelCavityMaterial = value; return; }
  if(name == "soilMaterial" )      { soilMaterial       = value; return; }
  
  // options which influence the tracking
  if(name == "physicsList" ) { physicsList = value; return; } 
  

  // options for external code interfaces
  if(name == "fifo") { fifo = value; return; }
  if(name == "refvolume") { refvolume = value; return; }
  std::cerr << "Error: parser.h> unknown option \"" << name << "\"" << std::endl; 
  exit(1);
}<|MERGE_RESOLUTION|>--- conflicted
+++ resolved
@@ -420,11 +420,7 @@
   // option for rings
   if(name=="nturns") {nturns = (int) value; return; }
   
-<<<<<<< HEAD
-  std::cerr << "Error: parser> unknown option \"" << name << "\"" << std::endl; 
-=======
   std::cerr << "parser> Error: unknown option \"" << name << "\"" << std::endl; 
->>>>>>> e2219aff
   exit(1);
 }
 
